--- conflicted
+++ resolved
@@ -1381,13 +1381,8 @@
         ]
     ) [pts, faces]; // vnf structure
 
-<<<<<<< HEAD
-/// simplest and smallest possible VNF, to display for hide_debug metaballs
-function debug_tetra(size) = [
-=======
 /// simplest and smallest possible VNF, to display for hide_debug or undefined metaballs; r=corner radius
 function debug_tetra(r) = let(size=r/norm([1,1,1])) [
->>>>>>> c64a05e5
     size*[[1,1,1], [-1,-1,1], [1,-1,-1], [-1,1,-1]],
     [[0,1,3],[0,3,2],[1,2,3],[1,0,2]]
 ];
@@ -1427,18 +1422,6 @@
 //   or specified as a scalar size of a cube centered on the origin. The contributions from **all**
 //   metaballs, even those outside the box, are evaluated over the bounding box. This bounding box is
 //   divided into voxels of the specified `voxel_size`, which can also be a scalar cube or a vector size.
-<<<<<<< HEAD
-//   Alternately, `voxel_count` may be specified to set the voxel size according to the requested
-//   count of voxels in the bounding box.
-//   .
-//   Smaller voxels produce a finer, smoother result at the expense of execution time. Larger voxels
-//   shorten execution time. Objects in the scene having any dimension smaller than the voxel may not
-//   be displayed, so if objects seem to be missing, try making `voxel_size` smaller. By default, if the
-//   voxel size doesn't exactly divide your specified bounding box, then the bounding box is enlarged to
-//   contain whole voxels, and centered on your requested box. Alternatively, you may set
-//   `exact_bounds=true` to cause the voxels to adjust in size to fit instead. Either way, if the
-//   bounding box clips a metaball and `closed=true` (the default), the object is closed at the
-=======
 //   Alternately, you can set `voxel_count` to fit approximately the specified number of boxels into the
 //   bounding box.
 //   .
@@ -1449,7 +1432,6 @@
 //   bounding box is enlarged to  contain whole voxels, and centered on your requested box. Alternatively,
 //   you may set `exact_bounds=true` to cause the voxels to adjust in size to fit instead. Either way, if
 //   the bounding box clips a metaball and `closed=true` (the default), the object is closed at the
->>>>>>> c64a05e5
 //   intersection surface. Setting `closed=false` causes the [VNF](vnf.scad) faces to end at the bounding
 //   box, resulting in a non-manifold shape with holes, exposing the inside of the object.
 //   .
@@ -1494,13 +1476,8 @@
 //   matrices and metaball functions. It can also be a list of alternating transforms and *other specs*,
 //   as `[trans0, spec0, trans1, spec1, ...]`, in which `spec0`, `spec1`, etc. can be one of:
 //   * A built-in metaball function name as described below, such as `mb_sphere(r=10)`.
-<<<<<<< HEAD
-//   * A function literal in the form `function (point) custom_func(point, arg1, arg2...)` where `point` is supplied internally as a vector distance from the metaball center, and `arg1`, `arg2` etc. are your own custom function arguments.
-//   * An array containing a function literal and a debug VNF, as `[function (point) custom_func(point, arg1,...), [sign, vnf]]`, where `sign` is the sign of the metaball and `vnf` is the VNF to show in the debug view when `debug=true` is set.
-=======
 //   * A function literal accepting a 3-vector representing a point in space relative to the metaball's center.
 //   * An array containing a function literal and a debug VNF, as `[custom_func, [sign, vnf]]`, where `sign` is the sign of the metaball and `vnf` is the VNF to show in the debug view when `debug=true` is set.
->>>>>>> c64a05e5
 //   * Another spec array, for nesting metaball specs together.
 //   .
 //   Nested metaball specs allow for complicated assemblies in which you can arrange components in a logical
@@ -1569,29 +1546,13 @@
 //   0.5 you get a $1/d^2$ falloff. Changing this exponent changes how the balls interact.
 //   .
 //   You can pass a custom function as a [function literal](https://en.wikibooks.org/wiki/OpenSCAD_User_Manual/User-Defined_Functions_and_Modules#Function_literals)
-<<<<<<< HEAD
-//   that takes a single argument (a 3-vector) and returns a single numerical value. In the `spec` array
-=======
 //   that takes a 3-vector as its first argument and returns a single numerical value. In the `spec` array
->>>>>>> c64a05e5
 //   Generally, the function should return a scalar value that drops below the isovalue somewhere within your
 //   bounding box. If you want your custom metaball function to behave similar to to the built-in functions,
 //   the return value should fall off with distance as $1/d$. See Examples 20, 21, and 22 for demonstrations
 //   of creating custom metaball functions. Example 22 also shows how to make a complete custom metaball
 //   function that handles the `influence` and `cutoff` parameters.
 //   .
-<<<<<<< HEAD
-//   ***User-defined functions in debug view***
-//   .
-//   When you set `debug=true` in `metaballs()`, the scene is rendered as a transparency with the primitive
-//   metaball shapes shown inside, colored blue for positive and orange for negative metaballs. User-defined
-//   metaball functions, however, are displayed as small gray spheres unless you also designate a VNF. To specify
-//   a custom VNF for a custom function literal, enclose it in square brackets to make a list with the function
-//   literal as the first element, and another list as the second element:   
-//   `[ function (point) custom_func(point, arg1,...), [sign, vnf] ]`   
-//   where `sign` is the sign of the metaball and `vnf` is the VNF to show in the debug view when `debug=true`
-//   is set.
-=======
 //   ***Debug view***
 //   .
 //   The module form of `metaballs()` can take a `debug` argument. When you set `debug=true`, the scene is
@@ -1609,7 +1570,6 @@
 //   where `sign` is the sign of the metaball and `vnf` is the VNF to show in the debug view when `debug=true`.
 //   The sign determines the color of the debug object: `1` is blue, `-1` is orange, and `0` is gray.
 //   Example 31 below demonstrates setting a VNF for a custom function.
->>>>>>> c64a05e5
 //   .
 //   ***Voxel size and bounding box***
 //   .
@@ -1648,11 +1608,7 @@
 //   show_stats = If true, display statistics about the metaball isosurface in the console window. Besides the number of voxels that the surface passes through, and the number of triangles making up the surface, this is useful for getting information about a possibly smaller bounding box to improve speed for subsequent renders. Enabling this parameter has a small speed penalty. Default: false
 //   convexity = (Module only) Maximum number of times a line could intersect a wall of the shape. Affects preview only. Default: 6
 //   show_box = (Module only) Display the requested bounding box as transparent. This box may appear slightly inside the bounds of the figure if the actual bounding box had to be expanded to accommodate whole voxels. Default: false
-<<<<<<< HEAD
-//   debug = (Module only) Display the underlying primitive metaball shapes using your specified dimensional arguments, overlaid by the transparent metaball scene. Positive metaballs appear blue, negative appears orange, and any custom function with no debug VNF defined appears as a gray sphere of diameter 10.
-=======
 //   debug = (Module only) Display the underlying primitive metaball shapes using your specified dimensional arguments, overlaid by the transparent metaball scene. Positive metaballs appear blue, negative appears orange, and any custom function with no debug VNF defined appears as a gray tetrahedron of corner radius 5.
->>>>>>> c64a05e5
 //   cp = (Module only) Center point for determining intersection anchors or centering the shape.  Determines the base of the anchor vector. Can be "centroid", "mean", "box" or a 3D point.  Default: "centroid"
 //   anchor = (Module only) Translate so anchor point is at origin (0,0,0).  See [anchor](attachments.scad#subsection-anchor).  Default: `"origin"`
 //   spin = (Module only) Rotate this many degrees around the Z axis after anchor.  See [spin](attachments.scad#subsection-spin).  Default: `0`
@@ -1850,11 +1806,7 @@
 //       ],
 //       bounding_box = [[-16,-13,-5],[18,13,6]],
 //       voxel_size=0.4);
-<<<<<<< HEAD
-// Example(3D): Next we show how to create a function that works like the built-ins. **This is a full-fledged implementation** that allows you to specify the function directly by name in the `spec` argument without needing the function literal syntax, and without needing the `point` argument in `spec`, as in the prior examples. Here, `noisy_sphere_calcs() is the calculation function that accepts the `point` position argument and any other parameters needed (here `r` and `noise_level`), and returns a single value. Then there is a "master" function `noisy_sphere() that does some error checking and returns an array consisting of (a) a function literal expression that sets all of your parameters, and (b) another array containing the metaball sign and a simple "debug" VNF representation of the metaball for viewing when `debug=true` is passed to `metaballs()`. The call to `mb_cutoff()` at the end handles the cutoff function for the noisy ball consistent with the other internal metaball functions; it requires `dist` and `cutoff` as arguments. You are not required to use this implementation in your own custom functions; in fact it's easier simply to declare the function literal in your `spec` argument, but this example shows how to do it all.
-=======
 // Example(3D): Next we show how to create a function that works like the built-ins. **This is a full implementation** that allows you to specify the function directly by name in the `spec` argument without needing the function literal syntax, and without needing the `point` argument in `spec`, as in the prior examples. Here, `noisy_sphere_calcs() is the calculation function that accepts the `point` position argument and any other parameters needed (here `r` and `noise_level`), and returns a single value. Then there is a "master" function `noisy_sphere() that does some error checking and returns an array consisting of (a) a function literal expression that sets all of your parameters, and (b) another array containing the metaball sign and a simple "debug" VNF representation of the metaball for viewing when `debug=true` is passed to `metaballs()`. The call to `mb_cutoff()` at the end handles the cutoff function for the noisy ball consistent with the other internal metaball functions; it requires `dist` and `cutoff` as arguments. You are not required to use this implementation in your own custom functions; in fact it's easier simply to declare the function literal in your `spec` argument, but this example shows how to do it all.
->>>>>>> c64a05e5
 //   //
 //   // noisy sphere internal calculation function 
 //   
@@ -2165,14 +2117,6 @@
 //       bounding_box = [[-20,-20,-8],[20,20,8]],
 //       voxel_size=0.5, debug=true);
 
-<<<<<<< HEAD
-module metaballs(spec, bounding_box, voxel_size, voxel_count, isovalue=1, closed=true, exact_bounds=false, convexity=6, cp="centroid", anchor="origin", spin=0, orient=UP, atype="hull", show_stats=false, show_box=false, debug=false) {
-    vnflist = metaballs(spec, bounding_box, voxel_size, voxel_count, isovalue, closed, exact_bounds, show_stats, _debug=debug);
-    if(debug) {
-        // display debug polyhedrons
-        for(a=vnflist[1])
-            color(a[0]==0 ? "silver" : a[0]>0 ? "#3399FF" : "#FF9933")
-=======
 $metaball_vnf = undef; // set by module for possible use with children()
 
 module metaballs(spec, bounding_box, voxel_size, voxel_count, isovalue=1, closed=true, exact_bounds=false, convexity=6, cp="centroid", anchor="origin", spin=0, orient=UP, atype="hull", show_stats=false, show_box=false, debug=false) {
@@ -2182,7 +2126,6 @@
         // display debug polyhedrons
         for(a=vnflist[1])
             color(a[0]==0 ? "gray" : a[0]>0 ? "#3399FF" : "#FF9933")
->>>>>>> c64a05e5
                 vnf_polyhedron(a[1]);
         // display metaball surface as transparent
         %vnf_polyhedron(vnflist[0], convexity=convexity, cp=cp, anchor=anchor, spin=spin, orient=orient, atype=atype)
@@ -2263,9 +2206,6 @@
                 trans = parent_trans[0] * list[i],
                 j=i+1
             )   if (is_function(list[j])) // for custom function without brackets...
-<<<<<<< HEAD
-                    each [trans, [list[j], [0, sphere(5,$fn=16)]]] // ...add brackets and default vnf
-=======
                     each [trans, [list[j], [0, debug_tetra(5)]]] // ...add brackets and default vnf
                 else if (is_function(list[j][0]) &&  // for bracketed function with undef or empty VNF...
                    (is_undef(list[j][1]) || len(list[j][1])==0))
@@ -2273,7 +2213,6 @@
                 else if (is_function(list[j][0]) &&  // for bracketed function with only empty VNF...
                    (len(list[j][1])>0 && is_num(list[j][1][0]) && len(list[j][1][1])==0))
                     each [trans, [list[j][0], [list[j][1][0], debug_tetra(5)]]] // ...do a similar thing
->>>>>>> c64a05e5
                 else if(is_function(list[j][0]))
                     each [trans, list[j]]
                 else if (is_list(list[j][0])) // likely a nested spec if not a function
