--- conflicted
+++ resolved
@@ -330,11 +330,7 @@
 //   o = quant([9,10,10.4,10.5,11,12],3);      // Returns: [9,9,9,12,12,12]
 //   p = quant([[9,10,10.4],[10.5,11,12]],3);  // Returns: [[9,9,9],[12,12,12]]
 function quant(x,y) =
-<<<<<<< HEAD
-    assert( is_int(y) && y>0, "The quantum `y` must be a non zero integer.")
-=======
     assert( is_finite(y) && y>0, "The quantum `y` must be a non zero integer.")
->>>>>>> 0db5d6dd
     is_list(x)
     ?   [for (v=x) quant(v,y)]
     :   assert( is_finite(x), "The input to quantize is not a number nor a list of numbers.")
@@ -368,11 +364,7 @@
 //   o = quantdn([9,10,10.4,10.5,11,12],3);      // Returns: [9,9,9,9,9,12]
 //   p = quantdn([[9,10,10.4],[10.5,11,12]],3);  // Returns: [[9,9,9],[9,9,12]]
 function quantdn(x,y) =
-<<<<<<< HEAD
-    assert( is_int(y) && y>0, "The quantum `y` must be a non zero integer.")
-=======
     assert( is_finite(y) && y>0, "The quantum `y` must be a non zero integer.")
->>>>>>> 0db5d6dd
     is_list(x)
     ?   [for (v=x) quantdn(v,y)]
     :   assert( is_finite(x), "The input to quantize must be a number or a list of numbers.")
@@ -406,11 +398,7 @@
 //   p = quantup([9,10,10.4,10.5,11,12],3);      // Returns: [9,12,12,12,12,12]
 //   quantup([[9,10,10.4],[10.5,11,12]],3);  // Returns: [[9,12,12],[12,12,12]]
 function quantup(x,y) =
-<<<<<<< HEAD
-    assert( is_int(y) && y>0, "The quantum `y` must be a non zero integer.")
-=======
     assert( is_finite(y) && y>0, "The quantum `y` must be a non zero integer.")
->>>>>>> 0db5d6dd
     is_list(x)
     ?   [for (v=x) quantup(v,y)]
     :   assert( is_finite(x), "The input to quantize must be a number or a list of numbers.")
