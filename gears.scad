//////////////////////////////////////////////////////////////////////////////////////////////
// LibFile: gears.scad
//   Spur Gears, Bevel Gears, Racks, Worms and Worm Gears.
//   Inspired by code by Leemon Baird, 2011, Leemon@Leemon.com
// Includes:
//   include <BOSL2/std.scad>
//   include <BOSL2/gears.scad>
// FileGroup: Parts
// FileSummary: Gears, racks, worms, and worm gears.
//////////////////////////////////////////////////////////////////////////////////////////////


// Section: Terminology
//   The outline of a gear is a smooth circle (the "pitch circle") which has
//   mountains and valleys added so it is toothed.  There is an inner
//   circle (the "root circle") that touches the base of all the teeth, an
//   outer circle that touches the tips of all the teeth, and the invisible
//   pitch circle in between them.  There is also a "base circle", which can
//   be smaller than all three of the others, which controls the shape of
//   the teeth.  The side of each tooth lies on the path that the end of a
//   string would follow if it were wrapped tightly around the base circle,
//   then slowly unwound.  That shape is an "involute", which gives this
//   type of gear its name.


// Section: Gears

// Function&Module: spur_gear()
// Synopsis: Creates a spur gear, helical gear, or internal ring gear.
// SynTags: Geom, VNF
// Topics: Gears, Parts
// See Also: rack(), spur_gear(), spur_gear2d(), bevel_gear()
// Usage: As a Module
//   spur_gear(pitch, teeth, thickness, [shaft_diam], [hide=], [pressure_angle=], [clearance=], [backlash=], [helical=], [slices=], [internal=]) [ATTACHMENTS];
//   spur_gear(mod=, teeth=, thickness=, [shaft_diam=], ...) [ATTACHMENTS];
// Usage: As a Function
//   vnf = spur_gear(pitch, teeth, thickness, [shaft_diam=], ...);
//   vnf = spur_gear(mod=, teeth=, thickness=, [shaft_diam=], ...);
// Description:
//   Creates a involute spur gear, helical gear, or internal ring gear.  The module `spur_gear()` gives an involute
//   spur gear, with reasonable defaults for all the parameters.  Normally, you should just choose the
//   first 4 parameters, and let the rest be default values.  Spur gears have straight teeth and
//   mesh together on parallel shafts without creating any axial thrust.  The teeth engage suddenly across their
//   entire width, creating stress and noise.  Helical gears have angled teeth and engage more gradually, so they
//   run more smoothly and quietly, however they do produce thrust along the gear axis.  This can be
//   circumvented using herringbone or double helical gears, which have no axial thrust and also self-align.
//   Helical gears can mesh along shafts that are not parallel, where the angle between the shafts is
//   the sum of the helical angles of the two gears.  
//   .  
//   The module `spur_gear()` gives a gear in
//   the XY plane, centered on the origin, with one tooth centered on the positive Y axis.  The most
//   important is `pitch_radius()`, which tells how far apart to space gears that are meshing, and
//   `outer_radius()`, which gives the size of the region filled by the gear.  A gear has a "pitch
//   circle", which is an invisible circle that cuts through the middle of each tooth (though not the
//   exact center). In order for two gears to mesh, their pitch circles should just touch.  So the
//   distance between their centers should be `pitch_radius()` for one, plus `pitch_radius()` for the
//   other, which gives the radii of their pitch circles.  In order for two gears to mesh, they must
//   have the same `pitch` and `pressure_angle` parameters.  `pitch` gives the number of millimeters
//   of arc around the pitch circle covered by one tooth and one space between teeth.  The
//   `pressure_angle` controls how flat or bulged the sides of the teeth are.  Common values include
//   14.5 degrees and 20 degrees, and occasionally 25.  Though I've seen 28 recommended for plastic
//   gears. Larger numbers bulge out more, giving stronger teeth, so 28 degrees is the default here.
//   The ratio of `teeth` for two meshing gears gives how many times one will make a full revolution
//   when the the other makes one full revolution.  If the two numbers are coprime (i.e.  are not both
//   divisible by the same number greater than 1), then every tooth on one gear will meet every tooth
//   on the other, for more even wear.  So coprime numbers of teeth are good.
// Arguments:
//   pitch = The circular pitch, or distance between teeth around the pitch circle, in mm.
//   teeth = Total number of teeth around the entire perimeter
//   thickness = Thickness of gear in mm
//   shaft_diam = Diameter of the hole in the center, in mm.  Default: 0 (no shaft hole)
//   ---
//   hide = Number of teeth to delete to make this only a fraction of a circle
//   pressure_angle = Controls how straight or bulged the tooth sides are. In degrees.
//   clearance = Clearance gap at the bottom of the inter-tooth valleys.
//   backlash = Gap between two meshing teeth, in the direction along the circumference of the pitch circle
//   helical = Teeth are slanted around the spur gear at this angle away from the gear axis of rotation.
//   slices = Number of vertical layers to divide gear into.  Useful for refining gears with `helical`.
//   scale = Scale of top of gear compared to bottom.  Useful for making crown gears.
//   internal = If true, create a mask for difference()ing from something else.
//   mod = The metric module/modulus of the gear.
//   anchor = Translate so anchor point is at origin (0,0,0).  See [anchor](attachments.scad#subsection-anchor).  Default: `CENTER`
//   spin = Rotate this many degrees around the Z axis after anchor.  See [spin](attachments.scad#subsection-spin).  Default: `0`
//   orient = Vector to rotate top towards, after spin.  See [orient](attachments.scad#subsection-orient).  Default: `UP`
// Side Effects:
//   If internal is true then the default tag is "remove"
// Example: Spur Gear
//   spur_gear(pitch=5, teeth=20, thickness=8, shaft_diam=5);
// Example: Metric Gear
//   spur_gear(mod=2, teeth=20, thickness=8, shaft_diam=5);
// Example: Helical Gear
//   spur_gear(
//       pitch=5, teeth=20, thickness=10,
//       shaft_diam=5, helical=-30, slices=12,
//       $fa=1, $fs=1
//   );
// Example: Herringbone Gear
//   spur_gear(
//       pitch=5, teeth=20, thickness=5,
//       shaft_diam=5, helical=-30, slices=5,
//       anchor=BOT
//   ) attach(BOT,TOP,overlap=0.01)
//       spur_gear(
//           pitch=5, teeth=20, thickness=5,
//           shaft_diam=5, helical=30, slices=5,
//           anchor=TOP
//       );
// Example(Anim,Frames=8,VPT=[0,30,0],VPR=[0,0,0],VPD=300): Assembly of Gears
//   n1 = 11; //red gear number of teeth
//   n2 = 20; //green gear
//   n3 = 5;  //blue gear
//   n4 = 16; //orange gear
//   n5 = 9;  //gray rack
//   pitch = 9; //all meshing gears need the same `pitch` (and the same `pressure_angle`)
//   thickness    = 6;
//   hole         = 3;
//   rack_base    = 12;
//   r1 = pitch_radius(pitch,n1);
//   r2 = pitch_radius(pitch,n2);
//   r3 = pitch_radius(pitch,n3);
//   r4 = pitch_radius(pitch,n4);
//   r5 = pitch_radius(pitch,n5);
//   a1 =  $t * 360 / n1;
//   a2 = -$t * 360 / n2 + 180/n2;
//   a3 = -$t * 360 / n3;
//   a4 = -$t * 360 / n4 - 7.5*180/n4;
//   color("#f77")              zrot(a1) spur_gear(pitch,n1,thickness,hole);
//   color("#7f7") back(r1+r2)  zrot(a2) spur_gear(pitch,n2,thickness,hole);
//   color("#77f") right(r1+r3) zrot(a3) spur_gear(pitch,n3,thickness,hole);
//   color("#fc7") left(r1+r4)  zrot(a4) spur_gear(pitch,n4,thickness,hole,hide=n4-3);
//   color("#ccc") fwd(r1) right(pitch*$t)
//       rack(pitch=pitch,teeth=n5,thickness=thickness,height=rack_base,anchor=CENTER,orient=BACK);
// Example: Helical gears meshing with non-parallel shafts
//   ang1 = 30;
//   ang2 = 10;
//   pitch = 5;
//   n = 20;
//   r = pitch_radius(pitch,n);
//   left(r) spur_gear(
//          pitch=pitch, teeth=n, thickness=10,
//          shaft_diam=5, helical=ang1, slices=12,
//          $fa=1, $fs=1
//      );
//   right(r)
//   xrot(ang1+ang2)
//   zrot(360/n/2-5) spur_gear(
//          pitch=pitch, teeth=n, thickness=10,
//          shaft_diam=5, helical=ang2, slices=12,
//          $fa=1, $fs=1
//      );
// Example(Anim,Frames=36,VPT=[0,0,0],VPR=[55,0,25],VPD=375): Planetary Gear Assembly
//   rteeth=56; pteeth=16; cteeth=24;
//   pitch=5; thick=10; pa=20;
//   prad = (pitch_radius(pitch,rteeth) +
//           pitch_radius(pitch,cteeth)) / 2;
//   rrad = outer_radius(pitch,rteeth,internal=true) + 5;
//   diff()
//   cyl(r=rrad,l=thick)
//       tag("remove")
//           spur_gear(
//               pitch=pitch, teeth=rteeth, thickness=thick+1,
//               pressure_angle=pa, internal=true);
//   for (a=[0:3]) {
//       zrot($t*90+a*90) back(prad) {
//           color("green")
//           spur_gear(
//               pitch=pitch, teeth=pteeth,
//               thickness=thick,
//               shaft_diam=5,
//               pressure_angle=pa,
//               spin=-$t*90*rteeth/pteeth);
//       }
//   }
//   color("orange")
//   zrot($t*90*rteeth/cteeth+$t*90+180/cteeth)
//   spur_gear(
//       pitch=pitch, teeth=cteeth,
//       thickness=thick,
//       shaft_diam=5,
//       pressure_angle=pa);
function spur_gear(
    pitch = 3,
    teeth = 11,
    thickness = 6,
    shaft_diam = 0,
    hide = 0,
    pressure_angle = 28,
    clearance = undef,
    backlash = 0.0,
    helical = 0,
    slices = 2,
    interior,
    internal,
    mod,
    anchor = CENTER,
    spin = 0,
    orient = UP
) =
    let(
        dummy = !is_undef(interior) ? echo("The interior paramter to spur_gear has been replaced by internal and will be removed."):0,
        internal = first_defined([internal,interior,false]),
        pitch = is_undef(mod) ? pitch : pitch_value(mod),
        p = pitch_radius(pitch, teeth),
<<<<<<< HEAD
        c = outer_radius(pitch, teeth, clearance, interior),
        r = _root_radius(pitch, teeth, clearance, interior),
        twist = 360*thickness*tan(helical)/(2*PI*p),
=======
        c = outer_radius(pitch, teeth, clearance, internal),
        r = _root_radius(pitch, teeth, clearance, internal),
        twist = atan2(thickness*tan(helical),p),
>>>>>>> df59514b
        rgn = [
            spur_gear2d(
                pitch = pitch,
                teeth = teeth,
                pressure_angle = pressure_angle,
                hide = hide,
                clearance = clearance,
                backlash = backlash,
                internal = internal
            ),
            if (shaft_diam > 0) circle(d=shaft_diam, $fn=max(12,segs(shaft_diam/2)))
        ],
        rvnf = linear_sweep(rgn, height=thickness, twist=twist, slices=slices, center=true),
        vnf = zrot(twist/2, p=rvnf)
    ) reorient(anchor,spin,orient, h=thickness, r=p, p=vnf);


module spur_gear(
    pitch = 3,
    teeth = 11,
    thickness = 6,
    shaft_diam = 0,
    hide = 0,
    pressure_angle = 28,
    clearance = undef,
    backlash = 0.0,
    helical = 0,
    slices = 2,
    internal,
    interior,
    mod,
    anchor = CENTER,
    spin = 0,
    orient = UP
) {
    if (!is_undef(interior)) echo("The interior paramter to spur_gear has been replaced by internal and will be removed.");
    internal = first_defined([internal,interior,false]);
    pitch = is_undef(mod) ? pitch : pitch_value(mod);
    p = pitch_radius(pitch, teeth);
<<<<<<< HEAD
    c = outer_radius(pitch, teeth, clearance, interior);
    r = _root_radius(pitch, teeth, clearance, interior);
    twist = 360*thickness*tan(helical)/(2*PI*p);
    attachable(anchor,spin,orient, r=p, l=thickness) {
        zrot(twist/2)
        linear_extrude(
            height=thickness, center=true,
            twist=twist, slices=slices,
            convexity=teeth/2
        ) {
            difference() {
                spur_gear2d(
                    pitch = pitch,
                    teeth = teeth,
                    pressure_angle = pressure_angle,
                    hide = hide,
                    clearance = clearance,
                    backlash = backlash,
                    interior = interior
                );
                if (shaft_diam > 0) {
                    circle(r=shaft_diam/2, $fn=max(12,segs(shaft_diam/2)));
=======
    c = outer_radius(pitch, teeth, clearance, internal);
    r = _root_radius(pitch, teeth, clearance, internal);
    twist = atan2(thickness*tan(helical),p);
    default_tag("remove", internal)
        attachable(anchor,spin,orient, r=p, l=thickness) {
            zrot(twist/2)
            linear_extrude(
                height=thickness, center=true,
                twist=twist, slices=slices,
                convexity=teeth/2
            ) {
                difference() {
                    spur_gear2d(
                        pitch = pitch,
                        teeth = teeth,
                        pressure_angle = pressure_angle,
                        hide = hide,
                        clearance = clearance,
                        backlash = backlash,
                        interior = interior
                    );
                    if (shaft_diam > 0) {
                        circle(r=shaft_diam/2, $fn=max(12,segs(shaft_diam/2)));
                    }
>>>>>>> df59514b
                }
              }
            children();
        }
}


// Function&Module: spur_gear2d()
// Synopsis: Creates a 2D spur gear or internal ring gear.
// SynTags: Geom, Path
// Topics: Gears, Parts
// See Also: rack(), spur_gear(), spur_gear2d(), bevel_gear()
// Usage: As Module
//   spur_gear2d(pitch, teeth, [hide=], [pressure_angle=], [clearance=], [backlash=], [internal=]) [ATTACHMENTS];
//   spur_gear2d(mod=, teeth=, [hide=], [pressure_angle=], [clearance=], [backlash=], [internal=]) [ATTACHMENTS];
// Usage: As Function
//   poly = spur_gear2d(pitch, teeth, [hide=], [pressure_angle=], [clearance=], [backlash=], [internal=]);
//   poly = spur_gear2d(mod=, teeth=, [hide=], [pressure_angle=], [clearance=], [backlash=], [internal=]);
// Description:
//   When called as a module, creates a 2D involute spur gear.  When called as a function, returns a
//   2D path for the perimeter of a 2D involute spur gear.  Normally, you should just specify the
//   first 2 parameters `pitch` and `teeth`, and let the rest be default values.
//   Meshing gears must match in `pitch`, `pressure_angle`, and `helical`, and be separated by
//   the sum of their pitch radii, which can be found with `pitch_radius()`.
// Arguments:
//   pitch = The circular pitch, or distance between teeth around the pitch circle, in mm.
//   teeth = Total number of teeth around the spur gear.
//   hide = Number of teeth to delete to make this only a fraction of a circle
//   pressure_angle = Controls how straight or bulged the tooth sides are. In degrees.
//   clearance = Gap between top of a tooth on one gear and bottom of valley on a meshing gear (in millimeters)
//   backlash = Gap between two meshing teeth, in the direction along the circumference of the pitch circle
//   internal = If true, create a mask for difference()ing from something else.
//   mod = The metric module/modulus of the gear.
//   anchor = Translate so anchor point is at origin (0,0,0).  See [anchor](attachments.scad#subsection-anchor).  Default: `CENTER`
//   spin = Rotate this many degrees around the Z axis after anchor.  See [spin](attachments.scad#subsection-spin).  Default: `0`
// Example(2D): Typical Gear Shape
//   spur_gear2d(pitch=5, teeth=20);
// Example(2D): Metric Gear
//   spur_gear2d(mod=2, teeth=20);
// Example(2D): Lower Pressure Angle
//   spur_gear2d(pitch=5, teeth=20, pressure_angle=20);
// Example(2D): Partial Gear
//   spur_gear2d(pitch=5, teeth=20, hide=15, pressure_angle=20);
// Example(2D): Planetary Gear Assembly
//   rteeth=56; pteeth=16; cteeth=24;
//   pitch=5; pa=20;
//   prad = (pitch_radius(pitch,rteeth) +
//           pitch_radius(pitch,cteeth)) / 2;
//   rrad = outer_radius(pitch,rteeth,internal=true) + 5;
//   difference() {
//       circle(r=rrad);
//       spur_gear2d(
//           pitch=pitch, teeth=rteeth,
//           pressure_angle=pa, interior=true);
//   }
//   for (a=[0:3]) {
//       zrot(a*90) back(prad) {
//           color("green")
//           spur_gear2d(
//               pitch=pitch, teeth=pteeth,
//               pressure_angle=pa);
//       }
//   }
//   color("orange")
//     zrot(180/cteeth)
//       spur_gear2d(pitch=pitch, teeth=cteeth, pressure_angle=pa);
// Example(2D): Called as a Function
//   path = spur_gear2d(pitch=8, teeth=16);
//   polygon(path);
function spur_gear2d(
    pitch = 3,
    teeth = 11,
    hide = 0,
    pressure_angle = 28,
    clearance = undef,
    backlash = 0.0,
    internal,
    interior,
    mod,
    anchor = CENTER,
    spin = 0
) = 
    let(
    dummy = !is_undef(interior) ? echo("The interior paramter to spur_gear2d has been replaced by internal and will be removed."):0,      
    internal = first_defined([internal,internal,false]),
    pitch = is_undef(mod) ? pitch : pitch_value(mod),
    pr = pitch_radius(pitch=pitch, teeth=teeth),
    tooth_profile = _gear_tooth_profile(
        pitch = pitch,
        teeth = teeth,
        pressure_angle = pressure_angle,
        clearance = clearance,
        backlash = backlash,
        internal = internal,
        valleys = false
    ),
    pts = concat(
        [for (tooth = [0:1:teeth-hide-1])
            each rot(tooth*360/teeth, p=tooth_profile)
        ],
        hide>0? [[0,0]] : []
    )
) reorient(anchor,spin, two_d=true, r=pr, p=pts);


module spur_gear2d(
    pitch = 3,
    teeth = 11,
    hide = 0,
    pressure_angle = 28,
    clearance = undef,
    backlash = 0.0,
    internal,
    interior,
    mod,
    anchor = CENTER,
    spin = 0
) {
    if (!is_undef(interior)) echo("The interior paramter to spur_gear2d has been replaced by internal and will be removed.");
    internal = first_defined([internal,interior,false]);
    pitch = is_undef(mod) ? pitch : pitch_value(mod);
    path = spur_gear2d(
        pitch = pitch,
        teeth = teeth,
        hide = hide,
        pressure_angle = pressure_angle,
        clearance = clearance,
        backlash = backlash,
        internal = internal
    );
    pr = pitch_radius(pitch=pitch, teeth=teeth);
    attachable(anchor,spin, two_d=true, r=pr) {
        polygon(path);
        children();
    }
}



// Function&Module: rack()
// Synopsis: Creates a straight or helical gear rack.
// SynTags: Geom, VNF
// Topics: Gears, Parts
// See Also: rack2d(), spur_gear(), spur_gear2d(), bevel_gear()
// Usage: As a Module
//   rack(pitch, teeth, thickness, height, [pressure_angle=], [backlash=], [clearance=], [helical=]) [ATTACHMENTS];
//   rack(mod=, teeth=, thickness=, height=, [pressure_angle=], [backlash]=, [clearance=], [helical=]) [ATTACHMENTS];
// Usage: As a Function
//   vnf = rack(pitch, teeth, thickness, height, [pressure_angle=], [backlash=], [clearance=], [helical=]);
//   vnf = rack(mod=, teeth=, thickness=, height=, [pressure_angle=], [backlash=], [clearance=], [helical=]);
// Description:
//   This is used to create a 3D rack, which is a linear bar with teeth that a gear can roll along.
//   A rack can mesh with any gear that has the same `pitch` and `pressure_angle`.
//   When called as a function, returns a 3D [VNF](vnf.scad) for the rack.
//   When called as a module, creates a 3D rack shape.
// Arguments:
//   pitch = The circular pitch, or distance between teeth around the pitch circle, in mm. Default: 5
//   teeth = Total number of teeth along the rack.  Default: 20
//   thickness = Thickness of rack in mm (affects each tooth).  Default: 5
//   height = Height of rack in mm, from tooth top to back of rack.  Default: 10
//   ---
//   pressure_angle = Controls how straight or bulged the tooth sides are. In degrees.  Default: 28
//   backlash = Gap between two meshing teeth, in the direction along the circumference of the pitch circle.  Default: 0
//   clearance = Clearance gap at the bottom of the inter-tooth valleys.
//   helical = The angle of the rack teeth away from perpendicular to the rack length.  Used to match helical spur gear pinions.  Default: 0
//   mod = The metric module/modulus of the gear.
//   anchor = Translate so anchor point is at origin (0,0,0).  See [anchor](attachments.scad#subsection-anchor).  Default: `CENTER`
//   spin = Rotate this many degrees around the Z axis after anchor.  See [spin](attachments.scad#subsection-spin).  Default: `0`
//   orient = Vector to rotate top towards, after spin.  See [orient](attachments.scad#subsection-orient).  Default: `UP`
// Extra Anchors:
//   "adendum" = At the tips of the teeth, at the center of rack.
//   "adendum-left" = At the tips of the teeth, at the left end of the rack.
//   "adendum-right" = At the tips of the teeth, at the right end of the rack.
//   "adendum-back" = At the tips of the teeth, at the back of the rack.
//   "adendum-front" = At the tips of the teeth, at the front of the rack.
//   "dedendum" = At the base of the teeth, at the center of rack.
//   "dedendum-left" = At the base of the teeth, at the left end of the rack.
//   "dedendum-right" = At the base of the teeth, at the right end of the rack.
//   "dedendum-back" = At the base of the teeth, at the back of the rack.
//   "dedendum-front" = At the base of the teeth, at the front of the rack.
// Example(VPR=[60,0,325],VPD=130):
//   rack(pitch=5, teeth=10, thickness=5, height=5, pressure_angle=20);
// Example: Rack for Helical Gear
//   rack(pitch=5, teeth=10, thickness=5, height=5, pressure_angle=20, helical=30);
// Example: Alternate Helical Gear
//   rack(pitch=5, teeth=10, thickness=5, height=5, pressure_angle=20, helical=-30);
// Example: Metric Rack
//   rack(mod=2, teeth=10, thickness=5, height=5, pressure_angle=20);
// Example(Anim,VPT=[0,0,12],VPD=100,Frames=6): Rack and Pinion
//   teeth1 = 16; teeth2 = 16;
//   pitch = 5; thick = 5; helical = 30;
//   pr = pitch_radius(pitch=pitch, teeth=teeth2);
//   right(pr*2*PI/teeth2*$t) rack(pitch=pitch, teeth=teeth1, thickness=thick, height=5, helical=helical);
//   up(pr) yrot(186.5-$t*360/teeth2)
//       spur_gear(pitch=pitch, teeth=teeth2, thickness=thick, helical=helical, shaft_diam=5, orient=BACK);
module rack(
    pitch = 5,
    teeth = 20,
    thickness = 5,
    height = 10,
    pressure_angle = 28,
    backlash = 0.0,
    clearance,
    helical=0,
    mod,
    anchor = CENTER,
    spin = 0,
    orient = UP
) {
    pitch = is_undef(mod) ? pitch : pitch_value(mod);
    a = _adendum(pitch);
    d = _dedendum(pitch, clearance);
    l = teeth * pitch;
    anchors = [
        named_anchor("adendum",         [0,0,a],             BACK),
        named_anchor("adendum-left",    [-l/2,0,a],          LEFT),
        named_anchor("adendum-right",   [ l/2,0,a],          RIGHT),
        named_anchor("adendum-front",   [0,-thickness/2,a],  DOWN),
        named_anchor("adendum-back",    [0, thickness/2,a],  UP),
        named_anchor("dedendum",        [0,0,-d],            BACK),
        named_anchor("dedendum-left",   [-l/2,0,-d],         LEFT),
        named_anchor("dedendum-right",  [ l/2,0,-d],         RIGHT),
        named_anchor("dedendum-front",  [0,-thickness/2,-d], DOWN),
        named_anchor("dedendum-back",   [0, thickness/2,-d], UP),
    ];
    attachable(anchor,spin,orient, size=[l, thickness, 2*abs(a-height)], anchors=anchors) {
        skew(sxy=tan(helical)) xrot(90) {
            linear_extrude(height=thickness, center=true, convexity=teeth*2) {
                rack2d(
                    pitch = pitch,
                    teeth = teeth,
                    height = height,
                    pressure_angle = pressure_angle,
                    backlash = backlash,
                    clearance = clearance
                );
            }
        }
        children();
    }
}


function rack(
    pitch = 5,
    teeth = 20,
    thickness = 5,
    height = 10,
    pressure_angle = 28,
    backlash = 0.0,
    clearance,
    helical=0,
    mod,
    anchor = CENTER,
    spin = 0,
    orient = UP
) =
    let(
        pitch = is_undef(mod) ? pitch : pitch_value(mod),
        a = _adendum(pitch),
        d = _dedendum(pitch, clearance),
        l = teeth * pitch,
        anchors = [
            named_anchor("adendum",         [0,0,a],             BACK),
            named_anchor("adendum-left",    [-l/2,0,a],          LEFT),
            named_anchor("adendum-right",   [ l/2,0,a],          RIGHT),
            named_anchor("adendum-front",   [0,-thickness/2,a],  DOWN),
            named_anchor("adendum-back",    [0, thickness/2,a],  UP),
            named_anchor("dedendum",        [0,0,-d],            BACK),
            named_anchor("dedendum-left",   [-l/2,0,-d],         LEFT),
            named_anchor("dedendum-right",  [ l/2,0,-d],         RIGHT),
            named_anchor("dedendum-front",  [0,-thickness/2,-d], DOWN),
            named_anchor("dedendum-back",   [0, thickness/2,-d], UP),
        ],
        path = rack2d(
            pitch = pitch,
            teeth = teeth,
            height = height,
            pressure_angle = pressure_angle,
            backlash = backlash,
            clearance = clearance
        ),
        vnf = linear_sweep(path, height=thickness, anchor="origin", orient=FWD),
        out = helical==0? vnf : skew(sxy=tan(helical), p=vnf)
    ) reorient(anchor,spin,orient, size=[l, thickness, 2*abs(a-height)], anchors=anchors, p=out);




// Function&Module: rack2d()
// Synopsis: Creates a 2D gear rack.
// SynTags: Geom, Path
// Topics: Gears, Parts
// See Also: rack(), spur_gear(), spur_gear2d(), bevel_gear()
// Usage: As a Module
//   rack2d(pitch, teeth, height, [pressure_angle=], [backlash=], [clearance=]) [ATTACHMENTS];
//   rack2d(mod=, teeth=, height=, [pressure_angle=], [backlash=], [clearance=]) [ATTACHMENTS];
// Usage: As a Function
//   path = rack2d(pitch, teeth, height, [pressure_angle=], [backlash=], [clearance=]);
//   path = rack2d(mod=, teeth=, height=, [pressure_angle=], [backlash=], [clearance=]);
// Description:
//   This is used to create a 2D rack, which is a linear bar with teeth that a gear can roll along.
//   A rack can mesh with any gear that has the same `pitch` and `pressure_angle`.
//   When called as a function, returns a 2D path for the outline of the rack.
//   When called as a module, creates a 2D rack shape.
// Arguments:
//   pitch = The circular pitch, or distance between teeth around the pitch circle, in mm.
//   teeth = Total number of teeth along the rack
//   height = Height of rack in mm, from tooth top to back of rack.
//   ---
//   pressure_angle = Controls how straight or bulged the tooth sides are. In degrees.
//   backlash = Gap between two meshing teeth, in the direction along the circumference of the pitch circle
//   mod = The metric module/modulus of the gear.
//   anchor = Translate so anchor point is at origin (0,0,0).  See [anchor](attachments.scad#subsection-anchor).  Default: `CENTER`
//   spin = Rotate this many degrees around the Z axis after anchor.  See [spin](attachments.scad#subsection-spin).  Default: `0`
// Extra Anchors:
//   "adendum" = At the tips of the teeth, at the center of rack.
//   "adendum-left" = At the tips of the teeth, at the left end of the rack.
//   "adendum-right" = At the tips of the teeth, at the right end of the rack.
//   "dedendum" = At the height of the teeth, at the center of rack.
//   "dedendum-left" = At the height of the teeth, at the left end of the rack.
//   "dedendum-right" = At the height of the teeth, at the right end of the rack.
// Example(2D):
//   rack2d(pitch=5, teeth=10, height=10, pressure_angle=20);
// Example(2D): Called as a Function
//   path = rack2d(pitch=8, teeth=8, height=10, pressure_angle=28);
//   polygon(path);
function rack2d(
    pitch = 5,
    teeth = 20,
    height = 10,
    pressure_angle = 28,
    backlash = 0.0,
    clearance = undef,
    mod,
    anchor = CENTER,
    spin = 0
) =
    let(
        pitch = is_undef(mod) ? pitch : pitch_value(mod),
        a = _adendum(pitch),
        d = _dedendum(pitch, clearance)
    )
    assert(a+d < height)
    let(
        xa = a * sin(pressure_angle),
        xd = d * sin(pressure_angle),
        l = teeth * pitch,
        anchors = [
            named_anchor("adendum",         [   0, a,0],  BACK),
            named_anchor("adendum-left",    [-l/2, a,0],  LEFT),
            named_anchor("adendum-right",   [ l/2, a,0],  RIGHT),
            named_anchor("dedendum",        [   0,-d,0],  BACK),
            named_anchor("dedendum-left",   [-l/2,-d,0],  LEFT),
            named_anchor("dedendum-right",  [ l/2,-d,0],  RIGHT),
        ],
        path = [
            [-(teeth-1)/2 * pitch + -1/2 * pitch,  a-height],
            [-(teeth-1)/2 * pitch + -1/2 * pitch,  -d],
            for (i = [0:1:teeth-1]) let(
                off = (i-(teeth-1)/2) * pitch
            ) each [
                [off + -1/4 * pitch + backlash - xd, -d],
                [off + -1/4 * pitch + backlash + xa,  a],
                [off +  1/4 * pitch - backlash - xa,  a],
                [off +  1/4 * pitch - backlash + xd, -d],
            ],
            [ (teeth-1)/2 * pitch +  1/2 * pitch,  -d],
            [ (teeth-1)/2 * pitch +  1/2 * pitch,  a-height],
        ]
    ) reorient(anchor,spin, two_d=true, size=[l,2*abs(a-height)], anchors=anchors, p=path);


module rack2d(
    pitch = 5,
    teeth = 20,
    height = 10,
    pressure_angle = 28,
    backlash = 0.0,
    clearance = undef,
    mod,
    anchor = CENTER,
    spin = 0
) {
    pitch = is_undef(mod) ? pitch : pitch_value(mod);
    a = _adendum(pitch);
    d = _dedendum(pitch, clearance);
    l = teeth * pitch;
    anchors = [
        named_anchor("adendum",         [   0, a,0],  BACK),
        named_anchor("adendum-left",    [-l/2, a,0],  LEFT),
        named_anchor("adendum-right",   [ l/2, a,0],  RIGHT),
        named_anchor("dedendum",        [   0,-d,0],  BACK),
        named_anchor("dedendum-left",   [-l/2,-d,0],  LEFT),
        named_anchor("dedendum-right",  [ l/2,-d,0],  RIGHT),
    ];
    path = rack2d(
        pitch = pitch,
        teeth = teeth,
        height = height,
        pressure_angle = pressure_angle,
        backlash  = backlash,
        clearance = clearance
    );
    attachable(anchor,spin, two_d=true, size=[l, 2*abs(a-height)], anchors=anchors) {
        polygon(path);
        children();
    }
}




// Function&Module: bevel_gear()
// Synopsis: Creates a straight or spiral bevel gear.
// SynTags: Geom, VNF
// Topics: Gears, Parts
// See Also: rack(), rack2d(), spur_gear(), spur_gear2d(), bevel_pitch_angle(), bevel_gear()
// Usage: As a Module
//   bevel_gear(pitch, teeth, face_width, [pitch_angle=]|[mate_teeth=], [shaft_diam=], [hide=], [pressure_angle=], [clearance=], [backlash=], [cutter_radius=], [spiral_angle=], [left_handed=], [slices=], [internal=]);
//   bevel_gear(mod=, teeth=, face_width=, [pitch_angle=]|[mate_teeth=], [shaft_diam=], [hide=], [pressure_angle=], [clearance=], [backlash=], [cutter_radius=], [spiral_angle=], [left_handed=], [slices=], [internal=]);
// Usage: As a Function
//   vnf = bevel_gear(pitch, teeth, face_width, [pitch_angle=]|[mate_teeth=], [hide=], [pressure_angle=], [clearance=], [backlash=], [cutter_radius=], [spiral_angle=], [left_handed=], [slices=], [internal=]);
//   vnf = bevel_gear(mod=, teeth=, face_width=, [pitch_angle=]|[mate_teeth=], [hide=], [pressure_angle=], [clearance=], [backlash=], [cutter_radius=], [spiral_angle=], [left_handed=], [slices=], [internal=]);
// Description:
//   Creates a (potentially spiral) bevel gear.  The module `bevel_gear()` gives a bevel gear, with
//   reasonable defaults for all the parameters.  Normally, you should just choose the first 4
//   parameters, and let the rest be default values.  In straight bevel gear sets, when each tooth
//   engages it inpacts the corresponding tooth.  The abrupt tooth engagement causes impact stress
//   which makes them more prone to breakage.  Spiral bevel gears have teeth formed along spirals so
//   they engage more gradually, resulting in a less abrupt transfer of force, so they are quieter
//   in operation and less likely to break.
//   .
//   The module `bevel_gear()` gives a gear in the XY
//   plane, centered on the origin, with one tooth centered on the positive Y axis.  The various
//   functions below it take the same parameters, and return various measurements for the gear.  The
//   most important is `pitch_radius()`, which tells how far apart to space gears that are meshing,
//   and `outer_radius()`, which gives the size of the region filled by the gear.  A gear has a "pitch
//   circle", which is an invisible circle that cuts through the middle of each tooth (though not the
//   exact center). In order for two gears to mesh, their pitch circles should just touch.  So the
//   distance between their centers should be `pitch_radius()` for one, plus `pitch_radius()` for the
//   other, which gives the radii of their pitch circles.  In order for two gears to mesh, they must
//   have the same `pitch` and `pressure_angle` parameters.  `pitch` gives the number of millimeters of arc around
//   the pitch circle covered by one tooth and one space between teeth.  The `pressure_angle` controls how flat or
//   bulged the sides of the teeth are.  Common values include 14.5 degrees and 20 degrees, and
//   occasionally 25.  Though I've seen 28 recommended for plastic gears. Larger numbers bulge out
//   more, giving stronger teeth, so 28 degrees is the default here.  The ratio of `teeth` for two
//   meshing gears gives how many times one will make a full revolution when the the other makes one
//   full revolution.  If the two numbers are coprime (i.e.  are not both divisible by the same number
//   greater than 1), then every tooth on one gear will meet every tooth on the other, for more even
//   wear.  So coprime numbers of teeth are good.
// Arguments:
//   pitch = The circular pitch, or distance between teeth around the pitch circle, in mm.  Default: 5
//   teeth = Total number of teeth around the entire perimeter.  Default: 20
//   face_width = Width of the toothed surface in mm, from inside to outside.  Default: 10
//   ---
//   pitch_angle = Angle of beveled gear face.  Default: 45
//   mate_teeth = The number of teeth in the gear that this gear will mate with.  Overrides `pitch_angle` if given.
//   shaft_diam = Diameter of the hole in the center, in mm.  Module use only.  Default: 0 (no shaft hole)
//   hide = Number of teeth to delete to make this only a fraction of a circle.  Default: 0
//   pressure_angle = Controls how straight or bulged the tooth sides are. In degrees. Default: 28
//   clearance = Clearance gap at the bottom of the inter-tooth valleys.
//   backlash = Gap between two meshing teeth, in the direction along the circumference of the pitch circle.  Default: 0
//   cutter_radius = Radius of spiral arc for teeth.  If 0, then gear will not be spiral.  Default: 0
//   spiral_angle = The base angle for spiral teeth.  Default: 0
//   left_handed = If true, the gear returned will have a left-handed spiral.  Default: false
//   slices = Number of vertical layers to divide gear into.  Useful for refining gears with `spiral`.  Default: 1
//   internal = If true, create a mask for difference()ing from something else.
//   mod = The metric module/modulus of the gear.
//   anchor = Translate so anchor point is at origin (0,0,0).  See [anchor](attachments.scad#subsection-anchor).  Default: `CENTER`
//   spin = Rotate this many degrees around the Z axis after anchor.  See [spin](attachments.scad#subsection-spin).  Default: `0`
//   orient = Vector to rotate top towards, after spin.  See [orient](attachments.scad#subsection-orient).  Default: `UP`
// Extra Anchors:
//   "apex" = At the pitch cone apex for the bevel gear.
//   "pitchbase" = At the natural height of the pitch radius of the beveled gear.
//   "flattop" = At the top of the flat top of the bevel gear.
// Side Effects:
//   If internal is true then the default tag is "remove"
// Example: Beveled Gear
//   bevel_gear(
//       pitch=5, teeth=36, face_width=10, shaft_diam=5,
//       pitch_angle=45, spiral_angle=0
//   );
// Example: Spiral Beveled Gear and Pinion
//   t1 = 16; t2 = 28;
//   bevel_gear(
//       pitch=5, teeth=t1, mate_teeth=t2,
//       slices=12, anchor="apex", orient=FWD
//   );
//   bevel_gear(
//       pitch=5, teeth=t2, mate_teeth=t1, left_handed=true,
//       slices=12, anchor="apex", spin=180/t2
//   );
// Example(Anim,Frames=4,VPD=175): Manual Spacing of Pinion and Gear
//   t1 = 14; t2 = 28; pitch=5;
//   back(pitch_radius(pitch=pitch, teeth=t2)) {
//     yrot($t*360/t1)
//     bevel_gear(
//       pitch=pitch, teeth=t1, mate_teeth=t2, shaft_diam=5,
//       slices=12, orient=FWD
//     );
//   }
//   down(pitch_radius(pitch=pitch, teeth=t1)) {
//     zrot($t*360/t2)
//     bevel_gear(
//       pitch=pitch, teeth=t2, mate_teeth=t1, left_handed=true,
//       shaft_diam=5, slices=12, spin=180/t2
//     );
//   }
function bevel_gear(
    pitch = 5,
    teeth = 20,
    face_width = 10,
    pitch_angle = 45,
    mate_teeth,
    hide = 0,
    pressure_angle = 20,
    clearance = undef,
    backlash = 0.0,
    cutter_radius = 30,
    spiral_angle = 35,
    left_handed = false,
    slices = 5,
    internal,
    interior,
    mod,
    anchor = "pitchbase",
    spin = 0,
    orient = UP
) =
    let(
        dummy = !is_undef(interior) ? echo("The interior paramter to bevel_gear has been replaced by internal and will be removed."):0,      
        internal = first_defined([internal,interior,false]),
        pitch = is_undef(mod) ? pitch : pitch_value(mod),
        slices = cutter_radius==0? 1 : slices,
        pitch_angle = is_undef(mate_teeth)? pitch_angle : atan(teeth/mate_teeth),
        pr = pitch_radius(pitch, teeth),
        rr = _root_radius(pitch, teeth, clearance, internal),
        pitchoff = (pr-rr) * sin(pitch_angle),
        ocone_rad = opp_ang_to_hyp(pr, pitch_angle),
        icone_rad = ocone_rad - face_width,
        cutter_radius = cutter_radius==0? 1000 : cutter_radius,
        midpr = (icone_rad + ocone_rad) / 2,
        radcp = [0, midpr] + polar_to_xy(cutter_radius, 180+spiral_angle),
        angC1 = law_of_cosines(a=cutter_radius, b=norm(radcp), c=ocone_rad),
        angC2 = law_of_cosines(a=cutter_radius, b=norm(radcp), c=icone_rad),
        radcpang = v_theta(radcp),
        sang = radcpang - (180-angC1),
        eang = radcpang - (180-angC2),
        profile = _gear_tooth_profile(
            pitch = pitch,
            teeth = teeth,
            pressure_angle = pressure_angle,
            clearance = clearance,
            backlash = backlash,
            internal = internal,
            valleys = false,
            center = true
        ),
        verts1 = [
            for (v = lerpn(0,1,slices+1)) let(
                p = radcp + polar_to_xy(cutter_radius, lerp(sang,eang,v)),
                ang = v_theta(p)-90,
                dist = norm(p)
            ) [
                let(
                    u = dist / ocone_rad,
                    m = up((1-u) * pr / tan(pitch_angle)) *
                        up(pitchoff) *
                        zrot(ang/sin(pitch_angle)) *
                        back(u * pr) *
                        xrot(pitch_angle) *
                        scale(u)
                )
                for (tooth=[0:1:teeth-1])
                each apply(xflip() * zrot(360*tooth/teeth) * m, path3d(profile))
            ]
        ],
        botz = verts1[0][0].z,
        topz = last(verts1)[0].z,
        thickness = abs(topz - botz),
        cpz = (topz + botz) / 2,
        vertices = [for (x=verts1) reverse(x)],
        sides_vnf = vnf_vertex_array(vertices, caps=false, col_wrap=true, reverse=true),
        top_verts = last(vertices),
        bot_verts = vertices[0],
        gear_pts = len(top_verts),
        face_pts = gear_pts / teeth,
        top_faces =[
            for (i=[0:1:teeth-1], j=[0:1:(face_pts/2)-1]) each [
                [i*face_pts+j, (i+1)*face_pts-j-1, (i+1)*face_pts-j-2],
                [i*face_pts+j, (i+1)*face_pts-j-2, i*face_pts+j+1]
            ],
            for (i=[0:1:teeth-1]) each [
                [gear_pts, (i+1)*face_pts-1, i*face_pts],
                [gear_pts, ((i+1)%teeth)*face_pts, (i+1)*face_pts-1]
            ]
        ],
        vnf1 = vnf_join([
            [
                [each top_verts, [0,0,top_verts[0].z]],
                top_faces
            ],
            [
                [each bot_verts, [0,0,bot_verts[0].z]],
                [for (x=top_faces) reverse(x)]
            ],
            sides_vnf
        ]),
        lvnf = left_handed? vnf1 : xflip(p=vnf1),
        vnf = down(cpz, p=lvnf),
        anchors = [
            named_anchor("pitchbase", [0,0,pitchoff-thickness/2]),
            named_anchor("flattop", [0,0,thickness/2]),
            named_anchor("apex", [0,0,hyp_ang_to_opp(ocone_rad,90-pitch_angle)+pitchoff-thickness/2])
        ]
    ) reorient(anchor,spin,orient, vnf=vnf, extent=true, anchors=anchors, p=vnf);


module bevel_gear(
    pitch = 5,
    teeth = 20,
    face_width = 10,
    pitch_angle = 45,
    mate_teeth,
    shaft_diam = 0,
    hide = 0,
    pressure_angle = 20,
    clearance = undef,
    backlash = 0.0,
    cutter_radius = 30,
    spiral_angle = 35,
    left_handed = false,
    slices = 5,
    internal,
    interior,
    mod,
    anchor = "pitchbase",
    spin = 0,
    orient = UP
) {
    if (!is_undef(interior)) echo("The interior paramter to bevel_gear has been replaced by internal and will be removed.");
    internal = first_defined([internal,interior,false]);
    pitch = is_undef(mod) ? pitch : pitch_value(mod);
    slices = cutter_radius==0? 1 : slices;
    pitch_angle = is_undef(mate_teeth)? pitch_angle : atan(teeth/mate_teeth);
    pr = pitch_radius(pitch, teeth);
    ipr = pr - face_width*sin(pitch_angle);
    rr = _root_radius(pitch, teeth, clearance, internal);
    pitchoff = (pr-rr) * sin(pitch_angle);
    vnf = bevel_gear(
        pitch = pitch,
        teeth = teeth,
        face_width = face_width,
        pitch_angle = pitch_angle,
        hide = hide,
        pressure_angle = pressure_angle,
        clearance = clearance,
        backlash = backlash,
        cutter_radius = cutter_radius,
        spiral_angle = spiral_angle,
        left_handed = left_handed,
        slices = slices,
        internal = internal,
        anchor=CENTER
    );
    axis_zs = [for (p=vnf[0]) if(norm(point2d(p)) < EPSILON) p.z];
    thickness = max(axis_zs) - min(axis_zs);
    anchors = [
        named_anchor("pitchbase", [0,0,pitchoff-thickness/2]),
        named_anchor("flattop", [0,0,thickness/2]),
        named_anchor("apex", [0,0,adj_ang_to_opp(pr,90-pitch_angle)+pitchoff-thickness/2])
    ];
    default_tag("remove",internal)
        attachable(anchor,spin,orient, r1=pr, r2=ipr, h=thickness, anchors=anchors) {
            difference() {
                vnf_polyhedron(vnf, convexity=teeth/2);
                if (shaft_diam > 0) {
                    cylinder(h=2*thickness+1, r=shaft_diam/2, center=true, $fn=max(12,segs(shaft_diam/2)));
                }
            }
            children();
        }
}





// Function&Module: worm()
// Synopsis: Creates a worm that will mate with a worm gear.
// SynTags: Geom, VNF
// Topics: Gears, Parts
// See Also: worm(), worm_gear(), rack(), rack2d(), spur_gear(), spur_gear2d(), bevel_pitch_angle(), bevel_gear()
// Usage: As a Module
//   worm(pitch, d, l, [starts=], [left_handed=], [pressure_angle=], [backlash=], [clearance=]);
//   worm(mod=, d=, l=, [starts=], [left_handed=], [pressure_angle=], [backlash=], [clearance=]);
// Usage: As a Function
//   vnf = worm(pitch, d, l, [starts=], [left_handed=], [pressure_angle=], [backlash=], [clearance=]);
//   vnf = worm(mod=, d=, l=, [starts=], [left_handed=], [pressure_angle=], [backlash=], [clearance=]);
// Description:
//   Creates a worm shape that can be matched to a worm gear.
// Arguments:
//   pitch = The circular pitch, or distance between teeth around the pitch circle, in mm.  Default: 5
//   d = The diameter of the worm.  Default: 30
//   l = The length of the worm.  Default: 100
//   starts = The number of lead starts.  Default: 1
//   left_handed = If true, the gear returned will have a left-handed spiral.  Default: false
//   pressure_angle = Controls how straight or bulged the tooth sides are. In degrees. Default: 20
//   backlash = Gap between two meshing teeth, in the direction along the circumference of the pitch circle.  Default: 0
//   clearance = Clearance gap at the bottom of the inter-tooth valleys.
//   mod = The metric module/modulus of the gear.
//   anchor = Translate so anchor point is at origin (0,0,0).  See [anchor](attachments.scad#subsection-anchor).  Default: `CENTER`
//   spin = Rotate this many degrees around the Z axis after anchor.  See [spin](attachments.scad#subsection-spin).  Default: `0`
//   orient = Vector to rotate top towards, after spin.  See [orient](attachments.scad#subsection-orient).  Default: `UP`
// Example:
//   worm(pitch=8, d=30, l=50, $fn=72);
// Example: Multiple Starts.
//   worm(pitch=8, d=30, l=50, starts=3, $fn=72);
// Example: Left Handed
//   worm(pitch=8, d=30, l=50, starts=3, left_handed=true, $fn=72);
// Example: Called as Function
//   vnf = worm(pitch=8, d=35, l=50, starts=2, left_handed=true, pressure_angle=20, $fn=72);
//   vnf_polyhedron(vnf);
function worm(
    pitch=5,
    d=30, l=100,
    starts=1,
    left_handed=false,
    pressure_angle=20,
    backlash=0,
    clearance,
    mod,
    anchor=CENTER,
    spin=0,
    orient=UP
) =
    let(
        pitch = is_undef(mod) ? pitch : pitch_value(mod),
        rack_profile = select(rack2d(
            pitch = pitch,
            teeth = starts,
            height = d,
            pressure_angle = pressure_angle,
            backlash = backlash,
            clearance = clearance
        ), 1, -2),
        polars = [
            for (i=idx(rack_profile)) let(
                p = rack_profile[i],
                a = 360 * p.x / pitch / starts
            ) [a, p.y + d/2]
        ],
        maxang = 360 / segs(d/2),
        refined_polars = [
            for (i=idx(polars,e=-2)) let(
                delta = polars[i+1].x - polars[i].x,
                steps = ceil(delta/maxang),
                step = delta/steps
            ) for (j = [0:1:steps-1])
            [polars[i].x + j*step, lerp(polars[i].y,polars[i+1].y, j/steps)]
        ],
        cross_sect = [ for (p = refined_polars) polar_to_xy(p.y, p.x) ],
        revs = l/pitch/starts,
        zsteps = ceil(revs*360/maxang),
        zstep = l/zsteps,
        astep = revs*360/zsteps,
        profiles = [
            for (i=[0:1:zsteps]) let(
                z = i*zstep - l/2,
                a = i*astep - 360*revs/2
            )
            apply(zrot(a)*up(z), path3d(cross_sect))
        ],
        rprofiles = [ for (prof=profiles) reverse(prof) ],
        vnf1 = vnf_vertex_array(rprofiles, caps=true, col_wrap=true, style="min_edge"),
        vnf = left_handed? xflip(p=vnf1) : vnf1
    ) reorient(anchor,spin,orient, d=d, l=l, p=vnf);


module worm(
    pitch=5,
    d=15, l=100,
    starts=1,
    left_handed=false,
    pressure_angle=20,
    backlash=0,
    clearance,
    mod,
    anchor=CENTER,
    spin=0,
    orient=UP
) {
    vnf = worm(
        pitch=pitch,
        starts=starts,
        d=d, l=l,
        left_handed=left_handed,
        pressure_angle=pressure_angle,
        backlash=backlash,
        clearance=clearance,
        mod=mod
    );
    attachable(anchor,spin,orient, d=d, l=l) {
        vnf_polyhedron(vnf, convexity=ceil(l/pitch)*2);
        children();
    }
}


// Function&Module: worm_gear()
// Synopsis: Creates a worm gear that will mate with a worm.
// SynTags: Geom, VNF
// Topics: Gears, Parts
// See Also: worm(), worm_gear(), rack(), rack2d(), spur_gear(), spur_gear2d(), bevel_pitch_angle(), bevel_gear()
// Usage: As a Module
//   worm_gear(pitch, teeth, worm_diam, [worm_starts=], [worm_arc=], [crowning=], [left_handed=], [pressure_angle=], [backlash=], [clearance=], [slices=], [shaft_diam=]) [ATTACHMENTS];
//   worm_gear(mod=, teeth=, worm_diam=, [worm_starts=], [worm_arc=], [crowning=], [left_handed=], [pressure_angle=], [backlash=], [clearance=], [slices=], [shaft_diam=]) [ATTACHMENTS];
// Usage: As a Function
//   vnf = worm_gear(pitch, teeth, worm_diam, [worm_starts=], [worm_arc=], [crowning=], [left_handed=], [pressure_angle=], [backlash=], [clearance=], [slices=]);
//   vnf = worm_gear(mod=, teeth=, worm_diam=, [worm_starts=], [worm_arc=], [crowning=], [left_handed=], [pressure_angle=], [backlash=], [clearance=], [slices=]);
// Description:
//   Creates a worm gear to match with a worm.
// Arguments:
//   pitch = The circular pitch, or distance between teeth around the pitch circle, in mm.  Default: 5
//   teeth = Total number of teeth along the rack.  Default: 30
//   worm_diam = The pitch diameter of the worm gear to match to.  Default: 30
//   worm_starts = The number of lead starts on the worm gear to match to.  Default: 1
//   worm_arc = The arc of the worm to mate with, in degrees. Default: 60 degrees
//   crowning = The amount to oversize the virtual hobbing cutter used to make the teeth, to add a slight crowning to the teeth to make them fit the work easier.  Default: 1
//   left_handed = If true, the gear returned will have a left-handed spiral.  Default: false
//   pressure_angle = Controls how straight or bulged the tooth sides are. In degrees. Default: 20
//   backlash = Gap between two meshing teeth, in the direction along the circumference of the pitch circle.  Default: 0
//   clearance = Clearance gap at the bottom of the inter-tooth valleys.
//   slices = The number of vertical slices to refine the curve of the worm throat.  Default: 10
//   mod = The metric module/modulus of the gear.
//   anchor = Translate so anchor point is at origin (0,0,0).  See [anchor](attachments.scad#subsection-anchor).  Default: `CENTER`
//   spin = Rotate this many degrees around the Z axis after anchor.  See [spin](attachments.scad#subsection-spin).  Default: `0`
//   orient = Vector to rotate top towards, after spin.  See [orient](attachments.scad#subsection-orient).  Default: `UP`
// Example: Right-Handed
//   worm_gear(pitch=5, teeth=36, worm_diam=30, worm_starts=1);
// Example: Left-Handed
//   worm_gear(pitch=5, teeth=36, worm_diam=30, worm_starts=1, left_handed=true);
// Example: Multiple Starts
//   worm_gear(pitch=5, teeth=36, worm_diam=30, worm_starts=4);
// Example: Metric Worm Gear
//   worm_gear(mod=2, teeth=32, worm_diam=30, worm_starts=1);
// Example(Anim,Frames=4,FrameMS=125,VPD=220,VPT=[-15,0,0]): Meshing Worm and Gear
//   $fn=36;
//   pitch = 5; starts = 4;
//   worm_diam = 30; worm_length = 50;
//   gear_teeth=36;
//   right(worm_diam/2)
//     yrot($t*360/starts)
//       worm(d=worm_diam, l=worm_length, pitch=pitch, starts=starts, orient=BACK);
//   left(pitch_radius(pitch=pitch, teeth=gear_teeth))
//     zrot(-$t*360/gear_teeth)
//       worm_gear(pitch=pitch, teeth=gear_teeth, worm_diam=worm_diam, worm_starts=starts);
// Example: Meshing Worm and Gear Metricly
//   $fn = 72;
//   modulus = 2; starts = 3;
//   worm_diam = 30; worm_length = 50;
//   gear_teeth=36;
//   right(worm_diam/2)
//       worm(d=worm_diam, l=worm_length, mod=modulus, starts=starts, orient=BACK);
//   left(pitch_radius(mod=modulus, teeth=gear_teeth))
//       worm_gear(mod=modulus, teeth=gear_teeth, worm_diam=worm_diam, worm_starts=starts);
// Example: Called as Function
//   vnf = worm_gear(pitch=8, teeth=30, worm_diam=30, worm_starts=1);
//   vnf_polyhedron(vnf);
function worm_gear(
    pitch = 5,
    teeth = 36,
    worm_diam = 30,
    worm_starts = 1,
    worm_arc = 60,
    crowning = 1,
    left_handed = false,
    pressure_angle = 20,
    backlash = 0,
    clearance,
    slices = 10,
    mod,
    anchor = CENTER,
    spin = 0,
    orient = UP
) =
    assert(worm_arc >= 10 && worm_arc <= 60)
    let(
        pitch = is_undef(mod) ? pitch : pitch_value(mod),
        p = pitch_radius(pitch, teeth),
        circ = 2 * PI * p,
        r1 = p + worm_diam/2 + crowning,
        r2 = worm_diam/2 + crowning,
        thickness = worm_gear_thickness(pitch=pitch, teeth=teeth, worm_diam=worm_diam, worm_arc=worm_arc, crowning=crowning, clearance=clearance),
        helical = pitch * worm_starts * worm_arc / 360 * 360 / circ,
        tooth_profile = reverse(_gear_tooth_profile(
            pitch = pitch,
            teeth = teeth,
            pressure_angle = pressure_angle,
            clearance = clearance,
            backlash = backlash,
            valleys = false,
            center = true
        )),
        profiles = [
            for (slice = [0:1:slices]) let(
                u = slice/slices - 0.5,
                zang = u * worm_arc,
                tp = [0,r1,0] - spherical_to_xyz(r2, 90, 90+zang),
                zang2 = u * helical
            ) [
                for (i = [0:1:teeth-1]) each
                apply(
                    zrot(-i*360/teeth+zang2) *
                        move(tp) *
                        xrot(-zang) *
                        scale(cos(zang)),
                    path3d(tooth_profile)
                )
            ]
        ],
        top_verts = last(profiles),
        bot_verts = profiles[0],
        face_pts = len(tooth_profile),
        gear_pts = face_pts * teeth,
        top_faces =[
            for (i=[0:1:teeth-1], j=[0:1:(face_pts/2)-2]) each [
                [i*face_pts+j, (i+1)*face_pts-j-1, (i+1)*face_pts-j-2],
                [i*face_pts+j, (i+1)*face_pts-j-2, i*face_pts+j+1]
            ],
            for (i=[0:1:teeth-1]) each [
                [gear_pts, (i+1)*face_pts-1, i*face_pts],
                [gear_pts, ((i+1)%teeth)*face_pts, (i+1)*face_pts-1]
            ]
        ],
        sides_vnf = vnf_vertex_array(profiles, caps=false, col_wrap=true, style="min_edge"),
        vnf1 = vnf_join([
            [
                [each top_verts, [0,0,top_verts[0].z]],
                [for (x=top_faces) reverse(x)]
            ],
            [
                [each bot_verts, [0,0,bot_verts[0].z]],
                top_faces
            ],
            sides_vnf
        ]),
        vnf = left_handed? xflip(p=vnf1) : vnf1
    ) reorient(anchor,spin,orient, r=p, l=thickness, p=vnf);


module worm_gear(
    pitch = 5,
    teeth = 36,
    worm_diam = 30,
    worm_starts = 1,
    worm_arc = 60,
    crowning = 1,
    left_handed = false,
    pressure_angle = 20,
    backlash = 0,
    slices = 10,
    clearance,
    mod,
    shaft_diam = 0,
    anchor = CENTER,
    spin = 0,
    orient = UP
) {
    pitch = is_undef(mod) ? pitch : pitch_value(mod);
    p = pitch_radius(pitch, teeth);
    vnf = worm_gear(
        pitch = pitch,
        teeth = teeth,
        worm_diam = worm_diam,
        worm_starts = worm_starts,
        worm_arc = worm_arc,
        crowning = crowning,
        left_handed = left_handed,
        pressure_angle = pressure_angle,
        backlash = backlash,
        slices = slices,
        clearance = clearance
    );
    thickness = pointlist_bounds(vnf[0])[1].z;
    attachable(anchor,spin,orient, r=p, l=thickness) {
        difference() {
            vnf_polyhedron(vnf, convexity=teeth/2);
            if (shaft_diam > 0) {
                cylinder(d=shaft_diam, l=worm_diam, center=true);
            }
        }
        children();
    }
}




/// Function&Module: _gear_tooth_profile()
/// Usage: As Module
///   _gear_tooth_profile(pitch|mod, teeth, [pressure_angle], [clearance], [backlash], [internal], [valleys]);
/// Usage: As Function
///   path = _gear_tooth_profile(pitch|mod, teeth, [pressure_angle], [clearance], [backlash], [internal], [valleys]);
/// Topics: Gears
/// See Also: spur_gear2d()
/// Description:
///   When called as a function, returns the 2D profile path for an individual gear tooth.
///   When called as a module, creates the 2D profile shape for an individual gear tooth.
/// Arguments:
///   pitch = The circular pitch, or distance between teeth around the pitch circle, in mm.
///   teeth = Total number of teeth on the spur gear that this is a tooth for.
///   pressure_angle = Pressure Angle.  Controls how straight or bulged the tooth sides are. In degrees.
///   clearance = Gap between top of a tooth on one gear and bottom of valley on a meshing gear (in millimeters)
///   backlash = Gap between two meshing teeth, in the direction along the circumference of the pitch circle
///   internal = If true, create a mask for difference()ing from something else.
///   valleys = If true, add the valley bottoms on either side of the tooth.  Default: true
///   center = If true, centers the pitch circle of the tooth profile at the origin.  Default: false.
///   mod = The metric module/modulus of the gear.
/// Example(2D):
///   _gear_tooth_profile(pitch=5, teeth=20, pressure_angle=20);
/// Example(2D): Metric Gear Tooth
///   _gear_tooth_profile(mod=2, teeth=20, pressure_angle=20);
/// Example(2D):
///   _gear_tooth_profile(
///       pitch=5, teeth=20, pressure_angle=20, valleys=false
///   );
/// Example(2D): As a function
///   path = _gear_tooth_profile(
///       pitch=5, teeth=20, pressure_angle=20, valleys=false
///   );
///   stroke(path, width=0.1);
function _gear_tooth_profile(
    pitch = 3,
    teeth = 11,
    pressure_angle = 28,
    clearance = undef,
    backlash = 0.0,
    internal = false,
    valleys = true,
    center = false,
    mod
) = let(
    pitch = is_undef(mod) ? pitch : pitch_value(mod),
    p = pitch_radius(pitch, teeth),
    c = outer_radius(pitch, teeth, clearance, internal),
    r = _root_radius(pitch, teeth, clearance, internal),
    b = _base_radius(pitch, teeth, pressure_angle),
    t  = pitch/2-backlash/2,                //tooth thickness at pitch circle
    k  = -_gear_iang(b, p) - t/2/p/PI*180,  //angle to where involute meets base circle on each side of tooth
    kk = r<b? k : -180/teeth,
    isteps = 5,
    pts = [
        if (valleys) each [
            _gear_polar(r-1, 180.1/teeth),
            _gear_polar(r, 180.1/teeth),
        ],
        _gear_polar(r, -kk),
        for (i=[0: 1:isteps]) _gear_q7(i/isteps,r,b,c,k,-1),
        for (i=[isteps:-1:0]) _gear_q7(i/isteps,r,b,c,k, 1),
        _gear_polar(r, kk),
        if (valleys) each [
            _gear_polar(r, -180.1/teeth),
            _gear_polar(r-1, -180.1/teeth),
        ]
    ],
    pts2 = center? fwd(p, p=pts) : pts
) pts2;



// Section: Computing Gear Dimensions
//   These functions let the user find the derived dimensions of the gear.
//   A gear fits within a circle of radius outer_radius, and two gears should have
//   their centers separated by the sum of their pitch_radius.


// Function: circular_pitch()
// Synopsis: Returns tooth density expressed as "circular pitch".
// Topics: Gears, Parts
// See Also: spur_gear(), diametral_pitch(), circular_pitch(), pitch_value()
// Usage:
//   circp = circular_pitch(pitch);
//   circp = circular_pitch(mod=);
// Description:
//   Get tooth density expressed as "circular pitch".
// Arguments:
//   pitch = The circular pitch, or distance between teeth around the pitch circle, in mm.
//   mod = The metric module/modulus of the gear.
// Example:
//   circp = circular_pitch(pitch=5);
//   circp = circular_pitch(mod=2);
function circular_pitch(pitch=5, mod) =
    let( pitch = is_undef(mod) ? pitch : pitch_value(mod) )
    pitch;


// Function: diametral_pitch()
// Synopsis: Returns tooth density expressed as "diametral pitch".
// Topics: Gears, Parts
// See Also: spur_gear(), diametral_pitch(), circular_pitch(), pitch_value()
// Usage:
//   dp = diametral_pitch(pitch);
//   dp = diametral_pitch(mod=);
// Description:
//   Get tooth density expressed as "diametral pitch".
// Arguments:
//   pitch = The circular pitch, or distance between teeth around the pitch circle, in mm.
//   mod = The metric module/modulus of the gear.
// Example:
//   dp = diametral_pitch(pitch=5);
//   dp = diametral_pitch(mod=2);
function diametral_pitch(pitch=5, mod) =
    let( pitch = is_undef(mod) ? pitch : pitch_value(mod) )
    PI / pitch;


// Function: pitch_value()
// Synopsis: Returns circular pitch in mm from module/modulus.
// Topics: Gears, Parts
// See Also: spur_gear(), diametral_pitch(), circular_pitch(), pitch_value(), module_value()
// Usage:
//   pitch = pitch_value(mod);
// Description:
//   Get circular pitch in mm from module/modulus.  The circular pitch of a gear is the number of
//   millimeters per tooth around the pitch radius circle.
// Arguments:
//   mod = The module/modulus of the gear.
function pitch_value(mod) = mod * PI;


// Function: module_value()
// Synopsis: Returns tooth density expressed as "module" or "modulus" in millimeters.
// Topics: Gears, Parts
// See Also: spur_gear(), diametral_pitch(), circular_pitch(), pitch_value(), module_value()
// Usage:
//   mod = module_value(pitch);
// Description:
//   Get tooth density expressed as "module" or "modulus" in millimeters.  The module is the pitch
//   diameter of the gear divided by the number of teeth on it.  For example, a gear with a pitch
//   diameter of 40mm, with 20 teeth on it will have a modulus of 2.
// Arguments:
//   pitch = The circular pitch, or distance between teeth around the pitch circle, in mm.
function module_value(pitch=5) = pitch / PI;


/// Function: _adendum()
/// Usage:
///   ad = _adendum(pitch|mod);
/// Topics: Gears
/// Description:
///   The height of the top of a gear tooth above the pitch radius circle.
/// Arguments:
///   pitch = The circular pitch, or distance between teeth around the pitch circle, in mm.
///   mod = The metric module/modulus of the gear.
/// Example:
///   ad = _adendum(pitch=5);
///   ad = _adendum(mod=2);
/// Example(2D):
///   pitch = 5; teeth = 17;
///   pr = pitch_radius(pitch=pitch, teeth=teeth);
///   adn = _adendum(pitch=5);
///   #spur_gear2d(pitch=pitch, teeth=teeth);
///   color("black") {
///       stroke(circle(r=pr),width=0.1,closed=true);
///       stroke(circle(r=pr+adn),width=0.1,closed=true);
///   }
function _adendum(pitch=5, mod) =
    let( pitch = is_undef(mod) ? pitch : pitch_value(mod) )
    module_value(pitch) * 1.0;


/// Function: _dedendum()
/// Usage:
///   ddn = _dedendum(pitch|mod, [clearance]);
/// Topics: Gears
/// Description:
///   The depth of the gear tooth valley, below the pitch radius.
/// Arguments:
///   pitch = The circular pitch, or distance between teeth around the pitch circle, in mm.
///   clearance = If given, sets the clearance between meshing teeth.
///   mod = The metric module/modulus of the gear.
/// Example:
///   ddn = _dedendum(pitch=5);
///   ddn = _dedendum(mod=2);
/// Example(2D):
///   pitch = 5; teeth = 17;
///   pr = pitch_radius(pitch=pitch, teeth=teeth);
///   ddn = _dedendum(pitch=5);
///   #spur_gear2d(pitch=pitch, teeth=teeth);
///   color("black") {
///       stroke(circle(r=pr),width=0.1,closed=true);
///       stroke(circle(r=pr-ddn),width=0.1,closed=true);
///   }
function _dedendum(pitch=5, clearance, mod) =
    let( pitch = is_undef(mod) ? pitch : pitch_value(mod) )
    is_undef(clearance)? (1.25 * module_value(pitch)) :
    (module_value(pitch) + clearance);


// Function: pitch_radius()
// Synopsis: Returns the pitch radius for a gear.
// Topics: Gears, Parts
// See Also: spur_gear(), diametral_pitch(), circular_pitch(), pitch_value(), module_value(), outer_radius()
// Usage:
//   pr = pitch_radius(pitch, teeth);
//   pr = pitch_radius(mod=, teeth=);
// Description:
//   Calculates the pitch radius for the gear.  Two mated gears will have their centers spaced apart
//   by the sum of the two gear's pitch radii.
// Arguments:
//   pitch = The circular pitch, or distance between teeth around the pitch circle, in mm.
//   teeth = The number of teeth on the gear.
//   mod = The metric module/modulus of the gear.
// Example:
//   pr = pitch_radius(pitch=5, teeth=11);
//   pr = pitch_radius(mod=2, teeth=20);
// Example(2D):
//   pr = pitch_radius(pitch=5, teeth=11);
//   #spur_gear2d(pitch=5, teeth=11);
//   color("black")
//       stroke(circle(r=pr),width=0.1,closed=true);
function pitch_radius(pitch=5, teeth=11, mod) =
    let( pitch = is_undef(mod) ? pitch : pitch_value(mod) )
    pitch * teeth / PI / 2;


// Function: outer_radius()
// Synopsis: Returns the outer radius for a gear.
// Topics: Gears, Parts
// See Also: spur_gear(), diametral_pitch(), circular_pitch(), pitch_value(), module_value(), pitch_radius(), outer_radius()
// Usage:
//   or = outer_radius(pitch, teeth, [clearance=], [internal=]);
//   or = outer_radius(mod=, teeth=, [clearance=], [internal=]);
// Description:
//   Calculates the outer radius for the gear. The gear fits entirely within a cylinder of this radius.
// Arguments:
//   pitch = The circular pitch, or distance between teeth around the pitch circle, in mm.
//   teeth = The number of teeth on the gear.
//   clearance = If given, sets the clearance between meshing teeth.
//   internal = If true, calculate for an internal gear.
//   mod = The metric module/modulus of the gear.
// Example:
//   or = outer_radius(pitch=5, teeth=20);
//   or = outer_radius(mod=2, teeth=16);
// Example(2D):
//   pr = outer_radius(pitch=5, teeth=11);
//   #spur_gear2d(pitch=5, teeth=11);
//   color("black")
//       stroke(circle(r=pr),width=0.1,closed=true);
function outer_radius(pitch=5, teeth=11, clearance, internal=false, mod) =
    let( pitch = is_undef(mod) ? pitch : pitch_value(mod) )
    pitch_radius(pitch, teeth) +
    (internal? _dedendum(pitch, clearance) : _adendum(pitch));


/// Function: _root_radius()
/// Usage:
///   rr = _root_radius(pitch|mod, teeth, [clearance], [internal]);
/// Topics: Gears
/// Description:
///   Calculates the root radius for the gear, at the base of the dedendum.
/// Arguments:
///   pitch = The circular pitch, or distance between teeth around the pitch circle, in mm.
///   teeth = The number of teeth on the gear.
///   clearance = If given, sets the clearance between meshing teeth.
///   internal = If true, calculate for an internal gear.
///   mod = The metric module/modulus of the gear.
/// Example:
///   rr = _root_radius(pitch=5, teeth=11);
///   rr = _root_radius(mod=2, teeth=16);
/// Example(2D):
///   pr = _root_radius(pitch=5, teeth=11);
///   #spur_gear2d(pitch=5, teeth=11);
///   color("black")
///       stroke(circle(r=pr),width=0.1,closed=true);
function _root_radius(pitch=5, teeth=11, clearance, internal=false, mod) =
    let( pitch = is_undef(mod) ? pitch : pitch_value(mod) )
    pitch_radius(pitch, teeth) -
    (internal? _adendum(pitch) : _dedendum(pitch, clearance));


/// Function: _base_radius()
/// Usage:
///   br = _base_radius(pitch|mod, teeth, [pressure_angle]);
/// Topics: Gears
/// Description:
///   Get the base circle for involute teeth, at the base of the teeth.
/// Arguments:
///   pitch = The circular pitch, or distance between teeth around the pitch circle, in mm.
///   teeth = The number of teeth on the gear.
///   pressure_angle = Pressure angle in degrees.  Controls how straight or bulged the tooth sides are.
///   mod = The metric module/modulus of the gear.
/// Example:
///   br = _base_radius(pitch=5, teeth=20, pressure_angle=20);
///   br = _base_radius(mod=2, teeth=18, pressure_angle=20);
/// Example(2D):
///   pr = _base_radius(pitch=5, teeth=11);
///   #spur_gear2d(pitch=5, teeth=11);
///   color("black")
///       stroke(circle(r=pr),width=0.1,closed=true);
function _base_radius(pitch=5, teeth=11, pressure_angle=28, mod) =
    let( pitch = is_undef(mod) ? pitch : pitch_value(mod) )
    pitch_radius(pitch, teeth) * cos(pressure_angle);


// Function: bevel_pitch_angle()
// Synopsis: Returns the pitch cone angle for a bevel gear.
// Topics: Gears, Parts
// See Also: bevel_gear(), pitch_radius(), outer_radius()
// Usage:
//   ang = bevel_pitch_angle(teeth, mate_teeth, [drive_angle=]);
// Description:
//   Returns the correct pitch cone angle for a bevel gear with a given number of teeth, that is
//   matched to another bevel gear with a (possibly different) number of teeth.
// Arguments:
//   teeth = Number of teeth that this gear has.
//   mate_teeth = Number of teeth that the matching gear has.
//   drive_angle = Angle between the drive shafts of each gear.  Default: 90º.
// Example:
//   ang = bevel_pitch_angle(teeth=18, mate_teeth=30);
// Example(2D):
//   t1 = 13; t2 = 19; pitch=5;
//   pang = bevel_pitch_angle(teeth=t1, mate_teeth=t2, drive_angle=90);
//   color("black") {
//       zrot_copies([0,pang])
//           stroke([[0,0,0], [0,-20,0]],width=0.2);
//       stroke(arc(r=3, angle=[270,270+pang]),width=0.2);
//   }
//   #bevel_gear(
//       pitch=5, teeth=t1, mate_teeth=t2,
//       spiral_angle=0, cutter_radius=1000,
//       slices=12, anchor="apex", orient=BACK
//   );
function bevel_pitch_angle(teeth, mate_teeth, drive_angle=90) =
    atan(sin(drive_angle)/((mate_teeth/teeth)+cos(drive_angle)));


// Function: worm_gear_thickness()
// Synopsis: Returns the thickness for a worm gear.
// Topics: Gears, Parts
// See Also: worm(), worm_gear(), pitch_radius(), outer_radius()
// Usage:
//   thick = worm_gear_thickness(pitch, teeth, worm_diam, [worm_arc=], [crowning=], [clearance=]);
//   thick = worm_gear_thickness(mod=, teeth=, worm_diam=, [worm_arc=], [crowning=], [clearance=]);
// Description:
//   Calculate the thickness of the worm gear.
// Arguments:
//   pitch = The circular pitch, or distance between teeth around the pitch circle, in mm.  Default: 5
//   teeth = Total number of teeth along the rack.  Default: 30
//   worm_diam = The pitch diameter of the worm gear to match to.  Default: 30
//   worm_arc = The arc of the worm to mate with, in degrees. Default: 60 degrees
//   crowning = The amount to oversize the virtual hobbing cutter used to make the teeth, to add a slight crowning to the teeth to make them fit the work easier.  Default: 1
//   clearance = Clearance gap at the bottom of the inter-tooth valleys.
//   mod = The metric module/modulus of the gear.
// Example:
//   thick = worm_gear_thickness(pitch=5, teeth=36, worm_diam=30);
//   thick = worm_gear_thickness(mod=2, teeth=28, worm_diam=25);
// Example(2D):
//   pitch = 5;  teeth=17;
//   worm_diam = 30; starts=2;
//   y = worm_gear_thickness(pitch=pitch, teeth=teeth, worm_diam=worm_diam);
//   #worm_gear(
//       pitch=pitch, teeth=teeth,
//       worm_diam=worm_diam,
//       worm_starts=starts,
//       orient=BACK
//   );
//   color("black") {
//       ycopies(y) stroke([[-25,0],[25,0]], width=0.5);
//       stroke([[-20,-y/2],[-20,y/2]],width=0.5,endcaps="arrow");
//   }
function worm_gear_thickness(pitch=5, teeth=30, worm_diam=30, worm_arc=60, crowning=1, clearance, mod) =
    let(
        pitch = is_undef(mod) ? pitch : pitch_value(mod),
        r = worm_diam/2 + crowning,
        pitch_thick = r * sin(worm_arc/2) * 2,
        pr = pitch_radius(pitch, teeth),
        rr = _root_radius(pitch, teeth, clearance, false),
        pitchoff = (pr-rr) * sin(worm_arc/2),
        thickness = pitch_thick + 2*pitchoff
    ) thickness;


function _gear_polar(r,t) = r*[sin(t),cos(t)];
function _gear_iang(r1,r2) = sqrt((r2/r1)*(r2/r1) - 1)/PI*180 - acos(r1/r2);  //unwind a string this many degrees to go from radius r1 to radius r2
function _gear_q6(b,s,t,d) = _gear_polar(d,s*(_gear_iang(b,d)+t));            //point at radius d on the involute curve
function _gear_q7(f,r,b,r2,t,s) = _gear_q6(b,s,t,(1-f)*max(b,r)+f*r2);        //radius a fraction f up the curved side of the tooth



// vim: expandtab tabstop=4 shiftwidth=4 softtabstop=4 nowrap<|MERGE_RESOLUTION|>--- conflicted
+++ resolved
@@ -201,15 +201,9 @@
         internal = first_defined([internal,interior,false]),
         pitch = is_undef(mod) ? pitch : pitch_value(mod),
         p = pitch_radius(pitch, teeth),
-<<<<<<< HEAD
-        c = outer_radius(pitch, teeth, clearance, interior),
-        r = _root_radius(pitch, teeth, clearance, interior),
-        twist = 360*thickness*tan(helical)/(2*PI*p),
-=======
         c = outer_radius(pitch, teeth, clearance, internal),
         r = _root_radius(pitch, teeth, clearance, internal),
-        twist = atan2(thickness*tan(helical),p),
->>>>>>> df59514b
+        twist = 360*thickness*tan(helical)/(2*PI*p),
         rgn = [
             spur_gear2d(
                 pitch = pitch,
@@ -249,33 +243,9 @@
     internal = first_defined([internal,interior,false]);
     pitch = is_undef(mod) ? pitch : pitch_value(mod);
     p = pitch_radius(pitch, teeth);
-<<<<<<< HEAD
-    c = outer_radius(pitch, teeth, clearance, interior);
-    r = _root_radius(pitch, teeth, clearance, interior);
-    twist = 360*thickness*tan(helical)/(2*PI*p);
-    attachable(anchor,spin,orient, r=p, l=thickness) {
-        zrot(twist/2)
-        linear_extrude(
-            height=thickness, center=true,
-            twist=twist, slices=slices,
-            convexity=teeth/2
-        ) {
-            difference() {
-                spur_gear2d(
-                    pitch = pitch,
-                    teeth = teeth,
-                    pressure_angle = pressure_angle,
-                    hide = hide,
-                    clearance = clearance,
-                    backlash = backlash,
-                    interior = interior
-                );
-                if (shaft_diam > 0) {
-                    circle(r=shaft_diam/2, $fn=max(12,segs(shaft_diam/2)));
-=======
     c = outer_radius(pitch, teeth, clearance, internal);
     r = _root_radius(pitch, teeth, clearance, internal);
-    twist = atan2(thickness*tan(helical),p);
+    twist = 360*thickness*tan(helical)/(2*PI*p);
     default_tag("remove", internal)
         attachable(anchor,spin,orient, r=p, l=thickness) {
             zrot(twist/2)
@@ -297,9 +267,8 @@
                     if (shaft_diam > 0) {
                         circle(r=shaft_diam/2, $fn=max(12,segs(shaft_diam/2)));
                     }
->>>>>>> df59514b
                 }
-              }
+            }
             children();
         }
 }
