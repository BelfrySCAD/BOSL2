//////////////////////////////////////////////////////////////////////
// LibFile: shapes3d.scad
//   Some standard modules for making 3d shapes with attachment support, and function forms
//   that produce a VNF.  Also included are shortcuts cylinders in each orientation and extended versions of
//   the standard modules that provide roundovers and chamfers.  The spheroid() module provides
//   several different ways to make a sphere, and the text modules let you write text on a path
//   so you can place it on a curved object.  A ruler lets you measure objects.
// Includes:
//   include <BOSL2/std.scad>
// FileGroup: Basic Modeling
// FileSummary: Attachable cubes, cylinders, spheres, ruler, and text.  Many can produce a VNF.
// FileFootnotes: STD=Included in std.scad
//////////////////////////////////////////////////////////////////////

use <builtins.scad>


// Section: Cuboids, Prismoids and Pyramids

// Function&Module: cube()
// Synopsis: Creates a cube with anchors for attaching children.
// SynTags: Geom, VNF, Ext
// Topics: Shapes (3D), Attachable, VNF Generators, Textures
// See Also: cuboid(), prismoid()
// Usage: As Module (as in native OpenSCAD)
//   cube(size, [center]);
// Usage: With BOSL2 Attachment extensions
//   cube(size, [center], [anchor=], [spin=], [orient=]) [ATTACHMENTS];
// Usage: As Function (BOSL2 extension)
//   vnf = cube(size, ...);
// Description:
//   Creates a 3D cubic object.
//   This module extends the built-in cube()` module by providing support for attachments and a function form.  
//   When called as a function, returns a [VNF](vnf.scad) for a cube.
// Arguments:
//   size = The size of the cube.
//   center = If given, overrides `anchor`.  A true value sets `anchor=CENTER`, false sets `anchor=FRONT+LEFT+BOTTOM`.
//   ---
//   anchor = Translate so anchor point is at origin (0,0,0).  See [anchor](attachments.scad#subsection-anchor).  Default: `CENTER`
//   spin = Rotate this many degrees around the Z axis after anchor.  See [spin](attachments.scad#subsection-spin).  Default: `0`
//   orient = Vector to rotate top towards, after spin.  See [orient](attachments.scad#subsection-orient).  Default: `UP`
// Example: Simple cube.
//   cube(40);
// Example: Rectangular cube.
//   cube([20,40,50]);
// Example: Anchoring.
//   cube([20,40,50], anchor=BOTTOM+FRONT);
// Example: Spin.
//   cube([20,40,50], anchor=BOTTOM+FRONT, spin=30);
// Example: Orientation.
//   cube([20,40,50], anchor=BOTTOM+FRONT, spin=30, orient=FWD);
// Example: Standard Connectors.
//   cube(40, center=true) show_anchors();
// Example: Called as Function
//   vnf = cube([20,40,50]);
//   vnf_polyhedron(vnf);

module cube(size=1, center, anchor, spin=0, orient=UP)
{
    anchor = get_anchor(anchor, center, -[1,1,1], -[1,1,1]);
    size = force_list(size,3);      // Native cube prints a warning and gives a unit cube when parameters are bogus
    attachable(anchor,spin,orient, size=is_vector(size,3)?size:[1,1,1]) {
        _cube(size, center=true);
        children();
    }
}

function cube(size=1, center, anchor, spin=0, orient=UP) =
    let(
        size = force_list(size,3)
    )
    assert(is_vector(size,3), "\nSize parameter cannot be converted to a 3-vector")
    assert(all_positive(size), "\nAll size components must be positive.")
    let(
        anchor = get_anchor(anchor, center, -[1,1,1], -[1,1,1]),
        unscaled = [
            [-1,-1,-1],[1,-1,-1],[1,1,-1],[-1,1,-1],
            [-1,-1, 1],[1,-1, 1],[1,1, 1],[-1,1, 1],
        ]/2,
        verts = [for (p=unscaled) v_mul(p,size)],
        faces = [
            [0,1,2], [0,2,3],  //BOTTOM
            [0,4,5], [0,5,1],  //FRONT
            [1,5,6], [1,6,2],  //RIGHT
            [2,6,7], [2,7,3],  //BACK
            [3,7,4], [3,4,0],  //LEFT
            [6,4,7], [6,5,4]   //TOP
        ]
    ) [reorient(anchor,spin,orient, size=size, p=verts), faces];



// Module: cuboid()
// Synopsis: Creates a cube with chamfering and roundovers.
// SynTags: Geom
// Topics: Shapes (3D), Attachable
// See Also: prismoid(), rounded_prism()
// Usage: Standard Cubes
//   cuboid(size, [anchor=], [spin=], [orient=]);
//   cuboid(size, p1=, ...);
//   cuboid(p1=, p2=, ...);
// Usage: Chamfered Cubes
//   cuboid(size, [chamfer=], [edges=], [except=], [trimcorners=], ...);
// Usage: Rounded Cubes
//   cuboid(size, [rounding=], [teardrop=], [edges=], [except=], [trimcorners=], ...);
// Usage: Attaching children
//   cuboid(...) ATTACHMENTS;
//
// Description:
//   Creates a cube or cuboid object, with optional chamfering or rounding of edges and corners.
//   You cannot mix chamfering and rounding: just one edge treatment with the same size applies to all selected edges.
//   Negative chamfers and roundings can be applied to create external fillets, but they
//   only apply to edges around the top or bottom faces.  If you specify an edge set other than "ALL"
//   with negative roundings or chamfers then you will get an error.  See [Specifying Edges](attachments.scad#section-specifying-edges)
//   for information on how to specify edge sets.
// Arguments:
//   size = The size of the cube, a number or length 3 vector.
//   ---
//   chamfer = Size of chamfer, inset from sides.  Default: No chamfering.
//   rounding = Radius of the edge rounding.  Default: No rounding.
//   edges = Edges to mask.  See [Specifying Edges](attachments.scad#section-specifying-edges).  Default: all edges.
//   except = Edges to explicitly NOT mask.  See [Specifying Edges](attachments.scad#section-specifying-edges).  Default: No edges.
//   trimcorners = If true, rounds or chamfers corners where three chamfered/rounded edges meet.  Default: `true`
//   teardrop = If given as a number, rounding around the bottom edge of the cuboid won't exceed this many degrees from vertical, altering to a chamfer at that angle.  If true, the limit angle is 45 degrees.  Default: `false`
//   clip_roundings = If given as a number, rounding around the bottom edge of the cuboid won't exceed this many degrees from vertical, with the rounding stopping at the bottom of the cuboid.  If true, the limit angle is 45 degrees.  Default: `false`
//   p1 = Align the cuboid's corner at `p1`, if given.  Forces `anchor=FRONT+LEFT+BOTTOM`.
//   p2 = If given with `p1`, defines the cornerpoints of the cuboid.
//   anchor = Translate so anchor point is at origin (0,0,0).  See [anchor](attachments.scad#subsection-anchor).  Default: `CENTER`
//   spin = Rotate this many degrees around the Z axis.  See [spin](attachments.scad#subsection-spin).  Default: `0`
//   orient = Vector to rotate top towards.  See [orient](attachments.scad#subsection-orient).  Default: `UP`
// Example: Simple regular cube.
//   cuboid(40);
// Example: Cuboid with a corner at the origin
//   cuboid(40, anchor=FRONT+LEFT+BOT);
// Example: Cuboid anchored on its right face
//   cuboid(40, anchor=RIGHT);
// Example: Cube with minimum cornerpoint given.
//   cuboid(20, p1=[10,0,0]);
// Example: Rectangular cube, with given X, Y, and Z sizes.
//   cuboid([20,40,50]);
// Example: Cube by Opposing Corners.
//   cuboid(p1=[0,10,0], p2=[20,30,30]);
// Example: Chamferred Edges and Corners.
//   cuboid([30,40,50], chamfer=5);
// Example: Chamferred Edges, Untrimmed Corners.
//   cuboid([30,40,50], chamfer=5, trimcorners=false);
// Example: Rounded Edges and Corners
//   cuboid([30,40,50], rounding=10);
// Example(VPR=[100,0,25],VPD=180): Rounded Edges and Corners with Teardrop Bottoms
//   cuboid([30,40,50], rounding=10, teardrop=true);
// Example(VPR=[100,0,25],VPD=180): Rounded Edges and Corners with Clipped Bottoms
//   cuboid([30,40,50], rounding=10, clip_roundings=40);
// Example: Rounded Edges, Untrimmed Corners
//   cuboid([30,40,50], rounding=10, trimcorners=false);
// Example: Chamferring Selected Edges
//   cuboid(
//       [30,40,50], chamfer=5,
//       edges=[TOP+FRONT,TOP+RIGHT,FRONT+RIGHT],
//       $fn=24
//   );
// Example: Rounding Selected Edges
//   cuboid(
//       [30,40,50], rounding=5,
//       edges=[TOP+FRONT,TOP+RIGHT,FRONT+RIGHT],
//       $fn=24
//   );
// Example: Negative Chamferring
//   cuboid(
//       [30,40,50], chamfer=-5,
//       edges=[TOP,BOT], except=RIGHT,
//       $fn=24
//   );
// Example: Negative Chamferring, Untrimmed Corners
//   cuboid(
//       [30,40,50], chamfer=-5,
//       edges=[TOP,BOT], except=RIGHT,
//       trimcorners=false, $fn=24
//   );
// Example: Negative Rounding
//   cuboid(
//       [30,40,50], rounding=-5,
//       edges=[TOP,BOT], except=RIGHT,
//       $fn=24
//   );
// Example: Negative Rounding, Untrimmed Corners
//   cuboid(
//       [30,40,50], rounding=-5,
//       edges=[TOP,BOT], except=RIGHT,
//       trimcorners=false, $fn=24
//   );
// Example: Roundings and Chamfers can be as large as the full size of the cuboid, so long as the edges would not interfere.
//   cuboid([40,20,10], rounding=20, edges=[FWD+RIGHT,BACK+LEFT]);
// Example: Standard Connectors
//   cuboid(40) show_anchors();

module cuboid(
    size,
    p1, p2,
    chamfer,
    rounding,
    edges=EDGES_ALL,
    except=[],
    except_edges,
    trimcorners=true,
    teardrop=false,
    clip_roundings=false,
    anchor=CENTER,
    spin=0,
    orient=UP
) {
    module trunc_cube(s,corner) {
        multmatrix(
            (corner.x<0? xflip() : ident(4)) *
            (corner.y<0? yflip() : ident(4)) *
            (corner.z<0? zflip() : ident(4)) *
            scale(s+[1,1,1]*0.001) *
            move(-[1,1,1]/2)
        ) polyhedron(
            [[1,1,1],[1,1,0],[1,0,0],[0,1,1],[0,1,0],[1,0,1],[0,0,1]],
            [[0,1,2],[2,5,0],[0,5,6],[0,6,3],[0,3,4],[0,4,1],[1,4,2],[3,6,4],[5,2,6],[2,4,6]]
        );
    }
    module xtcyl(l,r) {
        if (teardrop) {
            teardrop(r=r, l=l, cap_h=r, ang=teardrop, spin=90, orient=DOWN);
        } else if (clip_roundings) {
            cap_h = r * sin(clip_roundings);
            down(r-cap_h) teardrop(r=r, l=l, cap_h=cap_h, ang=clip_roundings, spin=90, orient=DOWN);
        } else {
            yrot(90) cyl(l=l, r=r);
        }
    }
    module ytcyl(l,r) {
        if (teardrop) {
            teardrop(r=r, l=l, cap_h=r, ang=teardrop, spin=0, orient=DOWN);
        } else if (clip_roundings) {
            cap_h = r * sin(clip_roundings);
            down(r-cap_h) teardrop(r=r, l=l, cap_h=cap_h, ang=clip_roundings, spin=0, orient=DOWN);
        } else {
            zrot(90) yrot(90) cyl(l=l, r=r);
        }
    }
    module tsphere(r) {
        if (teardrop) {
            onion(r=r, cap_h=r, ang=teardrop, orient=DOWN);
        } else if (clip_roundings) {
            cap_h = r * sin(clip_roundings);
            down(r-cap_h) onion(r=r, cap_h=cap_h, ang=clip_roundings, orient=DOWN);
        } else {
            spheroid(r=r, style="octa", orient=DOWN);
        }
    }
    module corner_shape(corner) {
        e = _corner_edges(edges, corner);
        cnt = sum(e);
        r = first_defined([chamfer, rounding]);
        dummy = assert(is_finite(r) && !approx(r,0));
        c = [r,r,r];
        m = 0.01;
        c2 = v_mul(corner,c/2);
        c3 = v_mul(corner,c-[1,1,1]*m/2);
        $fn = is_finite(chamfer)? 4 : quantup(segs(r),4);
        translate(v_mul(corner, size/2-c)) {
            if (cnt == 0 || approx(r,0)) {
                translate(c3) cube(m, center=true);
            } else if (cnt == 1) {
                if (e.x) {
                    right(c3.x) {
                        intersection() {
                            xtcyl(l=m, r=r);
                            multmatrix(
                                (corner.y<0? yflip() : ident(4)) *
                                (corner.z<0? zflip() : ident(4))
                            ) {
                                yrot(-90) linear_extrude(height=m+0.1, center=true) {
                                    polygon([[r,0],[0.999*r,0],[0,0.999*r],[0,r],[r,r]]);
                                }
                            }
                        }
                    }
                } else if (e.y) {
                    back(c3.y) {
                        intersection() {
                            ytcyl(l=m, r=r);
                            multmatrix(
                                (corner.x<0? xflip() : ident(4)) *
                                (corner.z<0? zflip() : ident(4))
                            ) {
                                xrot(90) linear_extrude(height=m+0.1, center=true) {
                                    polygon([[r,0],[0.999*r,0],[0,0.999*r],[0,r],[r,r]]);
                                }
                            }
                        }
                    }
                } else if (e.z) {
                    up(c3.z) {
                        intersection() {
                            zcyl(l=m, r=r);
                            multmatrix(
                                (corner.x<0? xflip() : ident(4)) *
                                (corner.y<0? yflip() : ident(4))
                            ) {
                                linear_extrude(height=m+0.1, center=true) {
                                    polygon([[r,0],[0.999*r,0],[0,0.999*r],[0,r],[r,r]]);
                                }
                            }
                        }
                    }
                }
            } else if (cnt == 2) {
                intersection() {
                    if (!e.x) {
                        intersection() {
                            ytcyl(l=c.y*2, r=r);
                            zcyl(l=c.z*2, r=r);
                        }
                    } else if (!e.y) {
                        intersection() {
                            xtcyl(l=c.x*2, r=r);
                            zcyl(l=c.z*2, r=r);
                        }
                    } else {
                        intersection() {
                            xtcyl(l=c.x*2, r=r);
                            ytcyl(l=c.y*2, r=r);
                        }
                    }
                    translate(c2) trunc_cube(c,corner); // Trim to just the octant.
                }
            } else {
                intersection() {
                    if (trimcorners) {
                        tsphere(r=r);
                    } else {
                        intersection() {
                            xtcyl(l=c.x*2, r=r);
                            ytcyl(l=c.y*2, r=r);
                            zcyl(l=c.z*2, r=r);
                        }
                    }
                    translate(c2) trunc_cube(c,corner); // Trim to just the octant.
                }
            }
        }
    }
    sizecheck = assert(num_defined([size,p1,p2])!=3, "\nCannot give size if p2 is given (did you forget brackets on the size argument?)")
                assert(is_def(p1) || is_undef(p2), "If p2 is given you must also give p1");
    size = force_list(default(size,1),3);
    edges = _edges(edges, except=first_defined([except_edges,except]));
    teardrop = is_bool(teardrop)&&teardrop? 45 : teardrop;
    clip_roundings = is_bool(clip_roundings)&&clip_roundings? 45 : clip_roundings;
    chamfer = approx(chamfer,0) ? undef : chamfer;
    rounding = approx(rounding,0) ? undef : rounding;
    checks =
        assert(is_vector(size,3),"Size must be a scalar or 3-vector")
        assert(all_nonnegative(size), "All components of size= must be >=0")
        assert(is_undef(chamfer) || is_finite(chamfer),"chamfer must be a finite value")
        assert(is_undef(rounding) || is_finite(rounding),"rounding must be a finite value")
        assert(is_undef(rounding) || is_undef(chamfer), "Cannot specify nonzero value for both chamfer and rounding")
        assert(teardrop==false || (is_finite(teardrop) && teardrop>0 && teardrop<=90), "teardrop must be either false or an angle number between 0 and 90")
        assert(clip_roundings==false || (is_finite(clip_roundings) && clip_roundings>0 && clip_roundings<=90), "clip_roundings must be either false or an angle number between 0 and 90")
        assert(!teardrop || !clip_roundings, "teardrop= and clip_roundings= are mutually exclusive features.")
        assert(is_undef(p1) || is_vector(p1,3), "p1 must be a 3-vector")
        assert(is_undef(p2) || is_vector(p2,3), "p2 must be a 3-vector")
        assert(is_bool(trimcorners));
    if (!is_undef(p1)) {
        if (!is_undef(p2)) {
            translate(pointlist_bounds([p1,p2])[0]) {
                cuboid(size=v_abs(p2-p1), chamfer=chamfer, rounding=rounding, edges=edges, trimcorners=trimcorners, anchor=-[1,1,1]) children();
            }
        } else {
            translate(p1) {
                cuboid(size=size, chamfer=chamfer, rounding=rounding, edges=edges, trimcorners=trimcorners, anchor=-[1,1,1]) children();
            }
        }
    } else {
        rr = max(default(chamfer,0), default(rounding,0));
        if (rr>0) {
            minx = max(
                edges.y[0] + edges.y[1], edges.y[2] + edges.y[3],
                edges.z[0] + edges.z[1], edges.z[2] + edges.z[3],
                edges.y[0] + edges.z[1], edges.y[0] + edges.z[3],
                edges.y[1] + edges.z[0], edges.y[1] + edges.z[2],
                edges.y[2] + edges.z[1], edges.y[2] + edges.z[3],
                edges.y[3] + edges.z[0], edges.y[3] + edges.z[2]
            ) * rr;
            miny = max(
                edges.x[0] + edges.x[1], edges.x[2] + edges.x[3],
                edges.z[0] + edges.z[2], edges.z[1] + edges.z[3],
                edges.x[0] + edges.z[2], edges.x[0] + edges.z[3],
                edges.x[1] + edges.z[0], edges.x[1] + edges.z[1],
                edges.x[2] + edges.z[2], edges.x[2] + edges.z[3],
                edges.x[3] + edges.z[0], edges.x[3] + edges.z[1]
            ) * rr;
            minz = max(
                edges.x[0] + edges.x[2], edges.x[1] + edges.x[3],
                edges.y[0] + edges.y[2], edges.y[1] + edges.y[3],
                edges.x[0] + edges.y[2], edges.x[0] + edges.y[3],
                edges.x[1] + edges.y[2], edges.x[1] + edges.y[3],
                edges.x[2] + edges.y[0], edges.x[2] + edges.y[1],
                edges.x[3] + edges.y[0], edges.x[3] + edges.y[1]
            ) * rr;
            check =
                assert(minx <= size.x, "Rounding or chamfering too large for cuboid size in the X axis.")
                assert(miny <= size.y, "Rounding or chamfering too large for cuboid size in the Y axis.")
                assert(minz <= size.z, "Rounding or chamfering too large for cuboid size in the Z axis.")
            ;
        }
        majrots = [[0,90,0], [90,0,0], [0,0,0]];
        attachable(anchor,spin,orient, size=size) {
            if (is_finite(chamfer) && !approx(chamfer,0)) {
                if (edges == EDGES_ALL && trimcorners) {
                    if (chamfer<0) {
                        cube(size, center=true) {
                            attach(TOP,overlap=0) prismoid([size.x,size.y], [size.x-2*chamfer,size.y-2*chamfer], h=-chamfer, anchor=TOP);
                            attach(BOT,overlap=0) prismoid([size.x,size.y], [size.x-2*chamfer,size.y-2*chamfer], h=-chamfer, anchor=TOP);
                        }
                    } else {
                        isize = [for (v = size) max(0.001, v-2*chamfer)];
                        hull() {
                            cube([ size.x, isize.y, isize.z], center=true);
                            cube([isize.x,  size.y, isize.z], center=true);
                            cube([isize.x, isize.y,  size.z], center=true);
                        }
                    }
                } else if (chamfer<0) {
                    checks = assert(edges == EDGES_ALL || edges[2] == [0,0,0,0], "Cannot use negative chamfer with Z aligned edges.");
                    ach = abs(chamfer);
                    cube(size, center=true);

                    // External-Chamfer mask edges
                    difference() {
                        union() {
                            for (i = [0:3], axis=[0:1]) {
                                if (edges[axis][i]>0) {
                                    vec = EDGE_OFFSETS[axis][i];
                                    translate(v_mul(vec/2, size+[ach,ach,-ach])) {
                                        rotate(majrots[axis]) {
                                            cube([ach, ach, size[axis]], center=true);
                                        }
                                    }
                                }
                            }

                            // Add multi-edge corners.
                            if (trimcorners) {
                                for (za=[-1,1], ya=[-1,1], xa=[-1,1]) {
                                    ce = _corner_edges(edges, [xa,ya,za]);
                                    if (ce.x + ce.y > 1) {
                                        translate(v_mul([xa,ya,za]/2, size+[ach-0.01,ach-0.01,-ach])) {
                                            cube([ach+0.01,ach+0.01,ach], center=true);
                                        }
                                    }
                                }
                            }
                        }

                        // Remove bevels from overhangs.
                        for (i = [0:3], axis=[0:1]) {
                            if (edges[axis][i]>0) {
                                vec = EDGE_OFFSETS[axis][i];
                                translate(v_mul(vec/2, size+[2*ach,2*ach,-2*ach])) {
                                    rotate(majrots[axis]) {
                                        zrot(45) cube([ach*sqrt(2), ach*sqrt(2), size[axis]+2.1*ach], center=true);
                                    }
                                }
                            }
                        }
                    }
                } else {
                    hull() {
                        corner_shape([-1,-1,-1]);
                        corner_shape([ 1,-1,-1]);
                        corner_shape([-1, 1,-1]);
                        corner_shape([ 1, 1,-1]);
                        corner_shape([-1,-1, 1]);
                        corner_shape([ 1,-1, 1]);
                        corner_shape([-1, 1, 1]);
                        corner_shape([ 1, 1, 1]);
                    }
                }
            } else if (is_finite(rounding) && !approx(rounding,0)) {
                sides = quantup(segs(rounding),4);
                if (edges == EDGES_ALL) {
                    if(rounding<0) {
                        cube(size, center=true);
                        zflip_copy() {
                            up(size.z/2) {
                                difference() {
                                    down(-rounding/2) cube([size.x-2*rounding, size.y-2*rounding, -rounding], center=true);
                                    down(-rounding) {
                                        ycopies(size.y-2*rounding) xcyl(l=size.x-3*rounding, r=-rounding);
                                        xcopies(size.x-2*rounding) ycyl(l=size.y-3*rounding, r=-rounding);
                                    }
                                }
                            }
                        }
                    } else {
                        isize = [for (v = size) max(0.001, v-2*rounding)];
                        minkowski() {
                            cube(isize, center=true);
                            if (trimcorners) {
                                tsphere(r=rounding, $fn=sides);
                            } else {
                                intersection() {
                                    xtcyl(r=rounding, l=rounding*2, $fn=sides);
                                    ytcyl(r=rounding, l=rounding*2, $fn=sides);
                                    cyl(r=rounding, h=rounding*2, $fn=sides);
                                }
                            }
                        }
                    }
                } else if (rounding<0) {
                    checks = assert(edges == EDGES_ALL || edges[2] == [0,0,0,0], "Cannot use negative rounding with Z aligned edges.");
                    ard = abs(rounding);
                    cube(size, center=true);

                    // External-Rounding mask edges
                    difference() {
                        union() {
                            for (i = [0:3], axis=[0:1]) {
                                if (edges[axis][i]>0) {
                                    vec = EDGE_OFFSETS[axis][i];
                                    translate(v_mul(vec/2, size+[ard,ard,-ard]-[0.01,0.01,0])) {
                                        rotate(majrots[axis]) {
                                            cube([ard, ard, size[axis]], center=true);
                                        }
                                    }
                                }
                            }

                            // Add multi-edge corners.
                            if (trimcorners) {
                                for (za=[-1,1], ya=[-1,1], xa=[-1,1]) {
                                    ce = _corner_edges(edges, [xa,ya,za]);
                                    if (ce.x + ce.y > 1) {
                                        translate(v_mul([xa,ya,za]/2, size+[ard-0.01,ard-0.01,-ard])) {
                                            cube([ard+0.01,ard+0.01,ard], center=true);
                                        }
                                    }
                                }
                            }
                        }

                        // Remove roundings from overhangs.
                        for (i = [0:3], axis=[0:1]) {
                            if (edges[axis][i]>0) {
                                vec = EDGE_OFFSETS[axis][i];
                                translate(v_mul(vec/2, size+[2*ard,2*ard,-2*ard])) {
                                    rotate(majrots[axis]) {
                                        cyl(l=size[axis]+2.1*ard, r=ard);
                                    }
                                }
                            }
                        }
                    }
                } else {
                    hull() {
                        corner_shape([-1,-1,-1]);
                        corner_shape([ 1,-1,-1]);
                        corner_shape([-1, 1,-1]);
                        corner_shape([ 1, 1,-1]);
                        corner_shape([-1,-1, 1]);
                        corner_shape([ 1,-1, 1]);
                        corner_shape([-1, 1, 1]);
                        corner_shape([ 1, 1, 1]);
                    }
                }
            } else {
                cube(size=size, center=true);
            }
            children();
        }
    }
}


function cuboid(
    size=[1,1,1],
    p1, p2,
    chamfer,
    rounding,
    edges=EDGES_ALL,
    except_edges=[],
    trimcorners=true,
    anchor=CENTER,
    spin=0,
    orient=UP
) = no_function("cuboid");



// Function&Module: prismoid()
// Synopsis: Creates a rectangular prismoid shape with optional roundovers and chamfering.
// SynTags: Geom, VNF
// Topics: Shapes (3D), Attachable, VNF Generators
// See Also: cuboid(), rounded_prism(), trapezoid(), edge_profile()
// Usage: 
//   prismoid(size1, size2, [h|l|height|length], [shift], [xang=], [yang=], ...) [ATTACHMENTS];
// Usage: Chamfered and/or Rounded Prismoids
//   prismoid(size1, size2, h|l|height|length, [chamfer=], [rounding=]...) [ATTACHMENTS];
//   prismoid(size1, size2, h|l|height|length, [chamfer1=], [chamfer2=], [rounding1=], [rounding2=], ...) [ATTACHMENTS];
// Usage: As Function
//   vnf = prismoid(...);
// Description:
//   Creates a rectangular prismoid shape with optional roundovers and chamfering.
//   You can only round or chamfer the vertical(ish) edges.  For those edges, you can
//   specify rounding and/or chamferring per-edge, and for top and bottom separately.
//   If you want to round the bottom or top edges see {{rounded_prism()}} or {{edge_profile()}}
//   .
//   Specification of the prismoid is similar to specification for {{trapezoid()}}.  You can specify the dimensions of the
//   bottom and top and its height to get a symmetric prismoid.  You can use the shift argument to shift the top face around.
//   You can also specify base angles either in the X direction, Y direction or both.  In order to avoid overspecification,
//   you may need to specify a parameter such as size2 as a list of two values, one of which is undef.  For example,
//   specifying `size2=[100,undef]` sets the size in the X direction but allows the size in the Y direction to be computed based on yang.
//   .
//   The anchors on the top and bottom faces have spin pointing back.  The anchors on the side faces have spin point UP.
//   The anchors on the top and bottom edges also have anchors that point clockwise as viewed from outside the shapep.
//   The anchors on the side edges and the corners have spin with positive Z component, pointing along the edge where the anchor is located.
// Arguments:
//   size1 = [width, length] of the bottom end of the prism.
//   size2 = [width, length] of the top end of the prism.
//   h/l/height/length = Height of the prism.
//   shift = [X,Y] amount to shift the center of the top end with respect to the center of the bottom end.
//   ---
//   xang = base angle in the X direction.  Can be a scalar or list of two values, one of which may be undef
//   yang = base angle in the Y direction.  Can be a scalar or list of two values, one of which may be undef
//   rounding = The roundover radius for the vertical-ish edges of the prismoid.  If given as a list of four numbers, gives individual radii for each corner, in the order [X+Y+,X-Y+,X-Y-,X+Y-]. Default: 0 (no rounding)
//   rounding1 = The roundover radius for the bottom of the vertical-ish edges of the prismoid.  If given as a list of four numbers, gives individual radii for each corner, in the order [X+Y+,X-Y+,X-Y-,X+Y-].
//   rounding2 = The roundover radius for the top of the vertical-ish edges of the prismoid.  If given as a list of four numbers, gives individual radii for each corner, in the order [X+Y+,X-Y+,X-Y-,X+Y-].
//   chamfer = The chamfer size for the vertical-ish edges of the prismoid.  If given as a list of four numbers, gives individual chamfers for each corner, in the order [X+Y+,X-Y+,X-Y-,X+Y-].  Default: 0 (no chamfer)
//   chamfer1 = The chamfer size for the bottom of the vertical-ish edges of the prismoid.  If given as a list of four numbers, gives individual chamfers for each corner, in the order [X+Y+,X-Y+,X-Y-,X+Y-].
//   chamfer2 = The chamfer size for the top of the vertical-ish edges of the prismoid.  If given as a list of four numbers, gives individual chamfers for each corner, in the order [X+Y+,X-Y+,X-Y-,X+Y-].
//   anchor = Translate so anchor point is at origin (0,0,0).  See [anchor](attachments.scad#subsection-anchor).  Default: `BOTTOM`
//   spin = Rotate this many degrees around the Z axis after anchor.  See [spin](attachments.scad#subsection-spin).  Default: `0`
//   orient = Vector to rotate top towards, after spin.  See [orient](attachments.scad#subsection-orient).  Default: `UP`
//
// Example: Truncated Pyramid
//   prismoid(size1=[35,50], size2=[20,30], h=20);
// Example: Rectangular Pyramid
//   prismoid([40,40], [0,0], h=20);
// Example: Prism
//   prismoid(size1=[40,40], size2=[0,40], h=20);
// Example: Wedge
//   prismoid(size1=[60,35], size2=[30,0], h=30);
// Example: Truncated Tetrahedron
//   prismoid(size1=[10,40], size2=[40,10], h=40);
// Example: Inverted Truncated Pyramid
//   prismoid(size1=[15,5], size2=[30,20], h=20);
// Example: Right Prism
//   prismoid(size1=[30,60], size2=[0,60], shift=[-15,0], h=30);
// Example(FlatSpin,VPD=160,VPT=[0,0,10]): Shifting/Skewing
//   prismoid(size1=[50,30], size2=[20,20], h=20, shift=[15,5]);
// Example: Specifying bottom, height and angle
//   prismoid(size1=[100,75], h=30, xang=50, yang=70);
// Example: Specifying top, height and angle, with asymmetric angles
//   prismoid(size2=[100,75], h=30, xang=[50,60], yang=[70,40]);
// Example: Specifying top, bottom and angle for X and using that to define height.  Note that giving yang here would likely give a conflicting height calculation, which is not allowed.  
//   prismoid(size1=[100,75], size2=[75,35], xang=50);
// Example: The same as the previous example but we give a shift in Y.  Note that shift.x must be undef because you cannot give combine an angle with a shift, so a shift.x value would conflict with xang being defined.  
//   prismoid(size1=[100,75], size2=[75,35], xang=50, shift=[undef,20]);
// Example:  The X dimensions defined by the base length, angle and height; the Y dimensions defined by the top length, angle, and height. 
//   prismoid(size1=[100,undef], size2=[undef,75], h=30, xang=[20,90], yang=30);
// Example: Rounding
//   prismoid(100, 80, rounding=10, h=30);
// Example: Chamfers
//   prismoid(100, 80, chamfer=5, h=30);
// Example: Gradiant Rounding
//   prismoid(100, 80, rounding1=10, rounding2=0, h=30);
// Example: Per Corner Rounding
//   prismoid(100, 80, rounding=[0,5,10,15], h=30);
// Example: Per Corner Chamfer
//   prismoid(100, 80, chamfer=[0,5,10,15], h=30);
// Example: Mixing Chamfer and Rounding
//   prismoid(
//       100, 80, h=30,
//       chamfer=[0,5,0,10],
//       rounding=[5,0,10,0]
//   );
// Example: Really Mixing It Up
//   prismoid(
//       size1=[100,80], size2=[80,60], h=20,
//       chamfer1=[0,5,0,10], chamfer2=[5,0,10,0],
//       rounding1=[5,0,10,0], rounding2=[0,5,0,10]
//   );
// Example: How to Round a Top or Bottom Edge
//   diff()
//   prismoid([50,30], [30,20], shift=[3,6], h=15, rounding=[5,0,5,0]) {
//       edge_profile([TOP+RIGHT, BOT+FRONT], excess=10, convexity=20) {
//           mask2d_roundover(h=5,mask_angle=$edge_angle);
//       }
//   }
// Example(Spin,VPD=160,VPT=[0,0,10]): Standard Connectors
//   prismoid(size1=[50,30], size2=[20,20], h=20, shift=[15,5])
//       show_anchors();

module prismoid(
    size1=undef, size2=undef, h, shift=[undef,undef],
    xang, yang,
    rounding=0, rounding1, rounding2,
    chamfer=0, chamfer1, chamfer2,
    l, height, length, center,
    anchor, spin=0, orient=UP
)
{
    vnf_s1_s2_shift = prismoid(
        size1=size1, size2=size2, h=h, shift=shift,
        xang=xang, yang=yang, 
        rounding=rounding, chamfer=chamfer, 
        rounding1=rounding1, rounding2=rounding2,
        chamfer1=chamfer1, chamfer2=chamfer2,
        l=l, height=height, length=length, anchor=BOT, _return_dim=true
    );
    anchor = get_anchor(anchor, center, BOT, BOT);
    attachable(anchor,spin,orient, size=vnf_s1_s2_shift[1], size2=vnf_s1_s2_shift[2], shift=vnf_s1_s2_shift[3]) {
        down(vnf_s1_s2_shift[1].z/2)
            vnf_polyhedron(vnf_s1_s2_shift[0], convexity=4);
        children();
    }
}

function prismoid(
    size1, size2, h, shift=[0,0],
    rounding=0, rounding1, rounding2,
    chamfer=0, chamfer1, chamfer2,
    l, height, length, center,
    anchor=DOWN, spin=0, orient=UP, xang, yang,
    _return_dim=false
    
) =
    assert(is_undef(shift) || is_num(shift) || len(shift)==2, "shift must be a number or list of length 2")
    assert(is_undef(size1) || is_num(size1) || len(size1)==2, "size1 must be a number or list of length 2")
    assert(is_undef(size2) || is_num(size2) || len(size2)==2, "size2 must be a number or list of length 2")  
    let(
        xang = force_list(xang,2),
        yang = force_list(yang,2),
        yangOK = len(yang)==2 && (yang==[undef,undef] || (all_positive(yang) && yang[0]<180 && yang[1]<180)),
        xangOK = len(xang)==2 && (xang==[undef,undef] || (all_positive(xang) && xang[0]<180 && xang[1]<180)),
        size1=force_list(size1,2),
        size2=force_list(size2,2),
        h=first_defined([l,h,length,height]),
        shift = force_list(shift,2)
    )
    assert(xangOK, "prismoid angles must be scalar or 2-vector, strictly between 0 and 180")
    assert(yangOK, "prismoid angles must be scalar or 2-vector, strictly between 0 and 180")
    assert(xang==[undef,undef] || shift.x==undef, "Cannot specify xang and a shift.x value together")
    assert(yang==[undef,undef] || shift.y==undef, "Cannot specify yang and a shift.y value together")
    assert(all_positive([h]) || is_undef(h), "h must be a positive value")
    let(
        hx = _trapezoid_dims(h,size1.x,size2.x,shift.x,xang)[0],
        hy = _trapezoid_dims(h,size1.y,size2.y,shift.y,yang)[0]
    )
    assert(num_defined([hx,hy])>0, "Height not given and specification does not determine prismoid height")
    assert(hx==undef || hy==undef || approx(hx,hy),
           str("X and Y angle specifications give rise to conflicting height values ",hx," and ",hy))
    let(
        h = first_defined([hx,hy]),
        x_h_w1_w2_shift = _trapezoid_dims(h,size1.x,size2.x,shift.x,xang),
        y_h_w1_w2_shift = _trapezoid_dims(h,size1.y,size2.y,shift.y,yang)
    )
    let(
        s1 = [x_h_w1_w2_shift[1], y_h_w1_w2_shift[1]],
        s2 = [x_h_w1_w2_shift[2], y_h_w1_w2_shift[2]],
        shift = [x_h_w1_w2_shift[3], y_h_w1_w2_shift[3]]
    )
    assert(is_vector(s1,2), "Insufficient information to define prismoid")
    assert(is_vector(s2,2), "Insufficient information to define prismoid")
    assert(all_nonnegative(concat(s1,s2)),"Degenerate prismoid geometry")
    assert(s1.x+s2.x>0 && s1.y+s2.y>0, "Degenerate prismoid geometry")
    assert(is_num(rounding) || is_vector(rounding,4), "rounding must be a number or 4-vector")
    assert(is_undef(rounding1) || is_num(rounding1) || is_vector(rounding1,4), "rounding1 must be a number or 4-vector")
    assert(is_undef(rounding2) || is_num(rounding2) || is_vector(rounding2,4), "rounding2 must be a number or 4-vector")
    assert(is_num(chamfer) || is_vector(chamfer,4), "chamfer must be a number or 4-vector")
    assert(is_undef(chamfer1) || is_num(chamfer1) || is_vector(chamfer1,4), "chamfer1 must be a number or 4-vector")
    assert(is_undef(chamfer2) || is_num(chamfer2) || is_vector(chamfer2,4), "chamfer2 must be a number or 4-vector")
    let(
        chamfer1=force_list(default(chamfer1,chamfer),4),
        chamfer2=force_list(default(chamfer2,chamfer),4),
        rounding1=force_list(default(rounding1,rounding),4),
        rounding2=force_list(default(rounding2,rounding),4)
    )
    assert(all_nonnegative(chamfer1), "chamfer/chamfer1 must be non-negative")
    assert(all_nonnegative(chamfer2), "chamfer/chamfer2 must be non-negative")
    assert(all_nonnegative(rounding1), "rounding/rounding1 must be non-negative")
    assert(all_nonnegative(rounding2), "rounding/rounding2 must be non-negative")        
    assert(all_zero(v_mul(rounding1,chamfer1),0),
           "rounding1 and chamfer1 (possibly inherited from rounding and chamfer) cannot both be nonzero at the same corner")
    assert(all_zero(v_mul(rounding2,chamfer2),0),
           "rounding2 and chamfer2 (possibly inherited from rounding and chamfer) cannot both be nonzero at the same corner")
    let(
        rounding1 = default(rounding1, rounding),
        rounding2 = default(rounding2, rounding),
        chamfer1 = default(chamfer1, chamfer),
        chamfer2 = default(chamfer2, chamfer),
        anchor = get_anchor(anchor, center, BOT, BOT),
        path1 = rect(s1, rounding=rounding1, chamfer=chamfer1, anchor=CTR),
        path2 = rect(s2, rounding=rounding2, chamfer=chamfer2, anchor=CTR),
        points = [
                    each path3d(path1, -h/2),
                    each path3d(move(shift, path2), +h/2),
                 ],
        faces = hull(points),
        vnf = [points, faces]
    )
    _return_dim ? [reorient(anchor,spin,orient, size=[s1.x,s1.y,h], size2=s2, shift=shift, p=vnf),point3d(s1,h),s2,shift]
                : reorient(anchor,spin,orient, size=[s1.x,s1.y,h], size2=s2, shift=shift, p=vnf);



// Function&Module: regular_prism()
// Synopsis: Creates a regular prism with roundovers and chamfering
// SynTags: Geom, VNF
// Topics: Textures, Rounding, Chamfers, Shapes (3D), Attachable 
// See Also: cyl(), rounded_prism(), texture(), linear_sweep(), EDGE(), FACE()
// Usage: Normal prisms
//   regular_prism(n, h|l=|height=|length=, r, [center=], [realign=]) [ATTACHMENTS];
//   regular_prism(n, h|l=|height=|length=, d=|id=|od=|ir=|or=|side=, ...) [ATTACHMENTS];
//   regular_prism(n, h|l=|height=|length=, r1=|d1=|id1=|od1=|ir1=|or1=|side1=,r2=|d2=|id2=|od2=|ir2=|or2=|side2=, ...) [ATTACHMENTS];
// Usage: Chamferred end prisms
//   regular_prism(n, h, r, chamfer=, [chamfang=], [from_end=], ...);
//   regular_prism(n, h, r, chamfer1=, [chamfang1=], [from_end=], ...);
//   regular_prism(n, h, r, chamfer2=, [chamfang2=], [from_end=], ...);
//   regular_prism(n, h, r, chamfer1=, chamfer2=, [chamfang1=], [chamfang2=], [from_end=], ...);
// Usage: Rounded end prisms
//   regular_prism(n, h, r, rounding=, ...);
//   regular_prism(n, h, r, rounding1=, ...);
//   regular_prism(n, h, r, rounding2=, ...);
//   regular_prism(n, h, r, rounding1=, rounding2=, ...);
// Usage: Textured prisms
//   regular_prism(n, h, r, texture=, [tex_size=]|[tex_reps=], [tex_depth=], [tex_rot=], [tex_samples=], [style=], [tex_inset=], ...);
// Usage: Called as a function to get a VNF
//   vnf = rounded_prism(...);
// Description:
//   Creates a prism whose ends are similar `n`-sided regular polygons, with optional rounding, chamfers or textures.
//   You can specify the size of the ends using diameter or radius measured either inside or outside.  Alternatively
//   you can give the length of the side of the polygon.  You can specify chamfers and roundings for the ends, but not
//   the vertical edges.  See {{rounded_prism()}} for prisms with rounded vertical edges.  You can also specify texture for the side
//   faces, but note that texture is not compatible with any roundings or chamfers.
//   See [Texturing](skin.scad#section-texturing) for more details on how textures work.  
//   .
//   Anchors are based on the VNF of the prism.  Especially for tapered or shifted prisms, this may give unexpected anchor positions, such as top side anchors
//   being located at the bottom of the shape, so confirm anchor positions before use.  
//   Additional named face and edge anchors are located on the side faces and vertical edges of the prism.
//   You can use `EDGE(i)`, `EDGE(TOP,i)` and `EDGE(BOT,i)` as a shorthand for accessing the named edge anchors, and `FACE(i)` for the face anchors.
//   When you use `shift`, which moves the top face of the prism, the spin for the side face and edges anchors will align
//   the child with the edge or face direction.  The "edge0" anchor identifies an edge located along the X+ axis, and then edges
//   are labeled counting up in the clockwise direction.  Similarly "face0" is the face immediately clockwise from "edge0", and face
//   labeling proceeds clockwise.  The top and bottom edge anchors label edges directly above and below the face with the same label.
//   If you set `realign=true` then "face0" is oriented in the X+ direction.  
//   .
//   This module is very similar to {{cyl()}}.  It differs in the following ways:  you can specify side length or inner radius/diameter, you can apply roundings with
//   different `$fn` than the number of prism faces, you can apply texture to the flat faces without forcing a high facet count,
//   anchors are located on the true object instead of the ideal cylinder and you can anchor to the edges and faces.  
// Named Anchors:
//   "edge0", "edge1", etc. = Center of each side edge, spin pointing up along the edge.  Can access with EDGE(i)
//   "face0", "face1", etc. = Center of each side face, spin pointing up.  Can access with FACE(i)
//   "top_edge0", "top_edge1", etc = Center of each top edge, spin pointing clockwise (from top). Can access with EDGE(TOP,i)
//   "bot_edge0", "bot_edge1", etc = Center of each bottom edge, spin pointing clockwise (from bottom).  Can access with EDGE(BOT,i)
//   "top_corner0", "top_corner1", etc = Top corner, pointing in direction of associated edge anchor, spin up along associated edge
//   "bot_corner0", "bot_corner1", etc = Bottom corner, pointing in direction of associated edge anchor, spin up along associated edge
// Arguments:
//   l / h / length / height = Length of prism
//   r = Outer radius of prism.  
//   center = If given, overrides `anchor`.  A true value sets `anchor=CENTER`, false sets `anchor=DOWN`.
//   ---
//   r1/or1 = Outer radius of the bottom of prism
//   r2/or2 = Outer radius of the top end of prism
//   d = Outer Diameter of prism
//   d1 / od1 = Outer diameter of bottom of prism
//   d2 / od2 = Outer diameter of top end of prism
//   ir = Inner radius of prism
//   ir1 = Inner radius of bottom of prism
//   ir2 = Inner radius of top of prism
//   id = Inner diameter of prism
//   id1 = Inner diameter of bottom of prism
//   id2 = Inner diameter of top of prism
//   side = Side length of prism faces
//   side1 = Side length of prism faces at the bottom
//   side2 = Side length of prism faces at the top
//   shift = [X,Y] amount to shift the center of the top end with respect to the center of the bottom end.
//   chamfer = The size of the chamfers on the ends of the prism.  (Also see: `from_end=`)  Default: none.
//   chamfer1 = The size of the chamfer on the bottom end of the prism.  (Also see: `from_end1=`)  Default: none.
//   chamfer2 = The size of the chamfer on the top end of the prism.  (Also see: `from_end2=`)  Default: none.
//   chamfang = The angle in degrees of the chamfers away from the ends of the prismr.  Default: Chamfer angle is halfway between the endcap and side face.
//   chamfang1 = The angle in degrees of the bottom chamfer away from the bottom end of the prism.  Default: Chamfer angle is halfway between the endcap and side face.
//   chamfang2 = The angle in degrees of the top chamfer away from the top end of the prism.  Default: Chamfer angle is halfway between the endcap and side face.
//   from_end = If true, chamfer is measured along the side face from the ends of the prism, instead of inset from the edge.  Default: `false`.
//   from_end1 = If true, chamfer on the bottom end of the prism is measured along the side face from the end of the prism, instead of inset from the edge.  Default: `false`.
//   from_end2 = If true, chamfer on the top end of the prism is measured along the side face from the end of the prism, instead of inset from the edge.  Default: `false`.
//   rounding = The radius of the rounding on the ends of the prism.  Default: none.
//   rounding1 = The radius of the rounding on the bottom end of the prism.
//   rounding2 = The radius of the rounding on the top end of the prism.
//   realign = If true, rotate the prism by half the angle of one face so that a face points in the X+ direction.  Default: false
//   teardrop = If given as a number, rounding around the bottom edge of the prism won't exceed this many degrees from vertical.  If true, the limit angle is 45 degrees.  Default: `false`
//   clip_roundings = If given as a number, rounding around the bottom edge of the prism won't exceed this many degrees from vertical, with the rounding stopping at the bottom of the prism.  If true, the limit angle is 45 degrees.  Default: `false`
//   texture = A texture name string, or a rectangular array of scalar height values (0.0 to 1.0), or a VNF tile that defines the texture to apply to vertical surfaces.  See {{texture()}} for what named textures are supported.
//   tex_size = An optional 2D target size (2-vector or scalar) for the textures.  Actual texture sizes will be scaled somewhat to evenly fit the available surface. Default: `[5,5]`
//   tex_reps = If given instead of tex_size, a scalar or 2-vector giving the number of texture tile repetitions in the horizontal and vertical directions.
//   tex_inset = If numeric, lowers the texture into the surface by the specified proportion, e.g. 0.5 would lower it half way into the surface.  If `true`, insets by exactly its full depth.  Default: `false`
//   tex_rot = Rotate texture by specified angle, which must be a multiple of 90 degrees.  Default: 0
//   tex_depth = Specify texture depth; if negative, invert the texture.  Default: 1.  
//   tex_samples = Minimum number of "bend points" to have in VNF texture tiles.  Default: 8
//   style = {{vnf_vertex_array()}} style used to triangulate heightfield textures.  Default: "min_edge"
//   anchor = Translate so anchor point is at origin (0,0,0).  See [anchor](attachments.scad#subsection-anchor).  Default: `CENTER`
//   spin = Rotate this many degrees around the Z axis after anchor.  See [spin](attachments.scad#subsection-spin).  Default: `0`
//   orient = Vector to rotate top towards, after spin.  See [orient](attachments.scad#subsection-orient).  Default: `UP`
// Example:  Simple prism
//   regular_prism(5,r=10,h=25);
// Example:  With end rounding
//   regular_prism(5,r=10,h=25,rounding=3,$fn=32);
// Example:  With teardrop end rounding
//   regular_prism(5,r=10,h=25,rounding=3,teardrop=40,$fn=32);
// Example:  With clipped end rounding
//   regular_prism(5,r=10,h=25,rounding=3,clip_roundings=40,$fn=32);
// Example:  By side length at bottom, inner radius at top, shallow chamfer
//   regular_prism(7, side1=10, ir2=7, height=20,chamfer2=2,chamfang2=20);
// Example: With shift
//   regular_prism(4, d=12, h=10, shift=[12,7]);
// Example: Attaching child to face
//   regular_prism(5, d1=15, d2=10, h=20)
//     recolor("lightblue")
//       attach("face1",BOT) regular_prism(n=4,r1=3,r2=1,h=3);
// Example: Attaching child to edge
//   regular_prism(5, d1=15, d2=10, h=20)
//     recolor("lightblue")
//       attach("edge2",RIGHT) cuboid([4,4,20]);
// Example: Placing child on top along an edge of a regular prism is possible with the top_edge anchors, but you cannot use {{align()}} or {{attach()}}, so you must manually anchor and spin the child by half of the polygon angle (180/n) to get to face0 and then 360/n more for each subsequent face.  If you set `realign=true` then you don't need the initial angle for face0.  
//    regular_prism(5, d1=25, d2=20, h=15, realign=false) color("lightblue"){
//       position("top_edge1") prismoid([5,5],[2,2],h=3,spin=-360/5*1.5,anchor=RIGHT+BOT);
//       position("top_edge3") prismoid([5,5],[2,2],h=3,spin=-360/5*3.5,anchor=RIGHT+BOT);
//    }
// Example: Textured prism
//   regular_prism(5, side=25, h=50, texture="diamonds", tex_size=[5,5], style="concave");
module regular_prism(n, 
    h, r, center,
    l, length, height,
    r1,r2,ir,ir1,ir2,or,or1,or2,side,side1,side2, 
    d, d1, d2,id,id1,id2,od,od1,od2,
    chamfer, chamfer1, chamfer2,
    chamfang, chamfang1, chamfang2,
    rounding, rounding1, rounding2,
    realign=false, shift=[0,0],
    teardrop=false, clip_roundings=false,
    from_end, from_end1, from_end2,
    texture, tex_size=[5,5], tex_reps,
    tex_inset=false, tex_rot=0,
    tex_depth, tex_samples, 
    tex_taper, style,
    anchor, spin=0, orient=UP
)
{ 
    vnf_anchors_ovr = regular_prism(n=n,h=h,r=r,center=center, l=l,length=length,height=height,
                                  r1=r1,r2=r2,ir=ir,ir1=ir1,ir2=ir2,or=or,or1=or1,or2=or2,side=side,side1=side1,side2=side2,
                                  d=d,d1=d1,d2=d2,id=id,id1=id1,id2=id2,od=od,od1=od1,od2=od2,
                                  chamfer=chamfer, chamfer1=chamfer1, chamfer2=chamfer2,
                                  chamfang=chamfang,chamfang1=chamfang1,chamfang2=chamfang2,
                                  rounding=rounding,rounding1=rounding1, rounding2=rounding2,
                                  realign=realign, shift=shift,
                                  teardrop=teardrop, clip_roundings=clip_roundings,
                                  from_end=from_end, from_end1=from_end1, from_end2=from_end2,
                                  texture=texture, tex_size=tex_size, tex_reps=tex_reps,
                                  tex_inset=tex_inset, tex_rot=tex_rot,
                                  tex_depth=tex_depth, tex_samples=tex_samples,
                                  tex_taper=tex_taper, style=style,
                                  _return_anchors=true);
    attachable(anchor=anchor, orient=orient, spin=spin, vnf=vnf_anchors_ovr[0], anchors=vnf_anchors_ovr[1],override=vnf_anchors_ovr[2]){
       vnf_polyhedron(vnf_anchors_ovr[0],convexity=is_def(texture)?10:2);
       children();
    }   
}                        
                        

function regular_prism(n, 
    h, r, center,
    l, length, height,
    r1,r2,ir,ir1,ir2,or,or1,or2,side,side1,side2, 
    d, d1, d2,id,id1,id2,od,od1,od2,
    chamfer, chamfer1, chamfer2,
    chamfang, chamfang1, chamfang2,
    rounding, rounding1, rounding2,
    circum=false, realign=false, shift=[0,0],
    teardrop=false, clip_roundings=false,
    from_end, from_end1, from_end2,
    texture, tex_size=[5,5], tex_reps,
    tex_inset=false, tex_rot=0,
    tex_depth, tex_samples, length, height, 
    tex_taper, style,
    anchor, spin=0, orient=UP,_return_anchors=false
) = 
    assert(is_integer(n) && n>2, "n must be an integer 3 or greater")
    let(
        style = default(style,"min_edge"),
        tex_depth = default(tex_depth,1),
        height = one_defined([l, h, length, height],"l,h,length,height"),
        sc = 1/cos(180/n),
        ir1 = u_mul(default(ir1,ir), sc),
        ir2 = u_mul(default(ir2,ir), sc),
        id1 = u_mul(default(id1,id), sc),
        id2 = u_mul(default(id2,id), sc),
        od1 = default(od1,od),
        od2 = default(od2,od),
        or1 = default(or1,or),
        or2 = default(or2,or),
        d1 = default(d1,d),
        d2 = default(d2,d),
        side = is_finite(side)? side/2/sin(180/n) : undef,
        side1 = is_finite(side1)? side1/2/sin(180/n) : side,
        side2 = is_finite(side2)? side2/2/sin(180/n) : side,
        r1 = get_radius(r1=ir1,r2=or1,r=default(r1,r),d=d1,d1=id1,d2=od1,dflt=side1),
        r2 = get_radius(r1=ir2,r2=or2,r=default(r2,r),d=d2,d1=id2,d2=od2,dflt=side2),
        anchor = get_anchor(anchor,center,BOT,CENTER)
    )
    assert(num_defined([side,od,id,or,ir])<=1, "Can only define one of side, id, od, ir, and or")
    assert(is_finite(r1), "Must specify finite number for prism bottom radius / diameter / side length")
    assert(is_finite(r2), "Must specify finite number for prism top radius / diameter / side length")
    assert(is_finite(height), "l/h/length/height must be a finite number.")
    assert(is_vector(shift,2), "shift must be a 2D vector.")
    let(
        vnf = any_defined([chamfer, chamfer1, chamfer2, rounding, rounding1, rounding2])
<<<<<<< HEAD
              ? assert(is_undef(texture), "Cannot combine roundings or chamfers with texturing")
                let(
                      vang = atan2(r1-r2,height),
                      _chamf1 = first_defined([chamfer1, if (is_undef(rounding1)) chamfer, 0]),
                      _chamf2 = first_defined([chamfer2, if (is_undef(rounding2)) chamfer, 0]),
                      _fromend1 = first_defined([from_end1, from_end, false]),
                      _fromend2 = first_defined([from_end2, from_end, false]),
                      chang1 = first_defined([chamfang1, chamfang, 45+sign(_chamf1)*vang/2]),
                      chang2 = first_defined([chamfang2, chamfang, 45-sign(_chamf2)*vang/2]),
                      round1 = first_defined([rounding1, if (is_undef(chamfer1)) rounding, 0]),
                      round2 = first_defined([rounding2, if (is_undef(chamfer2)) rounding, 0]),
                      checks1 =
                          assert(is_finite(_chamf1), "chamfer1 must be a finite number if given.")
                          assert(is_finite(_chamf2), "chamfer2 must be a finite number if given.")
                          assert(is_finite(chang1) && chang1>0, "chamfang1 must be a positive number if given.")
                          assert(is_finite(chang2) && chang2>0, "chamfang2 must be a positive number if given.")
                          assert(chang1<90+sign(_chamf1)*vang, "chamfang1 must be smaller than the cone face angle")
                          assert(chang2<90-sign(_chamf2)*vang, "chamfang2 must be smaller than the cone face angle")
                          assert(num_defined([chamfer1,rounding1])<2, "cannot define both chamfer1 and rounding1")
                          assert(num_defined([chamfer2,rounding2])<2, "cannot define both chamfer2 and rounding2")
                          assert(num_defined([chamfer,rounding])<2, "cannot define both chamfer and rounding")                                
                          undef,
                      chamf1r = !_chamf1? 0
                              : !_fromend1? _chamf1
                              : law_of_sines(a=_chamf1, A=chang1, B=180-chang1-(90-sign(_chamf2)*vang)),
                      chamf2r = !_chamf2? 0
                              : !_fromend2? _chamf2
                              : law_of_sines(a=_chamf2, A=chang2, B=180-chang2-(90+sign(_chamf2)*vang)),
                      chamf1l = !_chamf1? 0
                              : _fromend1? abs(_chamf1)
                              : abs(law_of_sines(a=_chamf1, A=180-chang1-(90-sign(_chamf1)*vang), B=chang1)),
                      chamf2l = !_chamf2? 0
                              : _fromend2? abs(_chamf2)
                              : abs(law_of_sines(a=_chamf2, A=180-chang2-(90+sign(_chamf2)*vang), B=chang2)),
                      facelen = adj_ang_to_hyp(height, abs(vang)),

                      roundlen1 = round1 >= 0 ? round1/tan(45-vang/2)
                                              : round1/tan(45+vang/2),
                      roundlen2 = round2 >=0 ? round2/tan(45+vang/2)
                                             : round2/tan(45-vang/2),
                      dy1 = abs(_chamf1 ? chamf1l : round1 ? roundlen1 : 0), 
                      dy2 = abs(_chamf2 ? chamf2l : round2 ? roundlen2 : 0),
                      td_ang = teardrop == true? 45 :
                          teardrop == false? 90 :
                          assert(is_finite(teardrop))
                          assert(teardrop>=0 && teardrop<=90)
                          teardrop,
                      clip_ang = clip_roundings == true? 45 :
                          clip_roundings == false? 90 :
                          assert(is_finite(clip_roundings))
                          assert(clip_roundings>=0 && clip_roundings<=90)
                          clip_roundings,

                      checks2 =
                          assert(is_finite(round1), "rounding1 must be a number if given.")
                          assert(is_finite(round2), "rounding2 must be a number if given.")
                          assert(chamf1r <= r1, "chamfer1 is larger than the r1 radius of the cylinder.")
                          assert(chamf2r <= r2, "chamfer2 is larger than the r2 radius of the cylinder.")
                          assert(roundlen1 <= r1, "size of rounding1 is larger than the r1 radius of the cylinder.")
                          assert(roundlen2 <= r2, "size of rounding2 is larger than the r2 radius of the cylinder.")
                          assert(dy1+dy2 <= facelen, "Chamfers/roundings don't fit on the cylinder/cone.  They exceed the length of the cylinder/cone face.")
                          assert(td_ang==90 || clip_ang==90, "teardrop= and clip_roundings= are mutually exclusive features.")
                          undef,
                      path = [
                          [0,-height/2],
                          if (!approx(chamf1r,0))
                              each [
                                  [r1, -height/2] + polar_to_xy(chamf1r,180),
                                  [r1, -height/2] + polar_to_xy(chamf1l,90+vang),
                              ]
                          else if (!approx(round1,0) && td_ang < 90)
                              each _teardrop_corner(r=round1, corner=[[max(0,r1-2*roundlen1),-height/2],[r1,-height/2],[r2,height/2]], ang=td_ang)
                          else if (!approx(round1,0) && clip_ang < 90)
                              each _clipped_corner(r=round1, corner=[[max(0,r1-2*roundlen1),-height/2],[r1,-height/2],[r2,height/2]], ang=clip_ang)
                          else if (!approx(round1,0) && td_ang >= 90)
                              each arc(r=abs(round1), corner=[[max(0,r1-2*roundlen1),-height/2],[r1,-height/2],[r2,height/2]])
                          else [r1,-height/2],

                          if (is_finite(chamf2r) && !approx(chamf2r,0))
                              each [
                                  [r2, height/2] + polar_to_xy(chamf2l,270+vang),
                                  [r2, height/2] + polar_to_xy(chamf2r,180),
                              ]
                          else if (is_finite(round2) && !approx(round2,0))
                              each arc(r=abs(round2), corner=[[r1,-height/2],[r2,height/2],[max(0,r2-2*roundlen2),height/2]])
                          else [r2,height/2],
                          [0,height/2],
                      ]
                )
                rotate_sweep(path,caps=true,$fn=n)
              : is_undef(texture) ? cylinder(h=height, r1=r1, r2=r2, center=true, $fn=n)
              : linear_sweep(regular_ngon(n=n,r=r1),scale=r2/r1,height=height,center=true,
                             texture=texture, tex_reps=tex_reps, tex_size=tex_size,
                             tex_inset=tex_inset, tex_rot=tex_rot,
                             tex_depth=tex_depth, tex_samples=tex_samples,
                             style=style),
=======
            ? assert(is_undef(texture), "Cannot combine roundings or chamfers with texturing")
              let(
                  path = [
                           [0,-height/2],
                           each _cyl_path(r1, r2, height, 
                                          chamfer, chamfer1, chamfer2,
                                          chamfang, chamfang1, chamfang2,
                                          rounding, rounding1, rounding2,
                                          from_end, from_end1, from_end2,
                                          teardrop),
                           [0,height/2]
                         ]
              )
              rotate_sweep(path,caps=true,$fn=n)
            : is_undef(texture) ? cylinder(h=height, r1=r1, r2=r2, center=true, $fn=n)
            : linear_sweep(regular_ngon(n=n,r=r1),scale=r2/r1,height=height,center=true,
                           texture=texture, tex_reps=tex_reps, tex_size=tex_size,
                           tex_inset=tex_inset, tex_rot=tex_rot,
                           tex_depth=tex_depth, tex_samples=tex_samples,
                           style=style),
>>>>>>> 04aaf635
        skmat = down(height/2) *
            skew(sxz=shift.x/height, syz=shift.y/height) *
            up(height/2) *
            zrot(realign? 180/n : 0),
        ovnf = apply(skmat, vnf),
        edge_face = [ [r2-r1,0,height],[(r2-r1)/sc,0,height]],  // regular edge, then face edge, in xz plane
        names = ["edge","face"],
        anchors = let(
                      faces = [
                               for(i=[0:n-1])
                                  let(
                                      M1 = skmat*zrot(-i*360/n),      // map to point i
                                      M2 = skmat*zrot(-(i+1)*360/n),  // map to point i+1
                                      edge1 = apply(M1,[[r2,0,height/2], [r1,0,-height/2]]),  // "vertical" edge at i
                                      edge2 = apply(M2,[[r2,0,height/2], [r1,0,-height/2]]),  // "vertical" edge at i+1
                                      face_edge = (edge1+edge2)/2,         // "vertical" edge across side face between i and i+1
                                      facenormal = unit(cross(edge1[0]-edge1[1], edge2[1]-edge1[0]))
                                  )   // [normal to face, edge through face center vector, actual edge vector, top edge vector]
                                  [facenormal,face_edge[0]-face_edge[1],edge1[0]-edge1[1],edge2[0]-edge1[0]]  
                              ]
                  )
                  [for(i=[0:n-1])
                      let(
                           Mface = skmat*zrot(-(i+1/2)*360/n),
                           faceedge = faces[i][1],
                           facenormal = faces[i][0], 
                           //facespin = _compute_spin(facenormal, faceedge), // spin along centerline of face instead of pointing up---seems to be wrong choice
                           facespin = _compute_spin(facenormal, UP), 
                           edgenormal = unit(vector_bisect(facenormal,select(faces,i-1)[0])),
                           Medge = skmat*zrot(-i*360/n),
                           edge = faces[i][2], 
                           edgespin = _compute_spin(edgenormal, edge),
                           topedge = unit(faces[i][3]),
                           topnormal = unit(facenormal+UP),
                           botnormal = unit(facenormal+DOWN),
                           topedgespin = _compute_spin(topnormal, topedge),
                           botedgespin = _compute_spin(botnormal, -topedge),
                           topedgeangle = 180-vector_angle(UP,facenormal),
                           sideedgeangle = 180-vector_angle(facenormal, select(faces,i-1)[0]),
                           edgelen = norm(select(faces,i)[2])
                      )
                      each [
                          named_anchor(str("face",i), apply(Mface,[(r1+r2)/2/sc,0,0]), facenormal, facespin),
                          named_anchor(str("edge",i), apply(Medge,[(r1+r2)/2,0,0]), edgenormal, edgespin,
                                       info=[["edge_angle",sideedgeangle], ["edge_length",edgelen]]),
                          named_anchor(str("top_edge",i), apply(Mface,[r2/sc,0,height/2]), topnormal, topedgespin,
                                       info=[["edge_angle",topedgeangle],["edge_length",2*sin(180/n)*r2]]),
                          named_anchor(str("bot_edge",i), apply(Mface,[r1/sc,0,-height/2]), botnormal, botedgespin,
                                       info=[["edge_angle",180-topedgeangle],["edge_length",2*sin(180/n)*r1]]),
                          named_anchor(str("top_corner",i), apply(Medge,[r2,0,height/2]), unit(edgenormal+UP),
                                       _compute_spin(unit(edgenormal+UP),edge)),
                          named_anchor(str("bot_corner",i), apply(Medge,[r1,0,-height/2]), unit(edgenormal+DOWN),
                                       _compute_spin(unit(edgenormal+DOWN),edge))
                          
                      ]
                  ],
        override = approx(shift,[0,0]) ? undef : [[UP, [point3d(shift,height/2), UP]]],
        final_vnf = reorient(anchor,spin,orient, vnf=ovnf,  p=ovnf,anchors=anchors, override=override)
    )
    _return_anchors ? [final_vnf,anchors,override]
                    : final_vnf;


// Function&Module: textured_tile()
// Synopsis: Creates a cube or trapezoidal prism with a textured top face for attaching to objects.
// SynTags: Geom, VNF
// Topics: Shapes (3D), Attachable, VNF Generators, Textures
// See Also: cuboid(), prismoid(), texture(), cyl(), rotate_sweep(), linear_sweep(), plot3d()
// Usage:
//   textured_tile(texture, [size], [w1=], [w2=], [ang=], [shift=], [h=/height=/thickness=], [atype=], [diff=], [tex_extra=], [tex_skip=], ...) [ATTACHMENTS];
//   vnf = textured_tile(texture, [size], [w1=], [w2=], [ang=], [shift=], [h=/height=/thickness=], [atype=], [tex_extra=], [tex_skip=], ...);
// Description:
//   Creates a cuboid or trapezoidal prism and places a texture on the top face.
//   See [Texturing](skin.scad#section-texturing) for more details on how textures work.  
//   You can specify the size of the object by giving a `size` scalar or vector as is
//   usual for a cube.  If you give a scalar, however, it applies only to the X and Y dimensions: the default is to create a thin tile, not a cube.  
//   The Z size specifies the size of the shape **not** including the applied texture (in the same way that other textured objects work).
//   If you omit the Z value then for regular textures, the default thickness will be 0.1 which provides a thin backing layer.  A zero thickness
//   base layer can produce invalid geometry when the texture contacts the bottom layer, so some non-zero base is necessary.  If you use a positive `inset`
//   then the texture actually sinks into its base, so the default is set to the 0.1 more than the inset depth.  To ensure a valid geometry, with a positive
//   `inset` or a texture that has negative values you must select a thickness strictly **larger** than the depth the texture extends below zero.
//   .
//   Textures are meant to be between 0 and 1 so that `tex_depth` and `tex_inset` behave as expected.  If you have a custom textures that
//   has a different range you can still use it directly, but you may find it more convenient to rescale a height map texture using {{fit_to_range()}]
//   or a VNF texture using {{fit_to_box()}}.  
//   .
//   You can also specify a trapzoidal prism using parameters equivalent to those accepted by {{trapezoid()}}, with one change:  
//   `ysize` specifies the width of the prism in the Y direction, and `h`, `height` or `thickness` are used to specify the height
//   in the Z direction.  When you texture a trapezoid the texture will be scaled to the `w1` length if you specify it by size using `tex_size`.  The
//   scaling transformation that maps the texture onto the trapezoid is not linear and will result in curvature of your texture.
//   .
//   Two anchor types are available.  The default atype is "tex" which assumes you want to place the texture on another object using
//   {{attach()}}.  It provides anchors that ignore the base object and place the BOTTOM anchor at the bottom of the texture.  The TOP anchor
//   will be at the top face of the texture.  Note that if your texture doesn't span the range from [0,1] these anchors won't be correctly located. 
//   For an inset texture, the "tex" anchors are all at the top of the texture.  This anchor type works with `attach(face,BOT)` where `face` is some
//   face on a parent object that needs a texture. If you want to use the textured object directly the "std" anchors are probably more useful.
//   These anchors are the usual anchors for the base object, ignoring the applied texture.  If you want the anchors to be on top of the texture,
//   set `tex_inset=true`.
//   .
//   To aid in the application of inset anchors into parent objects with the module form, you can set `diff=true`, which causes the module
//   to create a "remove" tagged cuboid or prism to carve out space for the texture so that inset textures are cut into the parent object.
//   The texture itself is given a "keep" tag.  For this to work you must specify {{diff()}} above the parent; if you don't do that, the
//   tags will be ignored and the tile will appear as a solid object with no texture visible.  The cutout object extends 0.1 units above the surface
//   of the texture to prevent problems with exactly aligned faces.  The cutout does not extend out beyond the sides, so if the parent shape
//   has the exact same dimensions as the texture tile, you will have exactly aligned faces along the edges.
//   .
//   Most of the heightfield textures are designed to repeat in a way that requires one extra line of the texture to complete the pattern.
//   The `tex_extra` parameter specifies the number of extra lines to repeat at the end of the texture and it defaults to 1 because most textures
//   do requires this extra line.  There is one exception: if you specify only a single tile, then you are probably using an image for your texture and do not want a repeated line, so in
//   this case, `tex_extra` defaults to zero.  If you need to adjust the number of extra lines you can set the `tex_extra` parameter to 0, or you can set it to a list of two
//   integers to control the extra line of texture in the X and Y directions independently.  The `tex_extra` parameter
//   is ignored for VNF textures.  A heightfield texture may also have extra margin along a starting side that makes the texture unbalanced.  You can 
//   removed this using the `tex_skip` parameter, which defaults to zero and similarly specifies the number of lines to skip in the X and Y directions at
//   the starting edges of the tile.  You must have enough tile repetitions to accomodate the specified skip.
// Anchor Types:
//   "tex" = Anchors around the texture, ignoring the base object.  (default)
//   "std" = Standard object anchors that ignore any applied texture.  
// Arguments:
//   texture = A texture name string, or a rectangular array of scalar height values (0.0 to 1.0), or a VNF tile that defines the texture to apply to vertical surfaces.  See {{texture()}} for what named textures are supported.
//   size = The size the object when a cube is desired, a scalar, 2-vector or 3-vector.  If you give a scalar or 2-vector the default height is 0.1 or 0.1 more than the inset depth
//   ---
//   ysize = The Y axis length of the trapezoidal prism
//   w1 = The X axis width of the front end of the trapezoidal prism.
//   w2 = The X axis width of the back end of the trapezoidal prism
//   ang = Specify the front angle(s) of the trapezoidal prism.  Can give a scalar for an isosceles trapezoidal prism or a list of two angles, the left angle and right angle.  You must omit one of `h`, `w1`, or `w2` to allow the freedom to control the angles. 
//   shift = Scalar value to shift the back of the trapezoidal prism along the X axis by.  Cannot be combined with ang.  Default: 0
//   h / height / thickness = The thickness in the Z direction of the base that the texture sits on.  Default: 0.1 or for inset textures 0.1 more than the inset depth
//   tex_size = An optional 2D target size (2-vector or scalar) for the textures.  Actual texture sizes will be scaled somewhat to evenly fit the available surface. Default: `[5,5]`
//   tex_reps = If given instead of tex_size, a scalar or 2-vector giving the integer number of texture tile repetitions in the horizontal and vertical directions.
//   tex_inset = If numeric, lowers the texture into the surface by the specified proportion, e.g. 0.5 would lower it half way into the surface.  If `true`, insets by exactly its full depth.  Default: `false`
//   tex_rot = Rotate texture by specified angle, which must be a multiple of 90 degrees.  Default: 0
//   tex_depth = Specify texture depth; if negative, invert the texture.  Default: 1.
//   diff = if set to true then "remove" and "keep" tags are set to cut out a space for the texture so that inset textures can be attached.  Default: false
//   tex_extra = number of extra lines of a hightfield texture to add at the end.  Can be a scalar or 2-vector to give x and y values.  Default: 0 if `tex_reps=[1,1]`, 1 otherwise
//   tex_skip = number of lines of a heightfield texture to skip when starting.  Can be a scalar or two vector to give x and y values.  Default: 0
//   style = {{vnf_vertex_array()}} style used to triangulate heightfield textures.  Default: "min_edge"
//   anchor = Translate so anchor point is at origin (0,0,0).  See [anchor](attachments.scad#subsection-anchor).  Default: `BOTTOM` if `astyle` is "tex", `CENTER` otherwise
//   spin = Rotate this many degrees around the Z axis after anchor.  See [spin](attachments.scad#subsection-spin).  Default: `0`
//   orient = Vector to rotate top towards, after spin.  See [orient](attachments.scad#subsection-orient).  Default: `UP`
// Example(3D,NoScales,VPT=[-0.257402,0.467403,-0.648606],VPR=[46.6,0,16.6],VPD=29.2405): Basic textured tile
//   textured_tile("trunc_diamonds", 10, tex_reps=[5,5]);
// Example(3D,NoAxes,VPT=[-0.0852782,0.259593,0.139667],VPR=[58.5,0,345.1],VPD=36.0994): Attaching a tile to a cube
//   cuboid([12,12,4]) attach(TOP,BOT)
//     textured_tile("trunc_pyramids", 10, tex_reps=[5,5],
//                   style="convex");
// Example(3D,NoScales,VPT = [-0.0788193, 0.10015, -0.0938629], VPR = [57.8, 0, 34.1], VPD = 29.2405): This inset texture doesn't look obviously different, but you can see that the object is below the XY plane.
//     textured_tile("trunc_pyramids_vnf", 10, tex_reps=[5,5],
//                   tex_inset=true);
// Example(3D,NoAxes,VPT=[0.242444,0.170054,-0.0714754],VPR=[67.6,0,33.4],VPD=36.0994): Here we use the `diff` option combined with {{diff()}} to attach the inset texture to the front of a parent cuboid.  
//   diff()
//     cuboid([12,5,10]) attach(FRONT, BOT)
//       textured_tile("trunc_pyramids_vnf", [10,8],
//                     tex_reps=[5,5], tex_inset=true, diff=true);
// Example(3D,NoAxes,VPT=[5.86588,-0.107082,-0.311155],VPR=[17.2,0,9.6],VPD=32.4895): Tile shaped like a rhombic prism
//   textured_tile("ribs", w1=10, w2=10, shift=4, ysize=7,
//                 tex_reps=[5,1]);
// Example(3D,NoAxes,VPT=[-0.487417,-0.398897,-0.143258],VPR=[10.2,0,12.4],VPD=26.3165): A tile shaped like a trapezoidal prism.  Note that trapezoidal tiles will always distort the texture, resulting in curves
//   textured_tile("diamonds", w1=10, w2=7, ysize=7, tex_reps=5);
// Example(3D,NoAxes,VPT=[-0.0889877,-0.31974,0.554444],VPR=[22.1,0,22.2],VPD=32.4895): An inset trapezoidal tile placed into a cube
//   diff()cuboid([10,10,2])
//     attach(TOP,BOT)
//       textured_tile("trunc_diamonds", tex_reps=[5,5],
//                     tex_inset=true, diff=true,
//                     w1=8, w2=4, ysize=8);
// Example(3D,NoAxes,VPT=[-0.0889877,-0.31974,0.554444],VPR=[58.5,0,21.5],VPD=32.4895): This example shows what happens if you set `tex_extra` to zero for the "pyramids" texture.  Note that the texture doesn't finish.  The default of `tex_extra=1` produces the correct result.  
//     textured_tile("pyramids", 10, tex_reps=[5,5], tex_extra=0);
// Example(3D,NoAxes,VPT=[-0.212176,-0.651766,0.124004],VPR=[58.5,0,21.5],VPD=29.2405): This texture has an asymmetry with the default `tex_extra=1`. 
//     textured_tile("trunc_ribs", 10, tex_reps=[5,1]);
// Example(3D,NoAxes,VPT=[-0.212176,-0.651766,0.124004],VPR=[58.5,0,21.5],VPD=29.2405): It could be fixed by setting `tex_extra=2`, which would place an extra flat strip on the right.  But another option is to use the `tex_skip` parameter to trim the flat part from the left.  Note that we are also skipping in the y direction, but it doesn't make a difference for this texture, except that you need to have enough texture tiles to accommodate the skip, so we increased the Y reps value to 2.  You can also set `tex_skip` to a vector.
//     textured_tile("trunc_ribs", 10, tex_reps=[5,2], tex_skip=1);
// Example(3D,NoAxes): Textures can be used to place images onto objects.  Here we place a very simple image into a cube, leaving a border around the image.  
//     textured_tile("trunc_ribs", 10, tex_reps=[5,2], tex_skip=1);
//      img = [
//         [0, 0, 0, 0, 0, 0, 0, 0, 0, 0, 0, 0],
//         [0, 1, 1, 1, 1, 1, 1, 1, 1, 1, 1, 0],
//         [0, 1, 0, 0, 0, 0, 0, 0, 0, 0, 1, 0],
//         [0, 1, 0, 0, 0, 0, 0, 0, 0, 0, 1, 0],
//         [0, 1, 0, 0, 0, 0, 0, 0, 0, 0, 1, 0],
//         [0, 1, 0, 0, 0,.5,.5, 0, 0, 0, 1, 0],
//         [0, 1, 0, 0, 0,.5,.5, 0, 0, 0, 1, 0],
//         [0, 1, 0, 0, 0, 0, 0, 0, 0, 0, 1, 0],
//         [0, 1, 0, 0, 0, 0, 0, 0, 0, 0, 1, 0],
//         [0, 1, 0, 0, 0, 0, 0, 0, 0, 0, 1, 0],
//         [0, 1, 1, 1, 1, 1, 1, 1, 1, 1, 1, 0],
//         [0, 0, 0, 0, 0, 0, 0, 0, 0, 0, 0, 0],
//      ];
//      cuboid(25) attach([TOP,FWD,RIGHT],BOT)
//        textured_tile(img, [20,20], tex_reps=1);  

module textured_tile(
    texture,
    size,
    ysize, height, w1, w2, ang, h, shift,
    tex_size,
    tex_reps,       
    tex_inset=false,
    tex_rot=0,      
    tex_depth=1,
    diff=false,
    tex_extra,
    tex_skip=0,
    style="min_edge",
    atype="tex",
    anchor, spin=0, orient=UP
)
{
    anchor = default(anchor, atype=="tex" ? BOTTOM : CENTER);
    vnf_data = textured_tile(size=size,
                        ysize=ysize, height=height, w1=w1, w2=w2, ang=ang, h=h, shift=shift, 
                        texture=texture, tex_size=tex_size, tex_reps=tex_reps,tex_extra=tex_extra, 
                        tex_inset=tex_inset, tex_rot=tex_rot, tex_depth=tex_depth,tex_skip=tex_skip,
                        style=style, atype="std",_return_anchor=true);
    h_w1_w2_shift = vnf_data[2];
    is_trap = is_def(h_w1_w2_shift);
    ysize=h_w1_w2_shift[0];
    w1=h_w1_w2_shift[1];
    w2=h_w1_w2_shift[2];
    shift=h_w1_w2_shift[3];
    size = vnf_data[1];
    inset = is_num(tex_inset)? tex_inset : tex_inset? 1 : 0;
    extra_ht = max(0,abs(tex_depth)*(1-inset));
    anch_ht = atype=="tex" ? extra_ht : size.z;
    geom = is_def(h_w1_w2_shift) ? atype=="std" ? attach_geom(axis=BACK, size=[w1,anch_ht,ysize],size2=[w2,anch_ht],shift=[-shift,0])
                                                : attach_geom(axis=BACK, size=[w1,anch_ht,ysize],size2=[w2,anch_ht],shift=[-shift,0])
                                 : attach_geom(size=[size.x,size.y,anch_ht]);
    attachable(anchor=anchor,orient=orient, spin=spin, geom=geom, expose_tags=true){
      down(atype=="tex" ? size.z/2+extra_ht/2 : 0)
        if (diff) {
          tag("keep") vnf_polyhedron(vnf_data[0]);
          tag("remove")up(.05)
              if (!is_trap) cuboid([size.x,size.y,size.z+0.1]);
              else linear_sweep(trapezoid(w1=w1,w2=w2,h=ysize,shift=shift), h=size.z+0.1,center=true);
        }
        else vnf_polyhedron(vnf_data[0]);

      children();
    }
}



function textured_tile(
    texture, 
    size,
    ysize, height, w1, w2, ang, h, shift, thickness,
    tex_size,
    tex_reps,       
    tex_inset=false,
    tex_rot=0,      
    tex_depth=1,    
    style="min_edge",
    atype="tex",
    tex_extra,
    tex_skip=0,
    anchor, spin=0, orient=UP,
    _return_anchor=false
) =
    assert(in_list(atype,["tex","std"]), "atype must be \"tex\" or \"std\"")
    assert(is_undef(tex_reps) || is_int(tex_reps) || (all_integer(tex_reps) && len(tex_reps)==2), "tex_reps must be an integer or list of two integers")
    assert(is_undef(tex_size) || is_vector(tex_size,2) || is_finite(tex_size))
    assert(num_defined([tex_size, tex_reps])==1, "Must give exactly one of tex_size and tex_reps")
    assert(is_undef(size) || is_num(size) || is_vector(size,2) || is_vector(size,3), "size must be a 2-vector or 3-vector")
    assert(is_undef(size) || num_defined([ysize,h, height, thickness, w1,w2,ang])==0, "Cannot combine size with any other dimensional specifications")
    let(
        anchor = default(anchor, atype=="tex" ? BOTTOM : CENTER), 
        inset = is_num(tex_inset)? tex_inset : tex_inset? 1 : 0,
        default_thick = inset>0 ? 0.1+abs(tex_depth)*inset : 0.1,
        extra_ht = max(0,abs(tex_depth)*(1-inset)),
        h_w1_w2_shift = is_def(size) ? undef
                      : assert(is_undef(ysize) || is_finite(ysize))
                        assert(is_undef(w1) || is_finite(w1))
                        assert(is_undef(w2) || is_finite(w2))
                        assert(is_undef(ang) || is_finite(ang) || is_vector(ang,2))
                        assert(num_defined([ysize, w1, w2, ang]) == 3, "Must give exactly 3 of the arguments ysize, w1, w2, and angle.")
                        assert(is_undef(shift) || is_finite(shift))
                        assert(num_defined([shift,ang])<2, "Cannot specify shift and ang together")
                        _trapezoid_dims(ysize,w1,w2,shift,ang),
        ysize=h_w1_w2_shift[0],
        w1=h_w1_w2_shift[1],
        w2=h_w1_w2_shift[2],
        shift=h_w1_w2_shift[3],
        height = is_def(size) ? default(size.z,default_thick) : one_defined([h,height,thickness],"h,height,thickness",dflt=default_thick),
        size = is_def(size) ? is_num(size) ? [size,size,1] : point3d(size,1)        // We only use the x and y components of size
             : [w1,ysize],

        texture = _get_texture(texture, tex_rot),
        
        tex_reps = is_def(tex_reps) ? force_list(tex_reps,2)
                 : let(tex_size=force_list(tex_size,2))
                   [round(size.x/tex_size.x), round(size.y/tex_size.y)],
        extra = is_undef(tex_extra)? tex_reps == [1,1] ? [0,0] : [1,1]
                                   : force_list(tex_extra,2), 
        skip = force_list(tex_skip,2), 
        scale = [size.x/tex_reps.x, size.y/tex_reps.y],
        setz=function (v,z)  [v.x,v.y,z], 
        vnf = !is_vnf(texture) ?
                    let(         
                        texsteps = [len(texture[0]), len(texture)], 
                        xn=tex_reps.x*texsteps.x+extra.x-skip.x,
                        yn=tex_reps.y*texsteps.y+extra.y-skip.y,
                        checks = assert(yn>=2, "Skipped too many points in the y direction: decrease skip.y")
                                 assert(xn>=2, "Skipped too many points in the x direction: decrease skip.x"),
                        xpts=lerpn(-size.x/2,size.x/2,xn),
                        ypts=lerpn(size.y/2,-size.y/2,yn),
                        scaled_tex = tex_depth < 0 ? [for(row=texture) [for(p=row) -(1-p-inset)*tex_depth]]
                                                   : [for(row=texture) [for(p=row)  (p-inset)*tex_depth]],
                        check = [for(row=scaled_tex, p=row) if (p<=-height) p],
                        dummy=assert(check==[], str("texture extends too far below zero (",min([each check,0]),") to fit entirely within height ",height)),
                        pts=[for(y=idx(ypts))
                               [ [xpts[0],ypts[y],-height/2],
                                 for(x=idx(xpts))
                                   [xpts[x],ypts[y], height/2 + scaled_tex[(y+skip.y)%texsteps.y][(x+skip.x)%texsteps.x]],
                                 [last(xpts), ypts[y], -height/2]
                               ]
                             ]
                    )
                    vnf_vertex_array(pts,col_wrap=true,caps=true,style=style)
            :
                let(
                    zadj_vnf = [
                                  [for(p=texture[0]) [p.x, p.y, height/2 + _tex_height(tex_depth,inset,p.z)]],
                                  texture[1]
                               ],
                    minz = min(column(zadj_vnf[0],2)),
                    dummy=assert(minz>-height/2, str("texture extends too far below zero (",minz-height/2,") to fit entirely within height ",height)),
                    
                    scaled_vnf = scale(scale, zadj_vnf), 
                    tiled_vnf = [for(i=[0:1:tex_reps.x-1], j=[0:1:tex_reps.y-1]) move([scale.x*i,scale.y*j], scaled_vnf)],

                    yedge_list = _tile_edge_path_list(zadj_vnf, 0),
                    xedge_list = _tile_edge_path_list(zadj_vnf, 1),

                    front_back_closed = [for(i=[0:1:tex_reps.x-1], cpath=xedge_list[1])
                                                                  each [[xscale(scale.x,xmove(i,cpath)), [count(cpath)]],
                                                                        [xscale(scale.x,move([i,size.y],cpath)),[count(cpath,reverse=true)]]]],
                    sides_closed = [for(j=[0:1:tex_reps.y-1], cpath=yedge_list[1])
                                                                  each [[yscale(scale.y,ymove(j,cpath)), [count(cpath)]],
                                                                        [yscale(scale.y,move([size.x, j], cpath)),[count(cpath,reverse=true)]]]],

                    leftpath = yedge_list[0]==[] ? []
                              : deduplicate([for(j=[0:1:tex_reps.y-1]) each reverse(yscale(scale.y,ymove(j,yedge_list[0][0])))]), 
                    frontpath = xedge_list[0]==[] ? []
                              : deduplicate([for(i=[0:1:tex_reps.x-1]) each xscale(scale.x,xmove(i,xedge_list[0][0]))]),

                    base = frontpath==[] || leftpath==[] ? [] 
                         : [
                            [
                             [setz(frontpath[0],-height/2),
                              each frontpath,
                              setz(last(frontpath), -height/2)
                             ],
                             [count(len(frontpath)+2)]
                           ],
                            [
                             [setz(last(leftpath),-height/2),
                              each reverse(leftpath),
                              setz(leftpath[0], -height/2)
                             ],
                             [count(len(leftpath)+2)]
                           ],
                            [
                             back(size.y,
                             [setz(last(frontpath),-height/2),
                              each reverse(frontpath),
                              setz(frontpath[0],-height/2)
                             ]),
                             [count(len(frontpath)+2)]
                           ],
                            [right(size.x,
                             [setz(leftpath[0],-height/2),
                              each leftpath,
                              setz(last(leftpath),-height/2)
                             ]),
                             [count(len(leftpath)+2)]
                           ]
                            ],

                    bottom = [path3d(rect(point2d(size),anchor=FWD+LEFT),-height/2), [[3,2,1,0]]],
                    result = vnf_join(concat(tiled_vnf,front_back_closed, sides_closed,base,[bottom])) 
                )
                move([-size.x/2,-size.y/2],result),
        trans_vnf = is_undef(h_w1_w2_shift) ? vnf
                  : let(
                        newpts = [for(p=vnf[0])
                                    let(factor=p.y/ysize+1/2)
                                    [lerp(1,w2/w1,factor)*p.x+factor*shift, p.y, p.z]]
                    )
                    [newpts, vnf[1]],
        anch_ht = atype=="tex" ? extra_ht : height,
        shifted_vnf = down(atype=="tex" ? height/2+extra_ht/2 : 0, trans_vnf),
        geom = is_def(h_w1_w2_shift) ? atype=="std" ? attach_geom(axis=BACK, size=[w1,anch_ht,ysize],size2=[w2,anch_ht],shift=[-shift,0])
                                                    : attach_geom(axis=BACK, size=[w1,anch_ht,ysize],size2=[w2,anch_ht],shift=[-shift,0])
                                     : attach_geom(size=[size.x,size.y,anch_ht])
    )
    _return_anchor ? [reorient(anchor,spin,orient,geom=geom,p=shifted_vnf), [size.x,size.y,height],h_w1_w2_shift]
                   : reorient(anchor,spin,orient,geom=geom,p=shifted_vnf);



// Module: rect_tube()
// Synopsis: Creates a rectangular tube.
// SynTags: Geom
// Topics: Shapes (3D), Attachable, VNF Generators
// See Also: tube()
// Usage: Typical Rectangular Tubes
//   rect_tube(h, size, isize, [center], [shift]);
//   rect_tube(h, size, wall=, [center=]);
//   rect_tube(h, isize=, wall=, [center=]);
// Usage: Tapering Rectangular Tubes
//   rect_tube(h, size1=, size2=, wall=, ...);
//   rect_tube(h, isize1=, isize2=, wall=, ...);
//   rect_tube(h, size1=, size2=, isize1=, isize2=, ...);
// Usage: Chamfered
//   rect_tube(h, size, isize, chamfer=, ...);
//   rect_tube(h, size, isize, chamfer1=, chamfer2= ...);
//   rect_tube(h, size, isize, ichamfer=, ...);
//   rect_tube(h, size, isize, ichamfer1=, ichamfer2= ...);
//   rect_tube(h, size, isize, chamfer=, ichamfer=, ...);
// Usage: Rounded
//   rect_tube(h, size, isize, rounding=, ...);
//   rect_tube(h, size, isize, rounding1=, rounding2= ...);
//   rect_tube(h, size, isize, irounding=, ...);
//   rect_tube(h, size, isize, irounding1=, irounding2= ...);
//   rect_tube(h, size, isize, rounding=, irounding=, ...);
// Usage: Attaching Children
//   rect_tube(...) ATTACHMENTS;
//
// Description:
//   Creates a rectangular or prismoid tube with optional roundovers and/or chamfers.
//   You can only round or chamfer the vertical(ish) edges.  For those edges, you can
//   specify rounding and/or chamferring per-edge, and for top and bottom, inside and
//   outside  separately.
//   .
//   By default if you specify a chamfer or rounding then it applies as specified to the
//   outside, and an inside rounding is calculated that will maintain constant width
//   if your wall thickness is uniform.  If the wall thickness is not uniform, the default
//   inside rounding is calculated based on the smaller of the two wall thicknesses.
//   Note that the values of the more specific chamfers and roundings inherit from the
//   more general ones, so `rounding2` is determined from `rounding`.  The constant
//   width default will apply when the inner rounding and chamfer are both undef.
//   You can give an inner chamfer or rounding as a list with undef entries if you want to specify
//   some corner roundings and allow others to be computed.  
// Arguments:
//   h/l/height/length = The height or length of the rectangular tube.  Default: 1
//   size = The outer [X,Y] size of the rectangular tube.
//   isize = The inner [X,Y] size of the rectangular tube.
//   center = If given, overrides `anchor`.  A true value sets `anchor=CENTER`, false sets `anchor=UP`.
//   shift = [X,Y] amount to shift the center of the top end with respect to the center of the bottom end.
//   ---
//   wall = The thickness of the rectangular tube wall.
//   size1 = The [X,Y] size of the outside of the bottom of the rectangular tube.
//   size2 = The [X,Y] size of the outside of the top of the rectangular tube.
//   isize1 = The [X,Y] size of the inside of the bottom of the rectangular tube.
//   isize2 = The [X,Y] size of the inside of the top of the rectangular tube.
//   rounding = The roundover radius for the outside edges of the rectangular tube.
//   rounding1 = The roundover radius for the outside bottom corner of the rectangular tube.
//   rounding2 = The roundover radius for the outside top corner of the rectangular tube.
//   chamfer = The chamfer size for the outside edges of the rectangular tube.
//   chamfer1 = The chamfer size for the outside bottom corner of the rectangular tube.
//   chamfer2 = The chamfer size for the outside top corner of the rectangular tube.
//   irounding = The roundover radius for the inside edges of the rectangular tube. Default: Computed for uniform wall thickness (see above)
//   irounding1 = The roundover radius for the inside bottom corner of the rectangular tube.
//   irounding2 = The roundover radius for the inside top corner of the rectangular tube.
//   ichamfer = The chamfer size for the inside edges of the rectangular tube.  Default: Computed for uniform wall thickness (see above)
//   ichamfer1 = The chamfer size for the inside bottom corner of the rectangular tube.
//   ichamfer2 = The chamfer size for the inside top corner of the rectangular tube.
//   anchor = Translate so anchor point is at origin (0,0,0).  See [anchor](attachments.scad#subsection-anchor).  Default: `BOTTOM`
//   spin = Rotate this many degrees around the Z axis after anchor.  See [spin](attachments.scad#subsection-spin).  Default: `0`
//   orient = Vector to rotate top towards, after spin.  See [orient](attachments.scad#subsection-orient).  Default: `UP`
// Examples:
//   rect_tube(size=50, wall=5, h=30);
//   rect_tube(size=[100,60], wall=5, h=30);
//   rect_tube(isize=[60,80], wall=5, h=30);
//   rect_tube(size=[100,60], isize=[90,50], h=30);
//   rect_tube(size1=[100,60], size2=[70,40], wall=5, h=30);
// Example:
//   rect_tube(
//       size1=[100,60], size2=[70,40],
//       isize1=[40,20], isize2=[65,35], h=15
//   );
// Example: With rounding
//   rect_tube(size=100, wall=5, rounding=10, h=30);
// Example: With rounding
//   rect_tube(size=100, wall=5, chamfer=10, h=30);
// Example: Outer Rounding Only
//   rect_tube(size=100, wall=5, rounding=10, irounding=0, h=30);
// Example: Outer Chamfer Only
//   rect_tube(size=100, wall=5, chamfer=5, ichamfer=0, h=30);
// Example: Outer Rounding, Inner Chamfer
//   rect_tube(size=100, wall=5, rounding=10, ichamfer=8, h=30);
// Example: Inner Rounding, Outer Chamfer
//   rect_tube(size=100, wall=5, chamfer=10, irounding=8, h=30);
// Example: Gradiant Rounding
//   rect_tube(
//       size1=100, size2=80, wall=5, h=30,
//       rounding1=10, rounding2=0,
//       irounding1=8, irounding2=0
//   );
// Example: Per Corner Rounding
//   rect_tube(
//       size=100, wall=10, h=30,
//       rounding=[0,5,10,15], irounding=0
//   );
// Example: Per Corner Chamfer
//   rect_tube(
//       size=100, wall=10, h=30,
//       chamfer=[0,5,10,15], ichamfer=0
//   );
// Example: Mixing Chamfer and Rounding
//   rect_tube(
//       size=100, wall=10, h=30,
//       chamfer=[0,10,0,20], 
//       rounding=[10,0,20,0]
//   );
// Example: Really Mixing It Up
//   rect_tube(
//       size1=[100,80], size2=[80,60],
//       isize1=[50,30], isize2=[70,50], h=20,
//       chamfer1=[0,5,0,10], ichamfer1=[0,3,0,8],
//       chamfer2=[5,0,10,0], ichamfer2=[3,0,8,0],
//       rounding1=[5,0,10,0], irounding1=[3,0,8,0],
//       rounding2=[0,5,0,10], irounding2=[0,3,0,8]
//   );
// Example: Some interiors chamfered, others with default rounding
//   rect_tube(
//       size=100, wall=10, h=30,
//       rounding=[0,10,20,30], ichamfer=[8,8,undef,undef]
//   );



function _rect_tube_rounding(factor,ir,r,alternative,size,isize) =
    let(wall = min(size-isize)/2*factor)
    [for(i=[0:3])
      is_def(ir[i]) ? ir[i]
    : is_undef(alternative[i]) ? max(0,r[i]-wall)
    : 0
    ];
    
module rect_tube(
    h, size, isize, center, shift=[0,0],
    wall, size1, size2, isize1, isize2,
    rounding=0, rounding1, rounding2,
    irounding=undef, irounding1=undef, irounding2=undef,
    chamfer=0, chamfer1, chamfer2,
    ichamfer=undef, ichamfer1=undef, ichamfer2=undef,
    anchor, spin=0, orient=UP,
    l, length, height
) {
    h = one_defined([h,l,length,height],"h,l,length,height");
    checks =
        assert(is_num(h), "l or h argument required.")
        assert(is_vector(shift,2));
    s1 = is_num(size1)? [size1, size1] :
        is_vector(size1,2)? size1 :
        is_num(size)? [size, size] :
        is_vector(size,2)? size :
        undef;
    s2 = is_num(size2)? [size2, size2] :
        is_vector(size2,2)? size2 :
        is_num(size)? [size, size] :
        is_vector(size,2)? size :
        undef;
    is1 = is_num(isize1)? [isize1, isize1] :
        is_vector(isize1,2)? isize1 :
        is_num(isize)? [isize, isize] :
        is_vector(isize,2)? isize :
        undef;
    is2 = is_num(isize2)? [isize2, isize2] :
        is_vector(isize2,2)? isize2 :
        is_num(isize)? [isize, isize] :
        is_vector(isize,2)? isize :
        undef;
    size1 = is_def(s1)? s1 :
        (is_def(wall) && is_def(is1))? (is1+2*[wall,wall]) :
        undef;
    size2 = is_def(s2)? s2 :
        (is_def(wall) && is_def(is2))? (is2+2*[wall,wall]) :
        undef;
    isize1 = is_def(is1)? is1 :
        (is_def(wall) && is_def(s1))? (s1-2*[wall,wall]) :
        undef;
    isize2 = is_def(is2)? is2 :
        (is_def(wall) && is_def(s2))? (s2-2*[wall,wall]) :
        undef;
    checks2 =
        assert(wall==undef || is_num(wall))
        assert(size1!=undef, "Bad size/size1 argument.")
        assert(size2!=undef, "Bad size/size2 argument.")
        assert(isize1!=undef, "Bad isize/isize1 argument.")
        assert(isize2!=undef, "Bad isize/isize2 argument.")
        assert(isize1.x < size1.x, "Inner size is larger than outer size.")
        assert(isize1.y < size1.y, "Inner size is larger than outer size.")
        assert(isize2.x < size2.x, "Inner size is larger than outer size.")
        assert(isize2.y < size2.y, "Inner size is larger than outer size.")
        assert(is_num(rounding) || is_vector(rounding,4), "rounding must be a number or 4-vector")
        assert(is_undef(rounding1) || is_num(rounding1) || is_vector(rounding1,4), "rounding1 must be a number or 4-vector")
        assert(is_undef(rounding2) || is_num(rounding2) || is_vector(rounding2,4), "rounding2 must be a number or 4-vector")
        assert(is_num(chamfer) || is_vector(chamfer,4), "chamfer must be a number or 4-vector")
        assert(is_undef(chamfer1) || is_num(chamfer1) || is_vector(chamfer1,4), "chamfer1 must be a number or 4-vector")
        assert(is_undef(chamfer2) || is_num(chamfer2) || is_vector(chamfer2,4), "chamfer2 must be a number or 4-vector")
        assert(is_undef(irounding) || is_num(irounding) || (is_list(irounding) && len(irounding)==4), "irounding must be a number or 4-vector")
        assert(is_undef(irounding1) || is_num(irounding1) || (is_list(irounding1) && len(irounding1)==4), "irounding1 must be a number or 4-vector")
        assert(is_undef(irounding2) || is_num(irounding2) || (is_list(irounding2) && len(irounding2)==4), "irounding2 must be a number or 4-vector")      
        assert(is_undef(ichamfer) || is_num(ichamfer) || (is_list(ichamfer) && len(ichamfer)==4), "ichamfer must be a number or 4-vector")
        assert(is_undef(ichamfer1) || is_num(ichamfer1) || (is_list(ichamfer1) && len(ichamfer1)==4), "ichamfer1 must be a number or 4-vector")
        assert(is_undef(ichamfer2) || is_num(ichamfer2) || (is_list(ichamfer2) && len(ichamfer2)==4), "ichamfer2 must be a number or 4-vector");
    chamfer1=force_list(default(chamfer1,chamfer),4);
    chamfer2=force_list(default(chamfer2,chamfer),4);
    rounding1=force_list(default(rounding1,rounding),4);
    rounding2=force_list(default(rounding2,rounding),4);
    checks3 =
        assert(all_nonnegative(chamfer1), "chamfer/chamfer1 must be non-negative")
        assert(all_nonnegative(chamfer2), "chamfer/chamfer2 must be non-negative")
        assert(all_nonnegative(rounding1), "rounding/rounding1 must be non-negative")
        assert(all_nonnegative(rounding2), "rounding/rounding2 must be non-negative")        
        assert(all_zero(v_mul(rounding1,chamfer1),0), "rounding1 and chamfer1 (possibly inherited from rounding and chamfer) cannot both be nonzero at the same corner")
        assert(all_zero(v_mul(rounding2,chamfer2),0), "rounding2 and chamfer2 (possibly inherited from rounding and chamfer) cannot both be nonzero at the same corner");
    irounding1_temp = force_list(default(irounding1,irounding),4);
    irounding2_temp = force_list(default(irounding2,irounding),4);    
    ichamfer1_temp = force_list(default(ichamfer1,ichamfer),4);
    ichamfer2_temp = force_list(default(ichamfer2,ichamfer),4);
    checksignr1 = [for(entry=irounding1_temp) if (is_def(entry) && entry<0) 1]==[];
    checksignr2 = [for(entry=irounding2_temp) if (is_def(entry) && entry<0) 1]==[];    
    checksignc1 = [for(entry=ichamfer1_temp) if (is_def(entry) && entry<0) 1]==[];
    checksignc2 = [for(entry=ichamfer2_temp) if (is_def(entry) && entry<0) 1]==[];
    checkconflict1 = [for(i=[0:3]) if (is_def(irounding1_temp[i]) && is_def(ichamfer1_temp[i]) && irounding1_temp[i]!=0 && ichamfer1_temp[i]!=0) 1]==[];
    checkconflict2 = [for(i=[0:3]) if (is_def(irounding2_temp[i]) && is_def(ichamfer2_temp[i]) && irounding2_temp[i]!=0 && ichamfer2_temp[i]!=0) 1]==[];
    checks4 =
        assert(checksignr1, "irounding/irounding1 must be non-negative")
        assert(checksignr2, "irounding/irounding2 must be non-negative")
        assert(checksignc1, "ichamfer/ichamfer1 must be non-negative")
        assert(checksignc2, "ichamfer/ichamfer2 must be non-negative")
        assert(checkconflict1, "irounding1 and ichamfer1 (possibly inherited from irounding and ichamfer) cannot both be nonzero at the same corner")
        assert(checkconflict2, "irounding2 and ichamfer2 (possibly inherited from irounding and ichamfer) cannot both be nonzero at the same corner");
    irounding1 = _rect_tube_rounding(1,irounding1_temp, rounding1, ichamfer1_temp, size1, isize1);
    irounding2 = _rect_tube_rounding(1,irounding2_temp, rounding2, ichamfer2_temp, size2, isize2);
    ichamfer1 = _rect_tube_rounding(1/sqrt(2),ichamfer1_temp, chamfer1, irounding1_temp, size1, isize1);
    ichamfer2 = _rect_tube_rounding(1/sqrt(2),ichamfer2_temp, chamfer2, irounding2_temp, size2, isize2);
    anchor = get_anchor(anchor, center, BOT, BOT);
    attachable(anchor,spin,orient, size=[each size1, h], size2=size2, shift=shift) {
        down(h/2) {
            difference() {
                prismoid(
                    size1, size2, h=h, shift=shift,
                    rounding1=rounding1, rounding2=rounding2,
                    chamfer1=chamfer1, chamfer2=chamfer2,
                    anchor=BOT
                );
                down(0.01) prismoid(
                    isize1, isize2, h=h+0.02, shift=shift,
                    rounding1=irounding1, rounding2=irounding2,
                    chamfer1=ichamfer1, chamfer2=ichamfer2,
                    anchor=BOT
                );
            }
        }
        children();
    }
}

function rect_tube(
    h, size, isize, center, shift=[0,0],
    wall, size1, size2, isize1, isize2,
    rounding=0, rounding1, rounding2,
    irounding, irounding1, irounding2,
    chamfer=0, chamfer1, chamfer2,
    ichamfer, ichamfer1, ichamfer2,
    anchor, spin=0, orient=UP,
    l, length, height
) = no_function("rect_tube");


// Function&Module: wedge()
// Synopsis: Creates a 3d triangular wedge.
// SynTags: Geom, VNF
// Topics: Shapes (3D), Attachable, VNF Generators
// See also: prismoid(), rounded_prism(), pie_slice()
// Usage: As Module
//   wedge(size, [center], ...) [ATTACHMENTS];
// Usage: As Function
//   vnf = wedge(size, [center], ...);
//
// Description:
//   When called as a module, creates a 3D triangular wedge with the hypotenuse in the X+Z+ quadrant.
//   When called as a function, creates a VNF for a 3D triangular wedge with the hypotenuse in the X+Z+ quadrant.
//   The anchors for the wedge are the anchors of the wedge's bounding box.  The named enchors listed below
//   give the sloped face and edges, and those edge anchors have spin oriented with positive Z value in the
//   direction of the sloped edge.  
//
// Arguments:
//   size = [width, thickness, height].  Default: [1,1,1]
//   center = If given, overrides `anchor`.  A true value sets `anchor=CENTER`, false sets `anchor=UP`.
//   ---
//   anchor = Translate so anchor point is at origin (0,0,0).  See [anchor](attachments.scad#subsection-anchor).  Default: `FRONT+LEFT+BOTTOM`
//   spin = Rotate this many degrees around the Z axis after anchor.  See [spin](attachments.scad#subsection-spin).  Default: `0`
//   orient = Vector to rotate top towards, after spin.  See [orient](attachments.scad#subsection-orient).  Default: `UP`
//
// Named Anchors:
//   "hypot" = Center of angled wedge face, perpendicular to that face.
//   "hypot_left" = Left side of angled wedge face, bisecting the angle between the left side and angled faces.
//   "hypot_right" = Right side of angled wedge face, bisecting the angle between the right side and angled faces.
//
// Example: Centered
//   wedge([20, 40, 15], center=true);
// Example: *Non*-Centered
//   wedge([20, 40, 15]);
// Example(3D,Med,VPR=[59.50,0.00,36.90],VPD=257.38,VPT=[5.60,-1.98,3.65]): Standard Anchors
//   wedge([40, 80, 30], center=true)
//       show_anchors(custom=false);
//   color([0.5,0.5,0.5,0.1])
//       cube([40, 80, 30], center=true);
// Example(3D,Med,VPR=[55.00,0.00,25.00],VPD=151.98,VPT=[2.30,-11.81,-5.66]): Named Anchors
//   wedge([40, 80, 30], center=true)
//       show_anchors(std=false);

module wedge(size=[1, 1, 1], center, anchor, spin=0, orient=UP)
{
    size = force_list(size,3);
    check=assert(is_vector(size,3) && all_positive(size), "\nsize must be a positive scalar or 3-vector");
    anchor = get_anchor(anchor, center, -[1,1,1], -[1,1,1]);
    vnf = wedge(size, anchor="origin");
    spindir = unit([0,-size.y,size.z]);
    hypot_dir = unit([0,size.z,size.y],UP);
    left_dir = unit(hypot_dir+LEFT);
    right_dir = unit(hypot_dir+RIGHT);
    hedge_spin=vector_angle(spindir,rot(from=UP,to=left_dir, p=BACK));
    anchors = [
        named_anchor("hypot", CTR, hypot_dir, 180),
        named_anchor("hypot_left", [-size.x/2,0,0], left_dir,-hedge_spin),
        named_anchor("hypot_right", [size.x/2,0,0], right_dir,hedge_spin),
    ];
    attachable(anchor,spin,orient, size=size, anchors=anchors) {
        if (size.z > 0) {
            vnf_polyhedron(vnf);
        }
        children();
    }
}


function wedge(size=[1,1,1], center, anchor, spin=0, orient=UP) =
    let(
        size = force_list(size,3),
        check=assert(is_vector(size,3) && all_positive(size), "\nsize must be a positive scalar or 3-vector"),
        anchor = get_anchor(anchor, center, -[1,1,1], -[1,1,1]),
        pts = [
            [ 1,1,-1], [ 1,-1,-1], [ 1,-1,1],
            [-1,1,-1], [-1,-1,-1], [-1,-1,1],
        ],
        faces = [
            [0,1,2], [3,5,4], [0,3,1], [1,3,4],
            [1,4,2], [2,4,5], [2,5,3], [0,2,3],
        ],
        vnf = [scale(size/2,p=pts), faces],
        spindir = unit([0,-size.y,size.z]),
        hypot_dir = unit([0,size.z,size.y],UP),
        left_dir = unit(hypot_dir+LEFT),
        right_dir = unit(hypot_dir+RIGHT),
        hedge_spin=vector_angle(spindir,rot(from=UP,to=left_dir, p=BACK)),
        anchors = [
            named_anchor("hypot", CTR, hypot_dir, 180),
            named_anchor("hypot_left", [-size.x/2,0,0], left_dir,-hedge_spin),
            named_anchor("hypot_right", [size.x/2,0,0], right_dir,hedge_spin),
        ]
    )
    reorient(anchor,spin,orient, size=size, anchors=anchors, p=vnf);


// Function&Module: octahedron()
// Synopsis: Creates an octahedron with axis-aligned points.
// SynTags: Geom, VNF
// Topics: Shapes (3D), Attachable, VNF Generators
// See Also: prismoid()
// Usage: As Module
//   octahedron(size, ...) [ATTACHMENTS];
// Usage: As Function
//   vnf = octahedron(size, ...);
// Description:
//   When called as a module, creates an octahedron with axis-aligned points.
//   When called as a function, creates a [VNF](vnf.scad) of an octahedron with axis-aligned points.
// Arguments:
//   size = Width of the octahedron, tip to tip.  Can be a 3-vector.  Default: [1,1,1]
//   ---
//   anchor = Translate so anchor point is at origin (0,0,0).  See [anchor](attachments.scad#subsection-anchor).  Default: `CENTER`
//   spin = Rotate this many degrees around the Z axis after anchor.  See [spin](attachments.scad#subsection-spin).  Default: `0`
//   orient = Vector to rotate top towards, after spin.  See [orient](attachments.scad#subsection-orient).  Default: `UP`
// Example:
//   octahedron(size=40);
// Example: Anchors
//   octahedron(size=40) show_anchors();
// Example:
//   octahedron([10,15,25]);

module octahedron(size=1, anchor=CENTER, spin=0, orient=UP) {
    vnf = octahedron(size=size);
    attachable(anchor,spin,orient, vnf=vnf, extent=true) {
        vnf_polyhedron(vnf, convexity=2);
        children();
    }
}


function octahedron(size=1, anchor=CENTER, spin=0, orient=UP) =
    let(
        s = force_list(size,3)/2,
        dummy=assert(is_vector(s,3) && all_positive(s), "\nsize must be a positive scalar or 3-vector"),
        vnf = [
            [ [0,0,s.z], [s.x,0,0], [0,s.y,0], [-s.x,0,0], [0,-s.y,0], [0,0,-s.z] ],
            [ [0,2,1], [0,3,2], [0,4,3], [0,1,4], [5,1,2], [5,2,3], [5,3,4], [5,4,1] ]
        ]
    ) reorient(anchor,spin,orient, vnf=vnf, extent=true, p=vnf);



// Section: Cylinders


// Function&Module: cylinder()
// Synopsis: Creates an attachable cylinder.
// SynTags: Geom, VNF, Ext
// Topics: Shapes (3D), Attachable, VNF Generators
// See Also: cyl()
// Usage: As Module (as in native OpenSCAD)
//   cylinder(h, r=/d=, [center=]);
//   cylinder(h, r1/d1=, r2/d2=, [center=]);
// Usage: With BOSL2 anchoring and attachment extensions
//   cylinder(h, r=/d=, [center=], [anchor=], [spin=], [orient=]) [ATTACHMENTS];
//   cylinder(h, r1/d1=, r2/d2=, [center=], [anchor=], [spin=], [orient=]) [ATTACHMENTS];
// Usage: As Function (BOSL2 extension)
//   vnf = cylinder(h, r=/d=, ...);
//   vnf = cylinder(h, r1/d1=, r2/d2=, ...);
// Description:
//   Creates a 3D cylinder or conic object.
//   This modules extends the built-in `cylinder()` module by adding support for attachment and by adding a function version.   
//   When called as a function, returns a [VNF](vnf.scad) for a cylinder.  
// Arguments:
//   h = The height of the cylinder.
//   r1 = The bottom radius of the cylinder.  (Before orientation.)
//   r2 = The top radius of the cylinder.  (Before orientation.)
//   center = If given, overrides `anchor`.  A true value sets `anchor=CENTER`, false sets `anchor=BOTTOM`.  Default: false
//   ---
//   d1 = The bottom diameter of the cylinder.  (Before orientation.)
//   d2 = The top diameter of the cylinder.  (Before orientation.)
//   r = The radius of the cylinder.
//   d = The diameter of the cylinder.
//   anchor = Translate so anchor point is at origin (0,0,0).  See [anchor](attachments.scad#subsection-anchor).  Default: `CENTER`
//   spin = Rotate this many degrees around the Z axis after anchor.  See [spin](attachments.scad#subsection-spin).  Default: `0`
//   orient = Vector to rotate top towards, after spin.  See [orient](attachments.scad#subsection-orient).  Default: `UP`
// Example: By Radius
//   xdistribute(30) {
//       cylinder(h=40, r=10);
//       cylinder(h=40, r1=10, r2=5);
//   }
// Example: By Diameter
//   xdistribute(30) {
//       cylinder(h=40, d=25);
//       cylinder(h=40, d1=25, d2=10);
//   }
// Example(Med): Anchoring
//   cylinder(h=40, r1=10, r2=5, anchor=BOTTOM+FRONT);
// Example(Med): Spin
//   cylinder(h=40, r1=10, r2=5, anchor=BOTTOM+FRONT, spin=45);
// Example(Med): Orient
//   cylinder(h=40, r1=10, r2=5, anchor=BOTTOM+FRONT, spin=45, orient=FWD);
// Example(Big): Standard Connectors
//   xdistribute(40) {
//       cylinder(h=30, d=25) show_anchors();
//       cylinder(h=30, d1=25, d2=10) show_anchors();
//   }

module cylinder(h, r1, r2, center, r, d, d1, d2, anchor, spin=0, orient=UP)
{
    anchor = get_anchor(anchor, center, BOTTOM, BOTTOM);
    r1 = get_radius(r1=r1, r=r, d1=d1, d=d, dflt=1);
    r2 = get_radius(r1=r2, r=r, d1=d2, d=d, dflt=1);
    h = default(h,1);
    attachable(anchor,spin,orient, r1=r1, r2=r2, l=h) {
        _cylinder(h=h, r1=r1, r2=r2, center=true);
        children();
    }
}

function cylinder(h, r1, r2, center, r, d, d1, d2, anchor, spin=0, orient=UP) =
    let(
        anchor = get_anchor(anchor, center, BOTTOM, BOTTOM),
        r1 = get_radius(r1=r1, r=r, d1=d1, d=d, dflt=1),
        r2 = get_radius(r1=r2, r=r, d1=d2, d=d, dflt=1),
        l = default(h,1),
        sides = segs(max(r1,r2)),
        verts = [
            for (i=[0:1:sides-1]) let(a=360*(1-i/sides)) [r1*cos(a),r1*sin(a),-l/2],
            for (i=[0:1:sides-1]) let(a=360*(1-i/sides)) [r2*cos(a),r2*sin(a), l/2],
        ],
        faces = [
            [for (i=[0:1:sides-1]) sides-1-i],
            for (i=[0:1:sides-1]) [i, ((i+1)%sides)+sides, i+sides],
            for (i=[0:1:sides-1]) [i, (i+1)%sides, ((i+1)%sides)+sides],
            [for (i=[0:1:sides-1]) sides+i]
        ]
    ) [reorient(anchor,spin,orient, l=l, r1=r1, r2=r2, p=verts), faces];



// Function&Module: cyl()
// Synopsis: Creates an attachable cylinder with roundovers and chamfering.
// SynTags: Geom, VNF
// Topics: Cylinders, Textures, Rounding, Chamfers
// See Also: regular_prism(), texture(), rotate_sweep(), cylinder()
// Usage: Normal Cylinders
//   cyl(l|h|length|height, r, [center], [circum=], [realign=]) [ATTACHMENTS];
//   cyl(l|h|length|height, d=, ...) [ATTACHMENTS];
//   cyl(l|h|length|height, r1=, r2=, ...) [ATTACHMENTS];
//   cyl(l|h|length|height, d1=, d2=, ...) [ATTACHMENTS];
//
// Usage: Chamferred Cylinders
//   cyl(l|h|length|height, r|d, chamfer=, [chamfang=], [from_end=], ...);
//   cyl(l|h|length|height, r|d, chamfer1=, [chamfang1=], [from_end=], ...);
//   cyl(l|h|length|height, r|d, chamfer2=, [chamfang2=], [from_end=], ...);
//   cyl(l|h|length|height, r|d, chamfer1=, chamfer2=, [chamfang1=], [chamfang2=], [from_end=], ...);
//
// Usage: Rounded End Cylinders
//   cyl(l|h|length|height, r|d, rounding=, [teardrop=], [clip_roundings=], ...);
//   cyl(l|h|length|height, r|d, rounding1=, [teardrop=], [clip_roundings=], ...);
//   cyl(l|h|length|height, r|d, rounding2=, [teardrop=], [clip_roundings=], ...);
//   cyl(l|h|length|height, r|d, rounding1=, rounding2=, [teardrop=], [clip_roundings=], ...);
//
// Usage: Textured Cylinders
//   cyl(l|h|length|height, r|d, texture=, [tex_size=]|[tex_reps=], [tex_depth=], [tex_rot=], [tex_samples=], [style=], [tex_taper=], [tex_inset=], ...);
//   cyl(l|h|length|height, r1=, r2=, texture=, [tex_size=]|[tex_reps=], [tex_depth=], [tex_rot=], [tex_samples=], [style=], [tex_taper=], [tex_inset=], ...);
//   cyl(l|h|length|height, d1=, d2=, texture=, [tex_size=]|[tex_reps=], [tex_depth=], [tex_rot=], [tex_samples=], [style=], [tex_taper=], [tex_inset=], ...);
//
// Usage: Called as a function to get a VNF
//   vnf = cyl(...);
//
// Description:
//   Creates cylinders in various anchorings and orientations, with optional rounding, chamfers, or textures.
//   You can use `h` and `l` interchangably, and all variants allow specifying size by either `r`|`d`,
//   or `r1`|`d1` and `r2`|`d2`.  Note: the chamfers and rounding cannot be cumulatively longer than
//   the cylinder or cone's sloped side.  The more specific parameters like chamfer1 or rounding2 override the more
//   general ones like chamfer or rounding, so if you specify `rounding=3, chamfer2=3` you will get a chamfer at the top and
//   rounding at the bottom.  You can specify extra height at either end for use with difference(); the extra height is ignored by
//   anchoring.
//   .
//   You can apply a texture to the cylinder using the usual texture parameters.   
//   See [Texturing](skin.scad#section-texturing) for more details on how textures work.  
//   When creating a textured cylinder, the number of facets is determined by the sampling of the texture.  Any `$fn`, `$fa` or `$fs` values in
//   effect are ignored.  To create a textured prism with a specified number of flat facets use {{regular_prism()}}.  Anchors for cylinders
//   appear on the ideal cylinder, not on actual discretized shape the module produces. For anchors on the shape surface, use {{regular_prism()}}.  
// Figure(2D,Big,NoAxes,VPR = [0, 0, 0], VPT = [0,0,0], VPD = 82): Chamfers on cones can be tricky.  This figure shows chamfers of the same size and same angle, A=30 degrees.  Note that the angle is measured on the inside, and produces a quite different looking chamfer at the top and bottom of the cone.  Straight black arrows mark the size of the chamfers, which may not even appear the same size visually.  When you do not give an angle, the triangle that is cut off will be isoceles, like the triangle at the top, with two equal angles.
//  color("lightgray")
//  projection()
//      cyl(r2=10, r1=20, l=20,chamfang=30, chamfer=0,orient=BACK);
//  projection()
//      cyl(r2=10, r1=20, l=20,chamfang=30, chamfer=8,orient=BACK);
//  color("black"){
//      fwd(9.6)right(20-4.8)text("A",size=1.3);
//      fwd(-8.4)right(10-4.9)text("A",size=1.3);
//      right(20-8)fwd(10.5)stroke([[0,0],[8,0]], endcaps="arrow2",width=.15);
//      right(10-8)fwd(-10.5)stroke([[0,0],[8,0]], endcaps="arrow2",width=.15);
//      stroke(arc(cp=[2,10], angle=[0,-30], n=20, r=5), width=.18, endcaps="arrow2");
//      stroke(arc(cp=[12,-10], angle=[0,30], n=20, r=5), width=.18, endcaps="arrow2");
//  }
// Figure(2D,Big,NoAxes,VPR = [0, 0, 0], VPT = [0,0,0], VPD = 82): The cone in this example is narrow but has the same slope.  With negative chamfers, the angle A=30 degrees is on the outside.  The chamfers are again quite different looking.  As before, the default will feature two congruent angles, and in this case it happens at the bottom of the cone but not the top.  The straight arrows again show the size of the chamfer.
//  r1=10-7.5;r2=20-7.5;
//  color("lightgray")
//  projection()
//      cyl(r2=r1, r1=r2, l=20,chamfang=30, chamfer=-8,orient=BACK);
//  projection()
//      cyl(r2=r1, r1=r2, l=20,chamfang=30, chamfer=0,orient=BACK);
//  color("black"){
//      fwd(9.7)right(r2+3.8)text("A",size=1.3);
//      fwd(-8.5)right(r1+3.7)text("A",size=1.3);
//      right(r2)fwd(10.5)stroke([[0,0],[8,0]], endcaps="arrow2",width=.15);
//      right(r1)fwd(-10.5)stroke([[0,0],[8,0]], endcaps="arrow2",width=.15);
//      stroke(arc(cp=[r1+8,10], angle=[180,180+30], n=20, r=5), width=.18, endcaps="arrow2");
//      stroke(arc(cp=[r2+8,-10], angle=[180-30,180], n=20, r=5), width=.18, endcaps="arrow2");
//  }
// Arguments:
//   l / h / length / height = Length of cylinder along oriented axis.  Default: 1
//   r = Radius of cylinder.  Default: 1
//   center = If given, overrides `anchor`.  A true value sets `anchor=CENTER`, false sets `anchor=DOWN`.
//   ---
//   r1 = Radius of the negative (X-, Y-, Z-) end of cylinder.
//   r2 = Radius of the positive (X+, Y+, Z+) end of cylinder.
//   d = Diameter of cylinder.
//   d1 = Diameter of the negative (X-, Y-, Z-) end of cylinder.
//   d2 = Diameter of the positive (X+, Y+, Z+) end of cylinder.
//   circum = If true, cylinder should circumscribe the circle of the given size.  Otherwise inscribes.  Default: `false`
//   shift = [X,Y] amount to shift the center of the top end with respect to the center of the bottom end.
//   chamfer = The size of the chamfers on the ends of the cylinder.  (Also see: `from_end=`)  Default: none.
//   chamfer1 = The size of the chamfer on the bottom end of the cylinder.  (Also see: `from_end1=`)  Default: none.
//   chamfer2 = The size of the chamfer on the top end of the cylinder.  (Also see: `from_end2=`)  Default: none.
//   chamfang = The angle in degrees of the chamfers away from the ends of the cylinder.  Default: Chamfer angle is halfway between the endcap and cone face.
//   chamfang1 = The angle in degrees of the bottom chamfer away from the bottom end of the cylinder.  Default: Chamfer angle is halfway between the endcap and cone face.
//   chamfang2 = The angle in degrees of the top chamfer away from the top end of the cylinder.  Default: Chamfer angle is halfway between the endcap and cone face.
//   from_end = If true, chamfer is measured along the conic face from the ends of the cylinder, instead of inset from the edge.  Default: `false`.
//   from_end1 = If true, chamfer on the bottom end of the cylinder is measured along the conic face from the end of the cylinder, instead of inset from the edge.  Default: `false`.
//   from_end2 = If true, chamfer on the top end of the cylinder is measured along the conic face from the end of the cylinder, instead of inset from the edge.  Default: `false`.
//   rounding = The radius of the rounding on the ends of the cylinder.  Default: none.
//   rounding1 = The radius of the rounding on the bottom end of the cylinder.
//   rounding2 = The radius of the rounding on the top end of the cylinder.
//   extra = Add extra height at both ends that is invisible to anchoring for use with differencing.  Default: 0
//   extra1 = Add extra height to the bottom end
//   extra2 = Add extra height to the top end.  
//   realign = If true, rotate the cylinder by half the angle of one face.
//   teardrop = If given as a number, rounding around the bottom edge of the cylinder won't exceed this many degrees from horizontal.  If true, the limit angle is 45 degrees.  Default: `false`
//   clip_roundings = If given as a number, rounding around the bottom edge of the cylinder won't exceed this many degrees from horizontal, with the rounding stopping at the bottom of the cylinder.  If true, the limit angle is 45 degrees.  Default: `false`
//   texture = A texture name string, or a rectangular array of scalar height values (0.0 to 1.0), or a VNF tile that defines the texture to apply to vertical surfaces.  See {{texture()}} for what named textures are supported.
//   tex_size = An optional 2D target size (2-vector or scalar) for the textures.  Actual texture sizes will be scaled somewhat to evenly fit the available surface. Default: `[5,5]`
//   tex_reps = If given instead of tex_size, a scalar or 2-vector giving the integer number of texture tile repetitions in the horizontal and vertical directions.
//   tex_inset = If numeric, lowers the texture into the surface by the specified proportion, e.g. 0.5 would lower it half way into the surface.  If `true`, insets by exactly its full depth.  Default: `false`
//   tex_rot = Rotate texture by specified angle, which must be a multiple of 90 degrees.  Default: 0
//   tex_depth = Specify texture depth; if negative, invert the texture.  Default: 1.  
//   tex_samples = Minimum number of "bend points" to have in VNF texture tiles.  Default: 8
//   tex_taper = The `tex_taper` parameter to {{rotate_sweep()}}.  If given as a number, tapers the texture depth to zero at the ends over the specified fraction of the height.  You can also give a lookup table or function to create custom depth taperings across the height of the cylinder.  The lookup table or function should be defined on the interval [0,1] where 0 gives the depth multiplier at the bottom and 1 the depth multiplier at the top.  Default: no taper
//   style = {{vnf_vertex_array()}} style used to triangulate heightfield textures.  Default: "min_edge"
//   anchor = Translate so anchor point is at origin (0,0,0).  See [anchor](attachments.scad#subsection-anchor).  Default: `CENTER`
//   spin = Rotate this many degrees around the Z axis after anchor.  See [spin](attachments.scad#subsection-spin).  Default: `0`
//   orient = Vector to rotate top towards, after spin.  See [orient](attachments.scad#subsection-orient).  Default: `UP`
//
//
// Example: By Radius
//   xdistribute(30) {
//       cyl(l=40, r=10);
//       cyl(l=40, r1=10, r2=5);
//   }
//
// Example: By Diameter
//   xdistribute(30) {
//       cyl(l=40, d=25);
//       cyl(l=40, d1=25, d2=10);
//   }
//
// Example: Chamferring
//   xdistribute(60) {
//       // Shown Left to right.
//       cyl(l=40, d=40, chamfer=7);  // Default chamfang=45
//       cyl(l=40, d=40, chamfer=7, chamfang=30, from_end=false);
//       cyl(l=40, d=40, chamfer=7, chamfang=30, from_end=true);
//   }
//
// Example: Rounding
//   cyl(l=40, d=40, rounding=10);
//
// Example(VPD=175;VPR=[90,0,0]): Teardrop Bottom Rounding
//   cyl(l=40, d=40, rounding=10, teardrop=true);
//
// Example(VPD=175;VPR=[90,0,0]): Clipped Bottom Rounding
//   cyl(l=40, d=40, rounding=10, clip_roundings=40);
//
// Example: Heterogenous Chamfers and Rounding
//   ydistribute(80) {
//       // Shown Front to Back.
//       cyl(l=40, d=40, rounding1=15, orient=UP);
//       cyl(l=40, d=40, chamfer2=5, orient=UP);
//       cyl(l=40, d=40, chamfer1=12, rounding2=10, orient=UP);
//   }
//
// Example: Putting it all together
//   cyl(
//       l=20, d1=25, d2=15,
//       chamfer1=5, chamfang1=60,
//       from_end=true, rounding2=5
//   );
//
// Example: External Chamfers
//   cyl(l=50, r=30, chamfer=-5, chamfang=30, $fa=1, $fs=1);
//
// Example: External Roundings
//   cyl(l=50, r=30, rounding1=-5, rounding2=5, $fa=1, $fs=1);
//
// Example(Med): Standard Connectors
//   xdistribute(40) {
//       cyl(l=30, d=25) show_anchors();
//       cyl(l=30, d1=25, d2=10) show_anchors();
//   }
//
// Example: Texturing with heightfield diamonds
//   cyl(h=40, r=20, texture="diamonds", tex_size=[5,5]);
//
// Example: Texturing with heightfield pyramids
//   cyl(h=40, r1=20, r2=15,
//       texture="pyramids", tex_size=[5,5],
//       style="convex");
//
// Example: Texturing with heightfield truncated pyramids
//   cyl(h=40, r1=20, r2=15, chamfer=5,
//       texture="trunc_pyramids",
//       tex_size=[5,5], style="convex");
//
// Example: Texturing with VNF tile "dots"
//   cyl(h=40, r1=20, r2=15, rounding=9,
//       texture="dots", tex_size=[5,5],
//       tex_samples=6);
//
// Example: Texturing with VNF tile "bricks_vnf"
//   cyl(h=50, r1=25, r2=20, shift=[0,10], rounding1=-10,
//       texture="bricks_vnf", tex_size=[10,10],
//       tex_depth=0.5, style="concave");
//
// Example: No Texture Taper
//   cyl(d1=25, d2=20, h=30, rounding=5,
//       texture="trunc_ribs", tex_size=[5,1]);
//
// Example: Taper Texure at Extreme Ends
//   cyl(d1=25, d2=20, h=30, rounding=5,
//       texture="trunc_ribs", tex_taper=0,
//       tex_size=[5,1]);
//
// Example: Taper Texture over First and Last 10%
//   cyl(d1=25, d2=20, h=30, rounding=5,
//       texture="trunc_ribs", tex_taper=0.1,
//       tex_size=[5,1]);
//
// Example(3D,Med,NoAxes): Making a Clay Pattern Roller
//   tex = [
//       [0,0,0,0,0,0,0,0,0,0,0,0,0,0,0,0,],
//       [0,0,0,0,0,0,0,0,0,0,0,0,0,0,0,0,],
//       [1,1,1,0,0,1,1,1,1,1,1,1,1,1,1,1,],
//       [1,1,1,0,0,1,1,1,1,1,1,1,1,1,1,1,],
//       [0,1,1,0,0,1,1,0,0,0,0,0,0,0,0,0,],
//       [0,1,1,0,0,1,1,0,0,0,0,0,0,0,0,0,],
//       [0,1,1,0,0,1,1,0,0,1,1,1,1,1,1,0,],
//       [0,1,1,0,0,1,1,0,0,1,1,1,1,1,1,0,],
//       [0,1,1,0,0,1,1,0,0,1,1,0,0,1,1,0,],
//       [0,1,1,0,0,1,1,0,0,1,1,0,0,1,1,0,],
//       [0,1,1,0,0,1,1,1,1,1,1,0,0,1,1,0,],
//       [0,1,1,0,0,1,1,1,1,1,1,0,0,1,1,0,],
//       [0,1,1,0,0,0,0,0,0,0,0,0,0,1,1,0,],
//       [0,1,1,0,0,0,0,0,0,0,0,0,0,1,1,0,],
//       [0,1,1,1,1,1,1,1,1,1,1,1,1,1,1,0,],
//       [0,1,1,1,1,1,1,1,1,1,1,1,1,1,1,0,],
//       [0,0,0,0,0,0,0,0,0,0,0,0,0,0,0,0,],
//   ];
//   diff()
//   cyl(d=20*10/PI, h=10, chamfer=0,
//       texture=tex, tex_reps=[20,1], tex_depth=-1,
//       style="concave") {
//           attach([TOP,BOT]) {
//               cyl(d1=20*10/PI, d2=30, h=5, anchor=BOT)
//                   attach(TOP) {
//                       tag("remove") zscale(0.5) up(3) sphere(d=15);
//                   }
//           }
//   }

function _cyl_path(
    r1, r2, l, 
    chamfer, chamfer1, chamfer2,
    chamfang, chamfang1, chamfang2,
    rounding, rounding1, rounding2,
    from_end, from_end1, from_end2,
    teardrop=false, clip_roundings=false
) =
    let(  
        vang = atan2(r1-r2,l),
        _chamf1 = first_defined([chamfer1, if (is_undef(rounding1)) chamfer, 0]),
        _chamf2 = first_defined([chamfer2, if (is_undef(rounding2)) chamfer, 0]),
        _fromend1 = first_defined([from_end1, from_end, false]),
        _fromend2 = first_defined([from_end2, from_end, false]),
        chang1 = first_defined([chamfang1, chamfang, 45+sign(_chamf1)*vang/2]),
        chang2 = first_defined([chamfang2, chamfang, 45-sign(_chamf2)*vang/2]),
        round1 = first_defined([rounding1, if (is_undef(chamfer1)) rounding, 0]),
        round2 = first_defined([rounding2, if (is_undef(chamfer2)) rounding, 0]),
        checks1 =
            assert(is_finite(_chamf1), "chamfer1 must be a finite number if given.")
            assert(is_finite(_chamf2), "chamfer2 must be a finite number if given.")
            assert(is_finite(chang1) && chang1>0, "chamfang1 must be a positive number if given.")
            assert(is_finite(chang2) && chang2>0, "chamfang2 must be a positive number if given.")
            assert(chang1<90+sign(_chamf1)*vang, "chamfang1 must be smaller than the cone face angle")
            assert(chang2<90-sign(_chamf2)*vang, "chamfang2 must be smaller than the cone face angle")
            assert(num_defined([chamfer1,rounding1])<2, "cannot define both chamfer1 and rounding1")
            assert(num_defined([chamfer2,rounding2])<2, "cannot define both chamfer2 and rounding2")
            assert(num_defined([chamfer,rounding])<2, "cannot define both chamfer and rounding")                                
            undef,
        chamf1r = !_chamf1? 0
                : !_fromend1? _chamf1
                : law_of_sines(a=_chamf1, A=chang1, B=180-chang1-(90-sign(_chamf2)*vang)),
        chamf2r = !_chamf2? 0
                : !_fromend2? _chamf2
                : law_of_sines(a=_chamf2, A=chang2, B=180-chang2-(90+sign(_chamf2)*vang)),
        chamf1l = !_chamf1? 0
                : _fromend1? abs(_chamf1)
                : abs(law_of_sines(a=_chamf1, A=180-chang1-(90-sign(_chamf1)*vang), B=chang1)),
        chamf2l = !_chamf2? 0
                : _fromend2? abs(_chamf2)
                : abs(law_of_sines(a=_chamf2, A=180-chang2-(90+sign(_chamf2)*vang), B=chang2)),
        facelen = adj_ang_to_hyp(l, abs(vang)),

        roundlen1 = round1 >= 0 ? round1/tan(45-vang/2)
                                : round1/tan(45+vang/2),
        roundlen2 = round2 >=0 ? round2/tan(45+vang/2)
                               : round2/tan(45-vang/2),
        dy1 = abs(_chamf1 ? chamf1l : round1 ? roundlen1 : 0), 
        dy2 = abs(_chamf2 ? chamf2l : round2 ? roundlen2 : 0),

        td_ang = teardrop == true? 45 :
            teardrop == false? 90 :
            assert(is_finite(teardrop))
            assert(teardrop>=0 && teardrop<=90)
            teardrop,

        clip_ang = clip_roundings == true? 45 :
            clip_roundings == false? 90 :
            assert(is_finite(clip_roundings))
            assert(clip_roundings>=0 && clip_roundings<=90)
            clip_roundings
    ) 
    assert(is_finite(round1), "rounding1 must be a number if given.")
    assert(is_finite(round2), "rounding2 must be a number if given.")
    assert(chamf1r <= r1, "chamfer1 is larger than the r1 radius of the cylinder.")
    assert(chamf2r <= r2, "chamfer2 is larger than the r2 radius of the cylinder.")
    assert(roundlen1 <= r1, "size of rounding1 is larger than the r1 radius of the cylinder.")
    assert(roundlen2 <= r2, "size of rounding2 is larger than the r2 radius of the cylinder.")
    assert(dy1+dy2 <= facelen, "Chamfers/roundings don't fit on the cylinder/cone.  They exceed the length of the cylinder/cone face.")
    assert(td_ang==90 || clip_ang==90, "teardrop= and clip_roundings= are mutually exclusive options.")
    [
       if (!approx(chamf1r,0))
           each [
               [r1, -l/2] + polar_to_xy(chamf1r,180),
               [r1, -l/2] + polar_to_xy(chamf1l,90+vang),
           ]
       else if (!approx(round1,0) && td_ang < 90)
           each _teardrop_corner(r=round1, corner=[[max(0,r1-2*roundlen1),-l/2],[r1,-l/2],[r2,l/2]], ang=td_ang)
       else if (!approx(round1,0) && clip_ang < 90)
           each _clipped_corner(r=round1, corner=[[max(0,r1-2*roundlen1),-l/2],[r1,-l/2],[r2,l/2]], ang=clip_ang)
       else if (!approx(round1,0) && td_ang >= 90)
           each arc(r=abs(round1), corner=[[max(0,r1-2*roundlen1),-l/2],[r1,-l/2],[r2,l/2]])
       else [r1,-l/2],

       if (is_finite(chamf2r) && !approx(chamf2r,0))
           each [
               [r2, l/2] + polar_to_xy(chamf2l,270+vang),
               [r2, l/2] + polar_to_xy(chamf2r,180),
           ]
       else if (is_finite(round2) && !approx(round2,0))
           each arc(r=abs(round2), corner=[[r1,-l/2],[r2,l/2],[max(0,r2-2*roundlen2),l/2]])
       else [r2,l/2],
    ];



function cyl(
    h, r, center,
    l, r1, r2,
    d, d1, d2,
    length, height,
    chamfer, chamfer1, chamfer2,
    chamfang, chamfang1, chamfang2,
    rounding, rounding1, rounding2,
    circum=false, realign=false, shift=[0,0],
    teardrop=false, clip_roundings=false,
    from_end, from_end1, from_end2,
    texture, tex_size=[5,5], tex_reps, tex_counts,
    tex_inset=false, tex_rot=0,
    tex_scale, tex_depth, tex_samples, length, height, 
    tex_taper, style, tex_style,
    extra, extra1, extra2, 
    anchor, spin=0, orient=UP
) =
    assert(num_defined([style,tex_style])<2, "In cyl() the 'tex_style' parameter has been replaced by 'style'.  You cannot give both.")
    assert(num_defined([tex_reps,tex_counts])<2, "In cyl() the 'tex_counts' parameter has been replaced by 'tex_reps'.  You cannot give both.")    
    assert(num_defined([tex_scale,tex_depth])<2, "In cyl() the 'tex_scale' parameter has been replaced by 'tex_depth'.  You cannot give both.")
    let(
        style = is_def(tex_style)? echo("In cyl() the 'tex_style' parameter is deprecated and has been replaced by 'style'")tex_style
              : default(style,"min_edge"),
        tex_reps = is_def(tex_counts)? echo("In cyl() the 'tex_counts' parameter is deprecated and has been replaced by 'tex_reps'")tex_counts
                 : tex_reps,
        tex_depth = is_def(tex_scale)? echo("In cyl() the 'tex_scale' parameter is deprecated and has been replaced by 'tex_depth'")tex_scale
                  : default(tex_depth,1),
        l = one_defined([l, h, length, height],"l,h,length,height",dflt=1),
        _r1 = get_radius(r1=r1, r=r, d1=d1, d=d, dflt=1),
        _r2 = get_radius(r1=r2, r=r, d1=d2, d=d, dflt=1),
        sides = segs(max(_r1,_r2)),
        sc = circum? 1/cos(180/sides) : 1,
        r1 = _r1 * sc,
        r2 = _r2 * sc,
        anchor = get_anchor(anchor,center,BOT,CENTER),
        extra1 = first_defined([extra1,extra,0]),
        extra2 = first_defined([extra2,extra,0])
    )
    assert(all_nonnegative([extra1,extra2]), "extra/extra1/extra2 must be positive")
    assert(is_finite(l), "l/h/length/height must be a finite number.")
    assert(is_finite(r1) && r1>=0, "r/r1/d/d1 must be a non-negative number.")
    assert(is_finite(r2) && r2>=0, "r2 or d2 must be a non-negative number.")
    assert(is_vector(shift,2), "shift must be a 2D vector.")
    let(
        vnf = !any_defined([chamfer, chamfer1, chamfer2, rounding, rounding1, rounding2, texture, extra1, extra2])
          ? cylinder(h=l+extra1+extra2, r1=r1, r2=r2, center=true, $fn=sides)
          : let(
                 cpath = _cyl_path(r1, r2, l, 
                                   chamfer, chamfer1, chamfer2,
                                   chamfang, chamfang1, chamfang2,
                                   rounding, rounding1, rounding2,
                                   from_end, from_end1, from_end2,
                                   teardrop, clip_roundings),
                 path = [
                          if (texture==undef) [0,-l/2-extra1],
                          if (extra1>0) cpath[0]-[0,extra1],
                          each cpath,
                          if (extra2>0) last(cpath)+[0,extra2],
                          if (texture==undef) [0,l/2+extra2]
                        ]
            ) rotate_sweep(path,
                texture=texture, tex_reps=tex_reps, tex_size=tex_size,
                tex_inset=tex_inset, tex_rot=tex_rot,
                tex_depth=tex_depth, tex_samples=tex_samples,
                tex_taper=tex_taper, style=style, caps=true, 
                _tex_inhibit_y_slicing=true
            ),
        skmat = down(l/2) *
            skew(sxz=shift.x/l, syz=shift.y/l) *
            up(l/2) *
            zrot(realign? 180/sides : 0),
        ovnf = apply(skmat, vnf)
    )
    reorient(anchor,spin,orient, r1=r1, r2=r2, l=l, shift=shift, p=ovnf);



function _teardrop_corner(r, corner, ang=45) =
    let(
        check = assert(len(corner)==3)
            assert(is_finite(r))
            assert(is_finite(ang)),
        cp = circle_2tangents(abs(r), corner)[0],
        path1 = arc(r=abs(r), corner=corner),
        path2 = [
            for (p = select(path1,0,-2))
                if (abs(modang(v_theta(p-cp)-90)) <= 180-ang) p,
            last(path1)
        ],
        path = [
            line_intersection([corner[0],corner[1]],[path2[0],path2[0]+polar_to_xy(1,-90-ang*sign(r))]),
            each path2
        ]
    ) path;


function _clipped_corner(r, corner, ang=45) =
    let(
        check = assert(len(corner)==3)
            assert(is_finite(r))
            assert(is_finite(ang)),
        vec1 = unit(corner[0] - corner[1]),
        vec2 = unit(corner[2] - corner[1]),
        off = r * (1-cos(ang)) * rot(90, p=vec1),
        line1 = [corner[0], corner[1]] + [off, off],
        line2 = [corner[1], corner[2]],
        corn_pt = line_intersection(line1,line2),
        cp = circle_2tangents(abs(r), [line1[0],corn_pt,line2[1]])[0],
        vec3 = rot(sign(r)*(90+ang), p=vec1),
        vec4 = rot(-sign(r)*90, p=vec2),
        dang = vector_angle(vec3,vec4),
        path = arc(r=abs(r), cp=cp, start=v_theta(vec3), angle=sign(r)*dang)
    ) path;


module cyl(
    h, r, center,
    l, r1, r2,
    d, d1, d2,
    chamfer, chamfer1, chamfer2,
    chamfang, chamfang1, chamfang2,
    rounding, rounding1, rounding2,
    circum=false, realign=false, shift=[0,0],
    teardrop=false, clip_roundings=false,
    from_end, from_end1, from_end2,
    texture, tex_size=[5,5], tex_reps, tex_counts,
    tex_inset=false, tex_rot=0,
    tex_scale, tex_depth, tex_samples, length, height, 
    tex_taper, style, tex_style,
    extra, extra1, extra2, 
    anchor, spin=0, orient=UP
) {
    dummy=
      assert(num_defined([style,tex_style])<2, "In cyl() the 'tex_style' parameters has been replaced by 'style'.  You cannot give both.")
      assert(num_defined([tex_reps,tex_counts])<2, "In cyl() the 'tex_counts' parameters has been replaced by 'tex_reps'.  You cannot give both.")
      assert(num_defined([tex_scale,tex_depth])<2, "In cyl() the 'tex_scale' parameter has been replaced by 'tex_depth'.  You cannot give both.");
    style = is_def(tex_style)? echo("In cyl() the 'tex_style' parameter is deprecated and has been replaced by 'style'")tex_style
          : default(style,"min_edge");
    tex_reps = is_def(tex_counts)? echo("In cyl() the 'tex_counts' parameter is deprecated and has been replaced by 'tex_reps'")tex_counts
             : tex_reps;
    tex_depth = is_def(tex_scale)? echo("In rotate_sweep() the 'tex_scale' parameter is deprecated and has been replaced by 'tex_depth'")tex_scale
              : default(tex_depth,1);
    l = one_defined([l, h, length, height],"l,h,length,height",dflt=1);
    _r1 = get_radius(r1=r1, r=r, d1=d1, d=d, dflt=1);
    _r2 = get_radius(r1=r2, r=r, d1=d2, d=d, dflt=1);
    sides = segs(max(_r1,_r2));
    sc = circum? 1/cos(180/sides) : 1;
    r1 = _r1 * sc;
    r2 = _r2 * sc;
    anchor = get_anchor(anchor,center,BOT,CENTER);
    skmat = down(l/2) * skew(sxz=shift.x/l, syz=shift.y/l) * up(l/2);
    attachable(anchor,spin,orient, r1=r1, r2=r2, l=l, shift=shift) {
        multmatrix(skmat)
        zrot(realign? 180/sides : 0) {
            if (!any_defined([chamfer, chamfer1, chamfer2, rounding, rounding1, rounding2, texture, extra1, extra2, extra])) {
                cylinder(h=l, r1=r1, r2=r2, center=true, $fn=sides);
            } else {
                vnf = cyl(
                    l=l, r1=r1, r2=r2, center=true, 
                    chamfer=chamfer, chamfer1=chamfer1, chamfer2=chamfer2,
                    chamfang=chamfang, chamfang1=chamfang1, chamfang2=chamfang2,
                    rounding=rounding, rounding1=rounding1, rounding2=rounding2,
                    from_end=from_end, from_end1=from_end1, from_end2=from_end2,
                    teardrop=teardrop, clip_roundings=clip_roundings,
                    texture=texture, tex_size=tex_size,
                    tex_reps=tex_reps, tex_depth=tex_depth,
                    tex_inset=tex_inset, tex_rot=tex_rot,
                    style=style, tex_taper=tex_taper,
                    tex_samples=tex_samples,
                    extra1=extra1,extra2=extra2,extra=extra 
                );
                vnf_polyhedron(vnf, convexity=texture!=undef? 2 : 10);
            }
        }
        children();
    }
}



// Module: xcyl()
// Synopsis: creates a cylinder oriented along the X axis.
// SynTags: Geom
// Topics: Cylinders, Textures, Rounding, Chamfers
// See Also: texture(), rotate_sweep(), cyl()
// Description:
//   Creates an attachable cylinder with roundovers and chamfering oriented along the X axis.
//
// Usage: Typical
//   xcyl(l|h|length|height, r|d=, [anchor=], ...) [ATTACHMENTS];
//   xcyl(l|h|length|height, r1=|d1=, r2=|d2=, [anchor=], ...) [ATTACHMENTS];
//
// Arguments:
//   l / h / length / height = Length of cylinder along oriented axis. Default: 1
//   r = Radius of cylinder.  Default: 1
//   ---
//   r1 = Optional radius of left (X-) end of cylinder.
//   r2 = Optional radius of right (X+) end of cylinder.
//   d = Optional diameter of cylinder. (use instead of `r`)
//   d1 = Optional diameter of left (X-) end of cylinder.
//   d2 = Optional diameter of right (X+) end of cylinder.
//   circum = If true, cylinder should circumscribe the circle of the given size.  Otherwise inscribes.  Default: `false`
//   chamfer = The size of the chamfers on the ends of the cylinder.  Default: none.
//   chamfer1 = The size of the chamfer on the left end of the cylinder.  Default: none.
//   chamfer2 = The size of the chamfer on the right end of the cylinder.  Default: none.
//   chamfang = The angle in degrees of the chamfers on the ends of the cylinder.
//   chamfang1 = The angle in degrees of the chamfer on the left end of the cylinder.
//   chamfang2 = The angle in degrees of the chamfer on the right end of the cylinder.
//   from_end = If true, chamfer is measured from the end of the cylinder, instead of inset from the edge.  Default: `false`.
//   rounding = The radius of the rounding on the ends of the cylinder.  Default: none.
//   rounding1 = The radius of the rounding on the left end of the cylinder.
//   rounding2 = The radius of the rounding on the right end of the cylinder.
//   realign = If true, rotate the cylinder by half the angle of one face.
//   anchor = Translate so anchor point is at origin (0,0,0).  See [anchor](attachments.scad#subsection-anchor).  Default: `CENTER`
//   spin = Rotate this many degrees around the Z axis after anchor.  See [spin](attachments.scad#subsection-spin).  Default: `0`
//   orient = Vector to rotate top towards, after spin.  See [orient](attachments.scad#subsection-orient).  Default: `UP`
//
// Example: By Radius
//   ydistribute(50) {
//       xcyl(l=35, r=10);
//       xcyl(l=35, r1=15, r2=5);
//   }
//
// Example: By Diameter
//   ydistribute(50) {
//       xcyl(l=35, d=20);
//       xcyl(l=35, d1=30, d2=10);
//   }

function xcyl(
    h, r, d, r1, r2, d1, d2, l, 
    chamfer, chamfer1, chamfer2,
    chamfang, chamfang1, chamfang2,
    rounding, rounding1, rounding2,
    circum=false, realign=false, from_end=false, length, height,
    anchor=CENTER, spin=0, orient=UP
) = no_function("xcyl");

module xcyl(
    h, r, d, r1, r2, d1, d2, l, 
    chamfer, chamfer1, chamfer2,
    chamfang, chamfang1, chamfang2,
    rounding, rounding1, rounding2,
    circum=false, realign=false, from_end=false, length, height,
    anchor=CENTER, spin=0, orient=UP
) {
    r1 = get_radius(r1=r1, r=r, d1=d1, d=d, dflt=1);
    r2 = get_radius(r1=r2, r=r, d1=d2, d=d, dflt=1);
    l = one_defined([l,h,length,height],"l,h,length,height",1);
    attachable(anchor,spin,orient, r1=r1, r2=r2, l=l, axis=RIGHT) {
        cyl(
            l=l, r1=r1, r2=r2,
            chamfer=chamfer, chamfer1=chamfer1, chamfer2=chamfer2,
            chamfang=chamfang, chamfang1=chamfang1, chamfang2=chamfang2,
            rounding=rounding, rounding1=rounding1, rounding2=rounding2,
            circum=circum, realign=realign, from_end=from_end,
            anchor=CENTER, orient=RIGHT
        );
        children();
    }
}


// Module: ycyl()
// Synopsis: Creates a cylinder oriented along the y axis.
// SynTags: Geom
// Topics: Cylinders, Textures, Rounding, Chamfers
// See Also: texture(), rotate_sweep(), cyl()
// Description:
//   Creates an attachable cylinder with roundovers and chamfering oriented along the y axis.
//
// Usage: Typical
//   ycyl(l|h|length|height, r|d=, [anchor=], ...) [ATTACHMENTS];
//   ycyl(l|h|length|height, r1=|d1=, r2=|d2=, [anchor=], ...) [ATTACHMENTS];
//
// Arguments:
//   l / h / length / height = Length of cylinder along oriented axis. (Default: `1.0`)
//   r = Radius of cylinder.
//   ---
//   r1 = Radius of front (Y-) end of cone.
//   r2 = Radius of back (Y+) end of one.
//   d = Diameter of cylinder.
//   d1 = Diameter of front (Y-) end of one.
//   d2 = Diameter of back (Y+) end of one.
//   circum = If true, cylinder should circumscribe the circle of the given size.  Otherwise inscribes.  Default: `false`
//   chamfer = The size of the chamfers on the ends of the cylinder.  Default: none.
//   chamfer1 = The size of the chamfer on the front end of the cylinder.  Default: none.
//   chamfer2 = The size of the chamfer on the back end of the cylinder.  Default: none.
//   chamfang = The angle in degrees of the chamfers on the ends of the cylinder.
//   chamfang1 = The angle in degrees of the chamfer on the front end of the cylinder.
//   chamfang2 = The angle in degrees of the chamfer on the back end of the cylinder.
//   from_end = If true, chamfer is measured from the end of the cylinder, instead of inset from the edge.  Default: `false`.
//   rounding = The radius of the rounding on the ends of the cylinder.  Default: none.
//   rounding1 = The radius of the rounding on the front end of the cylinder.
//   rounding2 = The radius of the rounding on the back end of the cylinder.
//   realign = If true, rotate the cylinder by half the angle of one face.
//   anchor = Translate so anchor point is at origin (0,0,0).  See [anchor](attachments.scad#subsection-anchor).  Default: `CENTER`
//   spin = Rotate this many degrees around the Z axis after anchor.  See [spin](attachments.scad#subsection-spin).  Default: `0`
//   orient = Vector to rotate top towards, after spin.  See [orient](attachments.scad#subsection-orient).  Default: `UP`
//
// Example: By Radius
//   xdistribute(50) {
//       ycyl(l=35, r=10);
//       ycyl(l=35, r1=15, r2=5);
//   }
//
// Example: By Diameter
//   xdistribute(50) {
//       ycyl(l=35, d=20);
//       ycyl(l=35, d1=30, d2=10);
//   }

function ycyl(
    h, r, d, r1, r2, d1, d2, l,
    chamfer, chamfer1, chamfer2,
    chamfang, chamfang1, chamfang2,
    rounding, rounding1, rounding2,
    circum=false, realign=false, from_end=false,height,length,
    anchor=CENTER, spin=0, orient=UP
) = no_function("ycyl");


module ycyl(
    h, r, d, r1, r2, d1, d2, l,
    chamfer, chamfer1, chamfer2,
    chamfang, chamfang1, chamfang2,
    rounding, rounding1, rounding2,
    circum=false, realign=false, from_end=false,height,length,
    anchor=CENTER, spin=0, orient=UP
) {
    r1 = get_radius(r1=r1, r=r, d1=d1, d=d, dflt=1);
    r2 = get_radius(r1=r2, r=r, d1=d2, d=d, dflt=1);
    l = one_defined([l,h,length,height],"l,h,length,height",1);
    attachable(anchor,spin,orient, r1=r1, r2=r2, l=l, axis=BACK) {
        cyl(
            l=l, r1=r1, r2=r2,
            chamfer=chamfer, chamfer1=chamfer1, chamfer2=chamfer2,
            chamfang=chamfang, chamfang1=chamfang1, chamfang2=chamfang2,
            rounding=rounding, rounding1=rounding1, rounding2=rounding2,
            circum=circum, realign=realign, from_end=from_end,
            anchor=CENTER, orient=BACK
        );
        children();
    }
}



// Module: zcyl()
// Synopsis: Creates a cylinder oriented along the Z axis.
// SynTags: Geom
// Topics: Cylinders, Textures, Rounding, Chamfers
// See Also: texture(), rotate_sweep(), cyl()
// Description:
//   Creates an attachable cylinder with roundovers and chamfering oriented along the Z axis.
//
// Usage: Typical
//   zcyl(l|h|length|height, r|d=, [anchor=],...) [ATTACHMENTS];
//   zcyl(l|h|length|height, r1=|d1=, r2=|d2=, [anchor=],...);
//
// Arguments:
//   l / h / length / height = Length of cylinder along oriented axis. (Default: 1.0)
//   r = Radius of cylinder.
//   ---
//   r1 = Radius of front (Y-) end of cone.
//   r2 = Radius of back (Y+) end of one.
//   d = Diameter of cylinder.
//   d1 = Diameter of front (Y-) end of one.
//   d2 = Diameter of back (Y+) end of one.
//   circum = If true, cylinder should circumscribe the circle of the given size.  Otherwise inscribes.  Default: `false`
//   chamfer = The size of the chamfers on the ends of the cylinder.  Default: none.
//   chamfer1 = The size of the chamfer on the bottom end of the cylinder.  Default: none.
//   chamfer2 = The size of the chamfer on the top end of the cylinder.  Default: none.
//   chamfang = The angle in degrees of the chamfers on the ends of the cylinder.
//   chamfang1 = The angle in degrees of the chamfer on the bottom end of the cylinder.
//   chamfang2 = The angle in degrees of the chamfer on the top end of the cylinder.
//   from_end = If true, chamfer is measured from the end of the cylinder, instead of inset from the edge.  Default: `false`.
//   rounding = The radius of the rounding on the ends of the cylinder.  Default: none.
//   rounding1 = The radius of the rounding on the bottom end of the cylinder.
//   rounding2 = The radius of the rounding on the top end of the cylinder.
//   realign = If true, rotate the cylinder by half the angle of one face.
//   anchor = Translate so anchor point is at origin (0,0,0).  See [anchor](attachments.scad#subsection-anchor).  Default: `CENTER`
//   spin = Rotate this many degrees around the Z axis after anchor.  See [spin](attachments.scad#subsection-spin).  Default: `0`
//   orient = Vector to rotate top towards, after spin.  See [orient](attachments.scad#subsection-orient).  Default: `UP`
//
// Example: By Radius
//   xdistribute(50) {
//       zcyl(l=35, r=10);
//       zcyl(l=35, r1=15, r2=5);
//   }
//
// Example: By Diameter
//   xdistribute(50) {
//       zcyl(l=35, d=20);
//       zcyl(l=35, d1=30, d2=10);
//   }

function zcyl(
    h, r, d, r1, r2, d1, d2, l,
    chamfer, chamfer1, chamfer2,
    chamfang, chamfang1, chamfang2,
    rounding, rounding1, rounding2,
    circum=false, realign=false, from_end=false, length, height,
    anchor=CENTER, spin=0, orient=UP
) = no_function("zcyl");

module zcyl(
    h, r, d, r1, r2, d1, d2, l,
    chamfer, chamfer1, chamfer2,
    chamfang, chamfang1, chamfang2,
    rounding, rounding1, rounding2,
    circum=false, realign=false, from_end=false, length, height,
    anchor=CENTER, spin=0, orient=UP
) {
    r1 = get_radius(r1=r1, r=r, d1=d1, d=d, dflt=1);
    r2 = get_radius(r1=r2, r=r, d1=d2, d=d, dflt=1);
    l = one_defined([l,h,length,height],"l,h,length,height",1);
    attachable(anchor,spin,orient, r1=r1, r2=r2, l=l) {
        cyl(
            l=l, r1=r1, r2=r2,
            chamfer=chamfer, chamfer1=chamfer1, chamfer2=chamfer2,
            chamfang=chamfang, chamfang1=chamfang1, chamfang2=chamfang2,
            rounding=rounding, rounding1=rounding1, rounding2=rounding2,
            circum=circum, realign=realign, from_end=from_end,
            anchor=CENTER
        );
        children();
    }
}


// Module: tube()
// Synopsis: Creates a cylindrical or conical tube.
// SynTags: Geom
// Topics: Shapes (3D), Attachable, VNF Generators
// See Also: rect_tube()
// Description:
//   Makes a hollow tube that can be cylindrical or conical by specifying inner and outer dimensions or by giving one dimension and
//   wall thickness. 
// Usage: Basic cylindrical tube, specifying inner and outer radius or diameter
//   tube(h|l, or, ir, [center], [realign=], [anchor=], [spin=],[orient=]) [ATTACHMENTS];
//   tube(h|l, od=, id=, ...)  [ATTACHMENTS];
// Usage: Specify wall thickness
//   tube(h|l, or|od=|ir=|id=, wall=, ...) [ATTACHMENTS];
// Usage: Conical tubes
//   tube(h|l, ir1=|id1=, ir2=|id2=, or1=|od1=, or2=|od2=, ...) [ATTACHMENTS];
//   tube(h|l, or1=|od1=, or2=|od2=, wall=, ...) [ATTACHMENTS];
// Usage: Rounded and chamfered tubes
//   tube(..., [rounding=], [irounding=], [orounding=], [rounding1=], [rounding2=], [irounding1=], [irounding2=], [orounding1=], [orounding2=], [teardrop=], [clip_roundings=]);
//   tube(..., [chamfer=], [ichamfer=], [ochamfer=], [chamfer1=], [chamfer2=], [ichamfer1=], [ichamfer2=], [ochamfer1=], [ochamfer2=]);
// Arguments:
//   h / l / height / length = height of tube. Default: 1
//   or = Outer radius of tube. Default: 1
//   ir = Inner radius of tube.
//   center = If given, overrides `anchor`.  A true value sets `anchor=CENTER`, false sets `anchor=DOWN`.
//   ---
//   od = Outer diameter of tube.
//   id = Inner diameter of tube.
//   wall = horizontal thickness of tube wall. Default 1
//   or1 = Outer radius of bottom of tube.  Default: value of r)
//   or2 = Outer radius of top of tube.  Default: value of r)
//   od1 = Outer diameter of bottom of tube.
//   od2 = Outer diameter of top of tube.
//   ir1 = Inner radius of bottom of tube.
//   ir2 = Inner radius of top of tube.
//   id1 = Inner diameter of bottom of tube.
//   id2 = Inner diameter of top of tube.
//   ifn = Set the number of facets on the inside of the tube.
//   circum = If true, the tube hole will circumscribe the circle of the given size.  Otherwise inscribes.  Default: `false`
//   shift = [X,Y] amount to shift the center of the top end with respect to the center of the bottom end.
//   rounding = The radius of the rounding on the ends of the tube.  Default: none.
//   rounding1 = The radius of the rounding on the bottom end of the tube.
//   rounding2 = The radius of the rounding on the top end of the tube.
//   irounding = The radius of the rounding on the inside of the ends of the tube.  
//   irounding1 = The radius of the rounding on the bottom inside end of the tube.
//   irounding2 = The radius of the rounding on the top inside end of the tube.
//   orounding = The radius of the rounding on the outside of the ends of the tube.
//   orounding1 = The radius of the rounding on the bottom outside end of the tube.
//   orounding2 = The radius of the rounding on the top outside end of the tube.
//   rounding_fn = Set `$fn` for roundings.  
//   chamfer = The size of the chamfer on the ends of the tube.  Default: none.
//   chamfer1 = The size of the chamfer on the bottom end of the tube.
//   chamfer2 = The size of the chamfer on the top end of the tube.
//   ichamfer = The size of the chamfer on the inside of the ends of the tube.  
//   ichamfer1 = The size of the chamfer on the bottom inside end of the tube.
//   ichamfer2 = The size of the chamfer on the top inside end of the tube.
//   ochamfer = The size of the chamfer on the outside of the ends of the tube. 
//   ochamfer1 = The size of the chamfer on the bottom outside end of the tube.
//   ochamfer2 = The size of the chamfer on the top outside end of the tube.
//   teardrop = If given as a number, rounding around the bottom edges won't exceed this many degrees from the endcap, altering to a chamfer at that angle.  If true, the limit angle is 45 degrees.  Default: `false`
//   clip_roundings = If given as a number, rounding around the bottom edges won't exceed this many degrees from the endcap, with the rounding stopping at the bottom of the shape.  If true, the limit angle is 45 degrees.  Default: `false`
//   realign = If true, rotate the inner and outer parts tube by half the angle of one face so that a face is aligned at the X+ axis.  Default: False
//   anchor = Translate so anchor point is at origin (0,0,0).  See [anchor](attachments.scad#subsection-anchor).  Default: `CENTER`
//   spin = Rotate this many degrees around the Z axis after anchor.  See [spin](attachments.scad#subsection-spin).  Default: `0`
//   orient = Vector to rotate top towards, after spin.  See [orient](attachments.scad#subsection-orient).  Default: `UP`
//
// Example: These all Produce the Same Tube
//   tube(h=30, or=40, wall=5);
//   tube(h=30, ir=35, wall=5);
//   tube(h=30, or=40, ir=35);
//   tube(h=30, od=80, id=70);
// Example: These all Produce the Same Conical Tube
//   tube(h=30, or1=40, or2=25, wall=5);
//   tube(h=30, ir1=35, ir2=20, wall=5);
//   tube(h=30, or1=40, or2=25, ir1=35, ir2=20);
// Example: Circular Wedge
//   tube(h=30, or1=40, or2=30, ir1=20, ir2=30);
// Example: Standard Connectors
//   tube(h=30, or=40, wall=5) show_anchors();
// Example: Chamfered tube
//   back_half()
//     tube(ir=10,or=20, h=30, chamfer=2);
// Example: Rounded tube
//   back_half()
//     tube(ir=10,or=20,or2=5,ir2=2, h=30,
//         rounding1=5, rounding2=1.5);
// Example: Rounded conical tube, with negative rounding at base
//   back_half()
//     tube(ir=10,or=20,or2=5,ir2=2, h=30, rounding1=-5,rounding2=1.5);
// Example: Teardrop bottom rounding
//   back_half()
//     tube(ir=10,or=20,or2=5,ir2=2, h=30,
//         rounding1=5, rounding2=1.5, teardrop=true);
// Example: Clipped bottom rounding
//   back_half()
//     tube(ir=10,or=20,or2=5,ir2=2, h=30,
//         rounding1=5, rounding2=1.5, clip_roundings=true);
// Example: Mixing chamfers and roundings
//   back_half()
//     tube(ir=10,or=20,h=30, ochamfer1=-5,irounding1=-3, orounding2=6, ichamfer2=2);
// Example: Tube with a square hole circumscribing its diameter
//   tube(od=22, id=9, h=10, $fn=48, ifn=4, circum=true);
//   half_of(v=[-1,1]) color("lightblue") cyl(d=9, h=12, $fn=32);
// Example: Round ended hexagonal tube using `rounding_fn` to get sufficient facets on the roundings
//   tube(or=10, ir=7, h=10, $fn=6, rounding_fn=64, rounding=1.3, teardrop=true);

function tube(
    h, or, ir, center,
    od, id, wall,
    or1, or2, od1, od2,
    ir1, ir2, id1, id2,
    realign=false, l, length, height,
    anchor, spin=0, orient=UP, orounding1,irounding1,orounding2,irounding2,rounding1,rounding2,rounding,
    ochamfer1,ichamfer1,ochamfer2,ichamfer2,chamfer1,chamfer2,chamfer,irounding,ichamfer,orounding,ochamfer,
    teardrop=false, clip_roundings=false, shift=[0,0],
    ifn, rounding_fn, circum=false
) = no_function("tube");



module tube(
    h, or, ir, center,
    od, id, wall,
    or1, or2, od1, od2,
    ir1, ir2, id1, id2,
    realign=false, l, length, height,
    anchor, spin=0, orient=UP, orounding1,irounding1,orounding2,irounding2,rounding1,rounding2,rounding,
    ochamfer1,ichamfer1,ochamfer2,ichamfer2,chamfer1,chamfer2,chamfer,irounding,ichamfer,orounding,ochamfer,
    teardrop=false, clip_roundings=false, shift=[0,0],
    ifn, rounding_fn, circum=false
) {
    h = one_defined([h,l,height,length],"h,l,height,length",dflt=1);
    orr1 = get_radius(r1=or1, r=or, d1=od1, d=od, dflt=undef);
    orr2 = get_radius(r1=or2, r=or, d1=od2, d=od, dflt=undef);
    irr1 = get_radius(r1=ir1, r=ir, d1=id1, d=id, dflt=undef);
    irr2 = get_radius(r1=ir2, r=ir, d1=id2, d=id, dflt=undef);
    wall = default(wall, 1);
    r1 = default(orr1, u_add(irr1,wall));
    r2 = default(orr2, u_add(irr2,wall));
    ir1 = default(irr1, u_sub(orr1,wall));
    ir2 = default(irr2, u_sub(orr2,wall));
    checks =
        assert(is_vector(shift,2), "shift must be a 2D vector.")
        assert(all_defined([r1, r2, ir1, ir2]), "Must specify two of inner radius/diam, outer radius/diam, and wall width.")
        assert(num_defined([rounding,chamfer])<2, "Cannot give both rounding and chamfer")
        assert(num_defined([irounding,ichamfer])<2, "Cannot give both irounding and ichamfer")
        assert(num_defined([orounding,ochamfer])<2, "Cannot give both orounding and ochamfer")
        assert(num_defined([rounding1,chamfer1])<2, "Cannot give both rounding1 and chamfer1")
        assert(num_defined([irounding1,ichamfer1])<2, "Cannot give both irounding1 and ichamfern")
        assert(num_defined([orounding1,ochamfer1])<2, "Cannot give both orounding1 and ochamfer1")
        assert(num_defined([rounding2,chamfer2])<2, "Cannot give both rounding2 and chamfer2")
        assert(num_defined([irounding2,ichamfer2])<2, "Cannot give both irounding2 and ichamfern")
        assert(num_defined([orounding2,ochamfer2])<2, "Cannot give both orounding2 and ochamfer2");
    names = ["irounding","orounding","rounding","irounding1","irounding2","orounding1","orounding2",
             "ichamfer","ochamfer","chamfer","ichamfer1","ichamfer2","ochamfer1","ochamfer2"];
    vals =  [irounding,orounding,rounding,irounding1,irounding2,orounding1,orounding2,
             ichamfer,ochamfer,chamfer,ichamfer1,ichamfer2,ochamfer1,ochamfer2];
    bad = [for(i=idx(names)) if (is_def(vals[i]) && !is_finite(vals[i])) i];
    checks2 = assert(bad==[],str("Rounding/chamfer parameters must be numbers.  The following are invalid: ",
                                 select(names,bad)));
    findval = function (factor,vlist,i=0)
         i>=len(vlist) || is_def(vlist[i][1]) ? undef
                      : is_def(vlist[i][0]) ? factor*vlist[i][0]
                      : findval(factor,vlist,i+1);
    irounding1 = findval(-1,[[irounding1,ichamfer1],[rounding1,chamfer1],[irounding,ichamfer],[rounding,chamfer]]);
    irounding2 = findval(-1,[[irounding2,ichamfer2],[rounding2,chamfer2],[irounding,ichamfer],[rounding,chamfer]]);
    orounding1 = findval(1,[[orounding1,ochamfer1],[rounding1,chamfer1],[orounding,ochamfer],[rounding,chamfer]]);
    orounding2 = findval(1,[[orounding2,ochamfer2],[rounding2,chamfer2],[orounding,ochamfer],[rounding,chamfer]]);
    ichamfer1 = findval(-1,[[ichamfer1,irounding1],[chamfer1,rounding1],[ichamfer,irounding],[chamfer,rounding]]);
    ichamfer2 = findval(-1,[[ichamfer2,irounding2],[chamfer2,rounding2],[ichamfer,irounding],[chamfer,rounding]]);
    ochamfer1 = findval(1,[[ochamfer1,orounding1],[chamfer1,rounding1],[ochamfer,orounding],[chamfer,rounding]]);
    ochamfer2 = findval(1,[[ochamfer2,orounding2],[chamfer2,rounding2],[ochamfer,orounding],[chamfer,rounding]]);

    /*  This is too restrictive, at least on cones 
    dummy = 
      assert( first_defined([irounding1,ichamfer1,0])+first_defined([orounding1,ochamfer1,0]) <= r1-ir1, "Chamfer/rounding doesn't fit at bottom")
      assert( first_defined([irounding2,ichamfer2,0])+first_defined([orounding2,ochamfer2,0]) <= r2-ir2, "Chamfer/rounding doesn't fit at top")
      assert( -first_defined([irounding1,ichamfer1,0])<ir1, "Negative inside chamfer/rounding doesn't fit at bottom")
      assert( -first_defined([irounding2,ichamfer2,0])<ir1, "Negative inside chamfer/rounding doesn't fit at top");
    */

    anchor = get_anchor(anchor, center, BOT, CENTER);

    osides = segs(max(r1,r2));
    isides = default(ifn, segs(max(ir1,ir2)));

    adj_ir1 = circum ? ir1/cos(180/isides) : ir1;
    adj_ir2 = circum ? ir2/cos(180/isides) : ir2;

    
    morecheck=
        assert(adj_ir1 <= r1, "Inner radius is larger than outer radius.")
        assert(adj_ir2 <= r2, "Inner radius is larger than outer radius.");


    $fn = default(rounding_fn,$fn);

    outside= [
               [0,-h/2],
               each _cyl_path(r1,r2,h, 
                              chamfer1=ochamfer1, chamfer2=ochamfer2,
                              rounding1=orounding1, rounding2=orounding2,
                              teardrop=teardrop, clip_roundings=clip_roundings),
               [0,h/2]
             ];
    ipath = _cyl_path(adj_ir1,adj_ir2,h, 
                      chamfer1=ichamfer1, chamfer2=ichamfer2,
                      rounding1=irounding1,rounding2=irounding2);
    inside = [
               [0,-h/2-1],
               ipath[0]-[0,1],
               each ipath, 
               last(ipath)+[0,1],
               [0,h/2+1]
             ];
    attachable(anchor,spin,orient, r1=r1, r2=r2, l=h) {
        down(h/2) skew(sxz=shift.x/h, syz=shift.y/h) up(h/2) 
          difference(){
            zrot(realign? 180/osides : 0)rotate_extrude($fn=osides,angle=360) polygon(outside);
            zrot(realign? 180/isides : 0)rotate_extrude($fn=isides,angle=360) polygon(inside);
          }
        children();
    }
}    



// Function&Module: pie_slice()
// Synopsis: Creates a pie slice shape.
// SynTags: Geom, VNF
// Topics: Shapes (3D), Attachable, VNF Generators
// See Also: wedge()
// Description:
//   Creates a pie slice shape.
//
// Usage: As Module
//   pie_slice(l|h=|height=|length=, r, ang, [center]);
//   pie_slice(l|h=|height=|length=, d=, ang=, ...);
//   pie_slice(l|h=|height=|length=, r1=|d1=, r2=|d2=, ang=, ...);
// Usage: As Function
//   vnf = pie_slice(l|h=|height=|length=, r, ang, [center]);
//   vnf = pie_slice(l|h=|height=|length=, d=, ang=, ...);
//   vnf = pie_slice(l|h=|height=|length=, r1=|d1=, r2=|d2=, ang=, ...);
// Usage: Attaching Children
//   pie_slice(l|h, r, ang, ...) ATTACHMENTS;
//
// Arguments:
//   h / l / height / length = height of pie slice.
//   r = radius of pie slice.
//   ang = pie slice angle in degrees.
//   center = If given, overrides `anchor`.  A true value sets `anchor=CENTER`, false sets `anchor=UP`.
//   ---
//   r1 = bottom radius of pie slice.
//   r2 = top radius of pie slice.
//   d = diameter of pie slice.
//   d1 = bottom diameter of pie slice.
//   d2 = top diameter of pie slice.
//   anchor = Translate so anchor point is at origin (0,0,0).  See [anchor](attachments.scad#subsection-anchor).  Default: `CENTER`
//   spin = Rotate this many degrees around the Z axis after anchor.  See [spin](attachments.scad#subsection-spin).  Default: `0`
//   orient = Vector to rotate top towards, after spin.  See [orient](attachments.scad#subsection-orient).  Default: `UP`
//
// Example: Cylindrical Pie Slice
//   pie_slice(ang=45, l=20, r=30);
// Example: Conical Pie Slice
//   pie_slice(ang=60, l=20, d1=50, d2=70);
// Example: Big Slice
//   pie_slice(ang=300, l=20, d1=50, d2=70);
// Example: Generating a VNF
//   vnf = pie_slice(ang=150, l=20, r1=30, r2=50);
//   vnf_polyhedron(vnf);

module pie_slice(
    h, r, ang=30, center,
    r1, r2, d, d1, d2, l, length, height,
    anchor, spin=0, orient=UP
) {
    l = one_defined([l, h,height,length],"l,h,height,length",dflt=1);
    r1 = get_radius(r1=r1, r=r, d1=d1, d=d, dflt=10);
    r2 = get_radius(r1=r2, r=r, d1=d2, d=d, dflt=10);
    maxd = max(r1,r2)+0.1;
    anchor = get_anchor(anchor, center, BOT, BOT);
    attachable(anchor,spin,orient, r1=r1, r2=r2, l=l) {
        difference() {
            cyl(r1=r1, r2=r2, h=l);
            if (ang<180) rotate(ang) back(maxd/2) cube([2*maxd, maxd, l+0.1], center=true);
            difference() {
                fwd(maxd/2) cube([2*maxd, maxd, l+0.2], center=true);
                if (ang>180) rotate(ang-180) back(maxd/2) cube([2*maxd, maxd, l+0.1], center=true);
            }
        }
        children();
    }
}

function pie_slice(
    h, r, ang=30, center,
    r1, r2, d, d1, d2, l, length, height,
    anchor, spin=0, orient=UP
) = let(
        anchor = get_anchor(anchor, center, BOT, BOT),
        l = one_defined([l, h,height,length],"l,h,height,length",dflt=1),
        r1 = get_radius(r1=r1, r=r, d1=d1, d=d, dflt=10),
        r2 = get_radius(r1=r2, r=r, d1=d2, d=d, dflt=10),
        maxd = max(r1,r2)+0.1,
        sides = ceil(segs(max(r1,r2))*ang/360),
        step = ang/sides,
        vnf = vnf_vertex_array(
            points=[
                for (u = [0,1]) let(
                    h = lerp(-l/2,l/2,u),
                    r = lerp(r1,r2,u)
                ) [
                    for (theta = [0:step:ang+EPSILON])
                        cylindrical_to_xyz(r,theta,h),
                    [0,0,h]
                ]
            ],
            col_wrap=true, caps=true, reverse=true
        )
    ) reorient(anchor,spin,orient, r1=r1, r2=r2, l=l, p=vnf);



// Section: Other Round Objects


// Function&Module: sphere()
// Synopsis: Creates an attachable spherical object.
// SynTags: Geom, VNF, Ext
// Topics: Shapes (3D), Attachable, VNF Generators
// See Also: spheroid()
// Usage: As Module (native OpenSCAD)
//   sphere(r|d=);
// Usage: Using BOSL2 attachments extensions
//   sphere(r|d=, [anchor=], [spin=], [orient=]) [ATTACHMENTS];
// Usage: As Function (BOSL2 extension)
//   vnf = sphere(r|d=, [anchor=], [spin=], [orient=]) [ATTACHMENTS];
// Description:
//   Creates a sphere object.
//   This module extends the built-in `sphere()` module by providing support for BOSL2 anchoring and attachments, and a function form. 
//   When called as a function, returns a [VNF](vnf.scad) for a sphere.
// Arguments:
//   r = Radius of the sphere.
//   ---
//   d = Diameter of the sphere.
//   anchor = Translate so anchor point is at origin (0,0,0).  See [anchor](attachments.scad#subsection-anchor).  Default: `CENTER`
//   spin = Rotate this many degrees around the Z axis after anchor.  See [spin](attachments.scad#subsection-spin).  Default: `0`
//   orient = Vector to rotate top towards, after spin.  See [orient](attachments.scad#subsection-orient).  Default: `UP`
// Example: By Radius
//   sphere(r=50);
// Example: By Diameter
//   sphere(d=100);
// Example: Anchoring
//   sphere(d=100, anchor=FRONT);
// Example: Spin
//   sphere(d=100, anchor=FRONT, spin=45);
// Example: Orientation
//   sphere(d=100, anchor=FRONT, spin=45, orient=FWD);
// Example: Standard Connectors
//   sphere(d=50) show_anchors();

module sphere(r, d, anchor=CENTER, spin=0, orient=UP) {
    r = get_radius(r=r, d=d, dflt=1);
    attachable(anchor,spin,orient, r=r) {
            _sphere(r=r);
            children();
    }
}

function sphere(r, d, anchor=CENTER, spin=0, orient=UP) =
    spheroid(r=r, d=d, style="orig", anchor=anchor, spin=spin, orient=orient);


// Function&Module: spheroid()
// Synopsis: Creates an attachable spherical object with controllable triangulation.
// SynTags: Geom, VNF
// Topics: Shapes (3D), Attachable, VNF Generators
// See Also: sphere()
// Usage: Typical
//   spheroid(r|d, [circum], [style]) [ATTACHMENTS];
// Usage: As Function
//   vnf = spheroid(r|d, [circum], [style]);
// Description:
//   Creates a spheroid object, with support for anchoring and attachments.
//   This is a drop-in replacement for the built-in `sphere()` module.
//   When called as a function, returns a [VNF](vnf.scad) for a spheroid.
//   The exact triangulation of this spheroid can be controlled via the `style=`
//   argument, where the value can be one of `"orig"`, `"aligned"`, `"stagger"`,
//   `"octa"`, or `"icosa"`.
//   - `style="orig"` constructs a sphere the same way that the OpenSCAD `sphere()` built-in does.
//   - `style="aligned"` constructs a sphere where, if `$fn` is a multiple of 4, it has vertices at all axis maxima and minima.  ie: its bounding box is exactly the sphere diameter in length on all three axes.  This is the default.
//   - `style="stagger"` forms a sphere where all faces are triangular, but the top and bottom poles have thinner triangles.
//   - `style="octa"` forms a sphere by subdividing an octahedron.  This makes more uniform faces over the entirety of the sphere, and guarantees the bounding box is the sphere diameter in size on all axes.  The effective `$fn` value is quantized to a multiple of 4.  This is used in constructing rounded corners for various other shapes.
//   - `style="icosa"` forms a sphere by subdividing an icosahedron.  This makes even more uniform faces over the whole sphere.  The effective `$fn` value is quantized to a multiple of 5.  This sphere has a guaranteed bounding box when `$fn` is a multiple of 10.
//   .
//   By default the object spheroid() produces is a polyhedron whose vertices all lie on the requested sphere.  This means
//   the approximating polyhedron is inscribed in the sphere.
//   The `circum` argument requests a circumscribing sphere, where the true sphere is
//   inside and tangent to all the faces of the approximating polyhedron.  To produce
//   a circumscribing polyhedron, we use the dual polyhedron of the basic form.  The dual of a polyhedron is
//   a new polyhedron whose vertices are obtained from the faces of the parent polyhedron.
//   The "orig" and "align" forms are duals of each other.  If you request a circumscribing polyhedron in
//   these styles then the polyhedron will look the same as the default inscribing form.  But for the other
//   styles, the duals are completely different from their parents, and from each other.  Generation of the circumscribed versions (duals)
//   for "octa" and "icosa" is fast if you use the module form but can be very slow (several minutes) if you use the functional
//   form and choose a large $fn value.
//   .
//   With style="align", the circumscribed sphere has its maximum radius on the X and Y axes
//   but is undersized on the Z axis.  With style="octa" the circumscribed sphere has faces at each axis, so
//   the radius on the axes is equal to the specified radius, which is the *minimum* radius of the circumscribed sphere.
//   The same thing is true for style="icosa" when $fn is a multiple of 10.  This would enable you to create spherical
//   holes with guaranteed on-axis dimensions.
// Arguments:
//   r = Radius of the spheroid.
//   style = The style of the spheroid's construction. One of "orig", "aligned", "stagger", "octa", or "icosa".  Default: "aligned"
//   ---
//   d = Diameter of the spheroid.
//   circum = If true, the approximate sphere circumscribes the true sphere of the requested size.  Otherwise inscribes.  Note that for some styles, the circumscribed sphere looks different than the inscribed sphere.  Default: false (inscribes)
//   anchor = Translate so anchor point is at origin (0,0,0).  See [anchor](attachments.scad#subsection-anchor).  Default: `CENTER`
//   spin = Rotate this many degrees around the Z axis after anchor.  See [spin](attachments.scad#subsection-spin).  Default: `0`
//   orient = Vector to rotate top towards, after spin.  See [orient](attachments.scad#subsection-orient).  Default: `UP`
// Example: By Radius
//   spheroid(r=50);
// Example: By Diameter
//   spheroid(d=100);
// Example: style="orig"
//   spheroid(d=100, style="orig", $fn=10);
// Example: style="aligned"
//   spheroid(d=100, style="aligned", $fn=10);
// Example: style="stagger"
//   spheroid(d=100, style="stagger", $fn=10);
// Example: style="stagger" with circum=true
//   spheroid(d=100, style="stagger", circum=true, $fn=10);
// Example: style="octa", octahedral based tesselation.  In this style, $fn is quantized to a multiple of 4.
//   spheroid(d=100, style="octa", $fn=10);
// Example: style="octa", with circum=true, produces mostly very irregular hexagonal faces
//   spheroid(d=100, style="octa", circum=true, $fn=16);
// Example: style="icosa", icosahedral based tesselation.  In this style, $fn is quantized to a multiple of 5.
//   spheroid(d=100, style="icosa", $fn=10);
// Example: style="icosa", circum=true.  This style has hexagons and 12 pentagons, similar to (but not the same as) a soccer ball.
//   spheroid(d=100, style="icosa", circum=true, $fn=10);
// Example: Anchoring
//   spheroid(d=100, anchor=FRONT);
// Example: Spin
//   spheroid(d=100, anchor=FRONT, spin=45);
// Example: Orientation
//   spheroid(d=100, anchor=FRONT, spin=45, orient=FWD);
// Example: Standard Connectors
//   spheroid(d=50) show_anchors();
// Example: Called as Function
//   vnf = spheroid(d=100, style="icosa");
//   vnf_polyhedron(vnf);
// Example: With "orig" the circumscribing sphere has the same form.  The green sphere is a tiny bit oversized so it pokes through the low points in the circumscribed sphere with low $fn.  This demonstrates that these spheres are in fact circumscribing.
//   color("green")spheroid(r=10.01, $fn=256);
//   spheroid(r=10, style="orig", circum=true, $fn=16);
// Example: With "aligned" the same is true: the circumscribing sphere is also aligned, if $fn is divisible by 4.
//   color("green")spheroid(r=10.01, $fn=256);
//   spheroid(r=10, style="aligned", circum=true, $fn=16);
// Example: For the other styles, the circumscribing sphere is different, as shown here with "stagger"
//   color("green")spheroid(r=10.01, $fn=256);
//   spheroid(r=10, style="stagger", circum=true, $fn=16);
// Example: The dual of "octa" that provides the circumscribing sphere has weird asymmetric hexagonal faces:
//   color("green")spheroid(r=10.01, $fn=256);
//   spheroid(r=10, style="octa", circum=true, $fn=16);
// Example: The dual of "icosa" features hexagons and always 12 pentagons:
//   color("green")spheroid(r=10.01, $fn=256);
//   spheroid(r=10, style="icosa", circum=true, $fn=16);

module spheroid(r, style="aligned", d, circum=false, dual=false, anchor=CENTER, spin=0, orient=UP)
{
    r = get_radius(r=r, d=d, dflt=1);
    sides = segs(r);
    vsides = ceil(sides/2);
    attachable(anchor,spin,orient, r=r) {
        if (style=="orig" && !circum) {
            merids = [ for (i=[0:1:vsides-1]) 90-(i+0.5)*180/vsides ];
            path = [
                let(a = merids[0]) [0, sin(a)],
                for (a=merids) [cos(a), sin(a)],
                let(a = last(merids)) [0, sin(a)]
            ];
            scale(r) rotate(180) rotate_extrude(convexity=2,$fn=sides) polygon(path);
        }
        // Don't now how to construct faces for these efficiently, so use hull_points, which
        // is very much faster than using hull() as happens in the spheroid() function
        else if (circum && (style=="octa" || style=="icosa")) {
            orig_sphere = spheroid(r,style,circum=false);
            dualvert = _dual_vertices(orig_sphere);
            hull_points(dualvert,fast=true);
        } else {
            vnf = spheroid(r=r, circum=circum, style=style);
            vnf_polyhedron(vnf, convexity=2);
        }
        children();
    }
}


// p is a list of 3 points defining a triangle in any dimension.  N is the number of extra points
// to add, so output triangle has N+2 points on each side.
function _subsample_triangle(p,N) =
    [for(i=[0:N+1]) [for (j=[0:N+1-i]) unit(lerp(p[0],p[1],i/(N+1)) + (p[2]-p[0])*j/(N+1))]];


// Input should have only triangular faces
function _dual_vertices(vnf) =
  let(vert=vnf[0])
  [for(face=vnf[1])
      let(planes = select(vert,face))
      //linear_solve3(planes, [for(p=planes) p*p])
      linear_solve3(select(planes,0,2), [for(i=[0:2]) planes[i]*planes[i]]) // Handle larger faces, maybe?
  ];


function spheroid(r, style="aligned", d, circum=false, anchor=CENTER, spin=0, orient=UP) =
    let(
        r = get_radius(r=r, d=d, dflt=1),
        hsides = segs(r),
        vsides = max(2,ceil(hsides/2)),
        octa_steps = round(max(4,hsides)/4),
        icosa_steps = round(max(5,hsides)/5),
        stagger = style=="stagger"
     )
     circum && style=="orig" ?
         let(
              orig_sphere = spheroid(r,"aligned",circum=false),
              dualvert = zrot(360/hsides/2,_dual_vertices(orig_sphere)),
              culledvert = [
                              [for(i=[0:2:2*hsides-1]) dualvert[i]],
                              for(j=[1:vsides-2])
                                 [for(i=[0:2:2*hsides-1]) dualvert[j*2*hsides+i]],
                              [for(i=[1:2:2*hsides-1]) dualvert[i]]
                           ],
              vnf = vnf_vertex_array(culledvert,col_wrap=true,caps=true)
          )
          [reorient(anchor,spin,orient, r=r, p=vnf[0]), vnf[1]]
     :
     circum && (style=="octa" || style=="icosa") ?
         let(
              orig_sphere = spheroid(r,style,circum=false),
              dualvert = _dual_vertices(orig_sphere),
              faces = hull(dualvert)
         )
         [reorient(anchor,spin,orient, r=r, p=dualvert), faces]
     :
     style=="icosa" ?    // subdivide faces of an icosahedron and project them onto a sphere
         let(
             N = icosa_steps-1,
             // construct an icosahedron
             icovert=[ for(i=[-1,1], j=[-1,1]) each [[0,i,j*PHI], [i,j*PHI,0], [j*PHI,0,i]]],
             icoface = hull(icovert),
             // Subsample face 0 of the icosahedron
             face0 = select(icovert,icoface[0]),
             sampled = r * _subsample_triangle(face0,N),
             dir0 = mean(face0),
             point0 = face0[0]-dir0,
             // Make a rotated copy of the subsampled triangle on each icosahedral face
             tri_list = [sampled,
                         for(i=[1:1:len(icoface)-1])
                 let(face = select(icovert,icoface[i]))
                 apply(frame_map(z=mean(face),x=face[0]-mean(face))
                        *frame_map(z=dir0,x=point0,reverse=true),
                       sampled)],
             // faces for the first triangle group
             faces = vnf_tri_array(tri_list[0],reverse=true)[1],
             size = repeat((N+2)*(N+3)/2,3),
             // Expand to full face list
             fullfaces = [for(i=idx(tri_list)) each [for(f=faces) f+i*size]],
             fullvert = flatten(flatten(tri_list))    // eliminate triangle structure
         )
         [reorient(anchor,spin,orient, r=r, p=fullvert), fullfaces]
     :
     let(
        verts = circum && style=="stagger" ? _dual_vertices(spheroid(r,style,circum=false))
              : circum && style=="aligned" ?
                     let(
                         orig_sphere = spheroid(r,"orig",circum=false),
                         dualvert = _dual_vertices(orig_sphere),
                         culledvert = zrot(360/hsides/2,
                                           [dualvert[0],
                                            for(i=[2:2:len(dualvert)-1]) dualvert[i],
                                            dualvert[1]])
                      )
                      culledvert
              : style=="orig"? [
                                 for (i=[0:1:vsides-1])
                                     let(phi = (i+0.5)*180/(vsides))
                                     for (j=[0:1:hsides-1])
                                         let(theta = j*360/hsides)
                                         spherical_to_xyz(r, theta, phi),
                               ]
              : style=="aligned" || style=="stagger"?
                         [ spherical_to_xyz(r, 0, 0),
                           for (i=[1:1:vsides-1])
                               let(phi = i*180/vsides)
                               for (j=[0:1:hsides-1])
                                   let(theta = (j+((stagger && i%2!=0)?0.5:0))*360/hsides)
                                   spherical_to_xyz(r, theta, phi),
                           spherical_to_xyz(r, 0, 180)
                         ]
              : style=="octa"?
                      let(
                           meridians = [
                                        1,
                                        for (i = [1:1:octa_steps]) i*4,
                                        for (i = [octa_steps-1:-1:1]) i*4,
                                        1,
                                       ]
                      )
                      [
                       for (i=idx(meridians), j=[0:1:meridians[i]-1])
                           spherical_to_xyz(r, j*360/meridians[i], i*180/(len(meridians)-1))
                      ]
              : assert(in_list(style,["orig","aligned","stagger","octa","icosa"])),
        lv = len(verts),
        faces = circum && style=="stagger" ?
                     let(ptcount=2*hsides)
                     [
                       [for(i=[ptcount-2:-2:0]) i],
                       for(j=[0:hsides-1])
                           [j*2, (j*2+2)%ptcount,ptcount+(j*2+2)%ptcount,ptcount+(j*2+3)%ptcount,ptcount+j*2],
                       for(i=[1:vsides-3])
                           let(base=ptcount*i)
                           for(j=[0:hsides-1])
                               i%2==0 ? [base+2*j, base+(2*j+1)%ptcount, base+(2*j+2)%ptcount,
                                        base+ptcount+(2*j)%ptcount, base+ptcount+(2*j+1)%ptcount, base+ptcount+(2*j-2+ptcount)%ptcount]
                                      : [base+(1+2*j)%ptcount, base+(2*j)%ptcount, base+(2*j+3)%ptcount,
                                         base+ptcount+(3+2*j)%ptcount, base+ptcount+(2*j+2)%ptcount,base+ptcount+(2*j+1)%ptcount],
                       for(j=[0:hsides-1])
                          vsides%2==0
                            ? [(j*2+3)%ptcount, j*2+1, lv-ptcount+(2+j*2)%ptcount, lv-ptcount+(3+j*2)%ptcount, lv-ptcount+(4+j*2)%ptcount]
                            : [(j*2+3)%ptcount, j*2+1, lv-ptcount+(1+j*2)%ptcount, lv-ptcount+(j*2)%ptcount, lv-ptcount+(3+j*2)%ptcount],
                       [for(i=[1:2:ptcount-1]) i],
                     ]
              : style=="aligned" || style=="stagger" ?  // includes case of aligned with circum == true
                     [
                       for (i=[0:1:hsides-1])
                           let(b2 = lv-2-hsides)
                           each [
                                 [i+1, 0, ((i+1)%hsides)+1],
                                 [lv-1, b2+i+1, b2+((i+1)%hsides)+1],
                                ],
                       for (i=[0:1:vsides-3], j=[0:1:hsides-1])
                           let(base = 1 + hsides*i)
                           each (
                                 (stagger && i%2!=0)? [
                                     [base+j, base+hsides+j%hsides, base+hsides+(j+hsides-1)%hsides],
                                     [base+j, base+(j+1)%hsides, base+hsides+j],
                                 ] : [
                                     [base+j, base+(j+1)%hsides, base+hsides+(j+1)%hsides],
                                     [base+j, base+hsides+(j+1)%hsides, base+hsides+j],
                                 ]
                           )
                     ]
              : style=="orig"? [
                                [for (i=[0:1:hsides-1]) hsides-i-1],
                                [for (i=[0:1:hsides-1]) lv-hsides+i],
                                for (i=[0:1:vsides-2], j=[0:1:hsides-1])
                                    each [
                                          [(i+1)*hsides+j, i*hsides+j, i*hsides+(j+1)%hsides],
                                          [(i+1)*hsides+j, i*hsides+(j+1)%hsides, (i+1)*hsides+(j+1)%hsides],
                                    ]
                               ]
              : /*style=="octa"?*/
                     let(
                         meridians = [
                                      0, 1,
                                      for (i = [1:1:octa_steps]) i*4,
                                      for (i = [octa_steps-1:-1:1]) i*4,
                                      1,
                                     ],
                         offs = cumsum(meridians),
                         pc = last(offs)-1,
                         os = octa_steps * 2
                     )
                     [
                      for (i=[0:1:3]) [0, 1+(i+1)%4, 1+i],
                      for (i=[0:1:3]) [pc-0, pc-(1+(i+1)%4), pc-(1+i)],
                      for (i=[1:1:octa_steps-1])
                          let(m = meridians[i+2]/4)
                          for (j=[0:1:3], k=[0:1:m-1])
                              let(
                                  m1 = meridians[i+1],
                                  m2 = meridians[i+2],
                                  p1 = offs[i+0] + (j*m1/4 + k+0) % m1,
                                  p2 = offs[i+0] + (j*m1/4 + k+1) % m1,
                                  p3 = offs[i+1] + (j*m2/4 + k+0) % m2,
                                  p4 = offs[i+1] + (j*m2/4 + k+1) % m2,
                                  p5 = offs[os-i+0] + (j*m1/4 + k+0) % m1,
                                  p6 = offs[os-i+0] + (j*m1/4 + k+1) % m1,
                                  p7 = offs[os-i-1] + (j*m2/4 + k+0) % m2,
                                  p8 = offs[os-i-1] + (j*m2/4 + k+1) % m2
                              )
                              each [
                                    [p1, p4, p3],
                                    if (k<m-1) [p1, p2, p4],
                                    [p5, p7, p8],
                                    if (k<m-1) [p5, p8, p6],
                                   ],
                     ]
    ) [reorient(anchor,spin,orient, r=r, p=verts), faces];



// Function&Module: torus()
// Synopsis: Creates an attachable torus.
// SynTags: Geom, VNF
// Topics: Shapes (3D), Attachable, VNF Generators
// See Also: spheroid(), cyl()
//
// Usage: As Module
//   torus(r_maj|d_maj, r_min|d_min, [center], ...) [ATTACHMENTS];
//   torus(or|od, ir|id, ...) [ATTACHMENTS];
//   torus(r_maj|d_maj, or|od, ...) [ATTACHMENTS];
//   torus(r_maj|d_maj, ir|id, ...) [ATTACHMENTS];
//   torus(r_min|d_min, or|od, ...) [ATTACHMENTS];
//   torus(r_min|d_min, ir|id, ...) [ATTACHMENTS];
// Usage: As Function
//   vnf = torus(r_maj|d_maj, r_min|d_min, [center], ...);
//   vnf = torus(or|od, ir|id, ...);
//   vnf = torus(r_maj|d_maj, or|od, ...);
//   vnf = torus(r_maj|d_maj, ir|id, ...);
//   vnf = torus(r_min|d_min, or|od, ...);
//   vnf = torus(r_min|d_min, ir|id, ...);
//
// Description:
//   Creates an attachable toroidal shape.
//
// Figure(2D,Med):
//   module dashcirc(r,start=0,angle=359.9,dashlen=5) let(step=360*dashlen/(2*r*PI)) for(a=[start:step:start+angle]) stroke(arc(r=r,start=a,angle=step/2));
//   r = 75; r2 = 30;
//   down(r2+0.1) #torus(r_maj=r, r_min=r2, $fn=72);
//   color("blue") linear_extrude(height=0.01) {
//       dashcirc(r=r,start=15,angle=45);
//       dashcirc(r=r-r2, start=90+15, angle=60);
//       dashcirc(r=r+r2, start=180+45, angle=30);
//       dashcirc(r=r+r2, start=15, angle=30);
//   }
//   rot(240) color("blue") linear_extrude(height=0.01) {
//       stroke([[0,0],[r+r2,0]], endcaps="arrow2",width=2);
//       right(r) fwd(9) rot(-240) text("or",size=10,anchor=CENTER);
//   }
//   rot(135) color("blue") linear_extrude(height=0.01) {
//       stroke([[0,0],[r-r2,0]], endcaps="arrow2",width=2);
//       right((r-r2)/2) back(8) rot(-135) text("ir",size=10,anchor=CENTER);
//   }
//   rot(45) color("blue") linear_extrude(height=0.01) {
//       stroke([[0,0],[r,0]], endcaps="arrow2",width=2);
//       right(r/2) back(8) text("r_maj",size=9,anchor=CENTER);
//   }
//   rot(30) color("blue") linear_extrude(height=0.01) {
//       stroke([[r,0],[r+r2,0]], endcaps="arrow2",width=2);
//       right(r+r2/2) fwd(8) text("r_min",size=7,anchor=CENTER);
//   }
//
// Arguments:
//   r_maj = major radius of torus ring. (use with 'r_min', or 'd_min')
//   r_min = minor radius of torus ring. (use with 'r_maj', or 'd_maj')
//   center = If given, overrides `anchor`.  A true value sets `anchor=CENTER`, false sets `anchor=DOWN`.
//   ---
//   d_maj  = major diameter of torus ring. (use with 'r_min', or 'd_min')
//   d_min = minor diameter of torus ring. (use with 'r_maj', or 'd_maj')
//   or = outer radius of the torus. (use with 'ir', or 'id')
//   ir = inside radius of the torus. (use with 'or', or 'od')
//   od = outer diameter of the torus. (use with 'ir' or 'id')
//   id = inside diameter of the torus. (use with 'or' or 'od')
//   anchor = Translate so anchor point is at origin (0,0,0).  See [anchor](attachments.scad#subsection-anchor).  Default: `CENTER`
//   orient = Vector to rotate top towards, after spin.  See [orient](attachments.scad#subsection-orient).  Default: `UP`
//
// Example:
//   // These all produce the same torus.
//   torus(r_maj=22.5, r_min=7.5);
//   torus(d_maj=45, d_min=15);
//   torus(or=30, ir=15);
//   torus(od=60, id=30);
//   torus(d_maj=45, id=30);
//   torus(d_maj=45, od=60);
//   torus(d_min=15, id=30);
//   torus(d_min=15, od=60);
//   vnf_polyhedron(torus(d_min=15, od=60), convexity=4);
// Example: Standard Connectors
//   torus(od=60, id=30) show_anchors();

module torus(
    r_maj, r_min, center,
    d_maj, d_min,
    or, od, ir, id,
    anchor, spin=0, orient=UP
) {
    _or = get_radius(r=or, d=od, dflt=undef);
    _ir = get_radius(r=ir, d=id, dflt=undef);
    _r_maj = get_radius(r=r_maj, d=d_maj, dflt=undef);
    _r_min = get_radius(r=r_min, d=d_min, dflt=undef);
    maj_rad = is_finite(_r_maj)? _r_maj :
        is_finite(_ir) && is_finite(_or)? (_or + _ir)/2 :
        is_finite(_ir) && is_finite(_r_min)? (_ir + _r_min) :
        is_finite(_or) && is_finite(_r_min)? (_or - _r_min) :
        assert(false, "Bad Parameters");
    min_rad = is_finite(_r_min)? _r_min :
        is_finite(_ir)? (maj_rad - _ir) :
        is_finite(_or)? (_or - maj_rad) :
        assert(false, "Bad Parameters");
    anchor = get_anchor(anchor, center, BOT, CENTER);
    attachable(anchor,spin,orient, r=(maj_rad+min_rad), l=min_rad*2) {
        rotate_extrude(convexity=4) {
            right_half(s=min_rad*2, planar=true)
                right(maj_rad)
                    circle(r=min_rad);
        }
        children();
    }
}


function torus(
    r_maj, r_min, center,
    d_maj, d_min,
    or, od, ir, id,
    anchor, spin=0, orient=UP
) = let(
    _or = get_radius(r=or, d=od, dflt=undef),
    _ir = get_radius(r=ir, d=id, dflt=undef),
    _r_maj = get_radius(r=r_maj, d=d_maj, dflt=undef),
    _r_min = get_radius(r=r_min, d=d_min, dflt=undef),
    maj_rad = is_finite(_r_maj)? _r_maj :
        is_finite(_ir) && is_finite(_or)? (_or + _ir)/2 :
        is_finite(_ir) && is_finite(_r_min)? (_ir + _r_min) :
        is_finite(_or) && is_finite(_r_min)? (_or - _r_min) :
        assert(false, "Bad Parameters"),
    min_rad = is_finite(_r_min)? _r_min :
        is_finite(_ir)? (maj_rad - _ir) :
        is_finite(_or)? (_or - maj_rad) :
        assert(false, "Bad Parameters"),
    anchor = get_anchor(anchor, center, BOT, CENTER),
    maj_sides = segs(maj_rad+min_rad),
    maj_step = 360 / maj_sides,
    min_sides = segs(min_rad),
    min_step = 360 / min_sides,
    xyprofile = min_rad <= maj_rad? right(maj_rad, p=circle(r=min_rad)) :
        right_half(p=right(maj_rad, p=circle(r=min_rad)))[0],
    profile = xrot(90, p=path3d(xyprofile)),
    vnf = vnf_vertex_array(
        points=[for (a=[0:maj_step:360-EPSILON]) zrot(a, p=profile)],
        caps=false, col_wrap=true, row_wrap=true, reverse=true
    )
) reorient(anchor,spin,orient, r=(maj_rad+min_rad), l=min_rad*2, p=vnf);


// Function&Module: teardrop()
// Synopsis: Creates a teardrop shape.
// SynTags: Geom, VNF
// Topics: Shapes (3D), Attachable, VNF Generators, FDM Optimized
// See Also: onion(), teardrop2d()
// Description:
//   Makes a teardrop shape in the XZ plane. Useful for 3D printable holes.
//   Optional chamfers can be added with positive or negative distances.  A positive distance
//   specifies the amount to inset the chamfer along the front/back faces of the shape.
//   The chamfer will extend the same y distance into the shape.  If the radii are the same
//   then the chamfer will be a 45 degree chamfer, but in other cases it will not.
//   Note that with caps, the chamfer must not be so big that it makes the cap height illegal.  
//
// Usage: Typical
//   teardrop(h|l=|length=|height=, r, [ang], [cap_h], [chamfer=], ...) [ATTACHMENTS];
//   teardrop(h|l=|length=|height=, d=, [ang=], [cap_h=], [chamfer=], ...) [ATTACHMENTS];
// Usage: Psuedo-Conical
//   teardrop(h|l=|height=|length=, r1=, r2=, [ang=], [cap_h1=], [cap_h2=], ...)  [ATTACHMENTS];
//   teardrop(h|l=|height=|length=, d1=, d2=, [ang=], [cap_h1=], [cap_h2=], ...)  [ATTACHMENTS];
// Usage: As Function
//   vnf = teardrop(h|l=|height=|length=, r|d=, [ang=], [cap_h=], ...);
//   vnf = teardrop(h|l=|height=|length=, r1=|d1=, r2=|d2=, [ang=], [cap_h=], ...);
//   vnf = teardrop(h|l=|height=|length=, r1=|d1=, r2=|d2=, [ang=], [cap_h1=], [cap_h2=], ...);
//
// Arguments:
//   h / l / height / length = Thickness of teardrop. Default: 1
//   r = Radius of circular part of teardrop.  Default: 1
//   ang = Angle of hat walls from the Z axis.  Default: 45 degrees
//   cap_h = If given, height above center where the shape will be truncated. Default: `undef` (no truncation)
//   ---
//   circum = produce a circumscribing teardrop shape.  Default: false
//   r1 = Radius of circular portion of the front end of the teardrop shape.
//   r2 = Radius of circular portion of the back end of the teardrop shape.
//   d = Diameter of circular portion of the teardrop shape.
//   d1 = Diameter of circular portion of the front end of the teardrop shape.
//   d2 = Diameter of circular portion of the back end of the teardrop shape.
//   cap_h1 = If given, height above center where the shape will be truncated, on the front side. Default: `undef` (no truncation)
//   cap_h2 = If given, height above center where the shape will be truncated, on the back side. Default: `undef` (no truncation)
//   chamfer = Specifies size of chamfer as distance along the bottom and top faces.  Default: 0
//   chamfer1 = Specifies size of chamfer on bottom as distance along bottom face.  Default: 0
//   chamfer2 = Specifies size of chamfer on top as distance along top face.  Default: 0
//   realign = Passes realign option to teardrop2d, which shifts face alignment.  Default: false
//   anchor = Translate so anchor point is at origin (0,0,0).  See [anchor](attachments.scad#subsection-anchor).  Default: `CENTER`
//   spin = Rotate this many degrees around the Z axis after anchor.  See [spin](attachments.scad#subsection-spin).  Default: `0`
//   orient = Vector to rotate top towards, after spin.  See [orient](attachments.scad#subsection-orient).  Default: `UP`
//
// Named Anchors:
//   "cap" = The center of the top of the cap, oriented with the cap face normal.
//   "cap_fwd" = The front edge of the cap.
//   "cap_back" = The back edge of the cap.
//
// Example: Typical Shape
//   teardrop(r=30, h=10, ang=30);
// Example: Crop Cap
//   teardrop(r=30, h=10, ang=30, cap_h=40);
// Example: Close Crop
//   teardrop(r=30, h=10, ang=30, cap_h=20);
// Example: Psuedo-Conical
//   teardrop(r1=20, r2=30, h=40, cap_h1=25, cap_h2=35);
// Example: Adding chamfers can be useful for a teardrop hole mask
//   teardrop(r=10, l=50, chamfer1=2, chamfer2=-1.5);
// Example: Getting a VNF
//   vnf = teardrop(r1=25, r2=30, l=20, cap_h1=25, cap_h2=35);
//   vnf_polyhedron(vnf);
// Example: Standard Conical Connectors
//   teardrop(d1=20, d2=30, h=20, cap_h1=11, cap_h2=16)
//       show_anchors(custom=false);
// Example(Spin,VPD=150,Med): Named Conical Connectors
//   teardrop(d1=20, d2=30, h=20, cap_h1=11, cap_h2=16)
//       show_anchors(std=false);

module teardrop(h, r, ang=45, cap_h, r1, r2, d, d1, d2, cap_h1, cap_h2, l, length, height, circum=false, realign=false,
                chamfer, chamfer1, chamfer2,anchor=CENTER, spin=0, orient=UP)
{
    length = one_defined([l, h, length, height],"l,h,length,height");
    dummy=assert(is_finite(length) && length>0, "length must be positive");
    r1 = get_radius(r=r, r1=r1, d=d, d1=d1);
    r2 = get_radius(r=r, r1=r2, d=d, d1=d2);
    tip_y1 = r1/cos(90-ang);
    tip_y2 = r2/cos(90-ang);
    _cap_h1 = min(default(cap_h1, tip_y1), tip_y1);
    _cap_h2 = min(default(cap_h2, tip_y2), tip_y2);
    capvec = unit([0, _cap_h1-_cap_h2, length]);
    anchors = [
        named_anchor("cap",      [0,0,(_cap_h1+_cap_h2)/2], capvec),
        named_anchor("cap_fwd",  [0,-length/2,_cap_h1],         unit((capvec+FWD)/2)),
        named_anchor("cap_back", [0,+length/2,_cap_h2],         unit((capvec+BACK)/2), 180),
    ];
    attachable(anchor,spin,orient, r1=r1, r2=r2, l=length, axis=BACK, anchors=anchors)
    {
        vnf_polyhedron(teardrop(ang=ang,cap_h=cap_h,r1=r1,r2=r2,cap_h1=cap_h1,cap_h2=cap_h2,circum=circum,realign=realign,
                                length=length, chamfer1=chamfer1,chamfer2=chamfer2,chamfer=chamfer));
        children();
    }
}


function teardrop(h, r, ang=45, cap_h, r1, r2, d, d1, d2, cap_h1, cap_h2,  chamfer, chamfer1, chamfer2, circum=false, realign=false,
                  l, length, height, anchor=CENTER, spin=0, orient=UP) =
    let(
        r1 = get_radius(r=r, r1=r1, d=d, d1=d1, dflt=1),
        r2 = get_radius(r=r, r1=r2, d=d, d1=d2, dflt=1),
        length = one_defined([l, h, length, height],"l,h,length,height"),
        dummy0=assert(is_finite(length) && length>0, "length must be positive"),
        cap_h1 = first_defined([cap_h1, cap_h]),
        cap_h2 = first_defined([cap_h2, cap_h]),
        chamfer1 = first_defined([chamfer1,chamfer,0]),
        chamfer2 = first_defined([chamfer2,chamfer,0]),    
        sides = segs(max(r1,r2)),
        profile1 = teardrop2d(r=r1, ang=ang, cap_h=cap_h1, $fn=sides, circum=circum, realign=realign,_extrapt=true),
        profile2 = teardrop2d(r=r2, ang=ang, cap_h=cap_h2, $fn=sides, circum=circum, realign=realign,_extrapt=true),
        tip_y1 = r1/cos(90-ang),
        tip_y2 = r2/cos(90-ang),
        _cap_h1 = min(default(cap_h1, tip_y1), tip_y1),
        _cap_h2 = min(default(cap_h2, tip_y2), tip_y2),
        capvec = unit([0, _cap_h1-_cap_h2, length]),
        dummy=
          assert(abs(chamfer1)+abs(chamfer2) <= length,"chamfers are too big to fit in the length")
          assert(chamfer1<=r1 && chamfer2<=r2, "Chamfers cannot be larger than raduis")
          assert(is_undef(cap_h1) || cap_h1-chamfer1 > r1*sin(ang), "chamfer1 is too big to work with the specified cap_h1")
          assert(is_undef(cap_h2) || cap_h2-chamfer2 > r2*sin(ang), "chamfer2 is too big to work with the specified cap_h2"),
        cprof1 = r1==chamfer1 ? repeat([0,0],len(profile1))
                              : teardrop2d(r=r1-chamfer1, ang=ang, cap_h=u_add(cap_h1,-chamfer1), $fn=sides, circum=circum, realign=realign,_extrapt=true),
        cprof2 = r2==chamfer2 ? repeat([0,0],len(profile2))
                              : teardrop2d(r=r2-chamfer2, ang=ang, cap_h=u_add(cap_h2,-chamfer2), $fn=sides, circum=circum, realign=realign,_extrapt=true),
        anchors = [
            named_anchor("cap",      [0,0,(_cap_h1+_cap_h2)/2], capvec),
            named_anchor("cap_fwd",  [0,-length/2,_cap_h1],         unit((capvec+FWD)/2)),
            named_anchor("cap_back", [0,+length/2,_cap_h2],         unit((capvec+BACK)/2), 180),
        ],
        vnf = vnf_vertex_array(
            points = [
                if (chamfer1!=0) fwd(length/2, xrot(90, path3d(cprof1))),
                fwd(length/2-abs(chamfer1), xrot(90, path3d(profile1))),
                back(length/2-abs(chamfer2), xrot(90, path3d(profile2))),
                if (chamfer2!=0) back(length/2, xrot(90, path3d(cprof2))),
            ],
            caps=true, col_wrap=true, reverse=true
        )
    ) reorient(anchor,spin,orient, r1=r1, r2=r2, l=l, axis=BACK, anchors=anchors, p=vnf);


// Function&Module: onion()
// Synopsis: Creates an attachable onion-like shape.
// SynTags: Geom, VNF
// Topics: Shapes (3D), Attachable, VNF Generators, FDM Optimized
// See Also: teardrop(), teardrop2d()
// Description:
//   Creates a sphere with a conical hat, to make a 3D teardrop.
//
// Usage: As Module
//   onion(r|d=, [ang=], [cap_h=], [circum=], [realign=], ...) [ATTACHMENTS];
// Usage: As Function
//   vnf = onion(r|d=, [ang=], [cap_h=], [circum=], [realign=], ...);
//
// Arguments:
//   r = radius of spherical portion of the bottom. Default: 1
//   ang = Angle of cone on top from vertical. Default: 45 degrees
//   cap_h = If given, height above sphere center to truncate teardrop shape.  Default: `undef` (no truncation)
//   ---
//   circum = set to true to circumscribe the specified radius/diameter.  Default: False
//   realign = adjust point alignment to determine if bottom is flat or pointy.  Default: False
//   d = diameter of spherical portion of bottom.
//   anchor = Translate so anchor point is at origin (0,0,0).  See [anchor](attachments.scad#subsection-anchor).  Default: `CENTER`
//   spin = Rotate this many degrees around the Z axis after anchor.  See [spin](attachments.scad#subsection-spin).  Default: `0`
//   orient = Vector to rotate top towards, after spin.  See [orient](attachments.scad#subsection-orient).  Default: `UP`
//
// Named Anchors:
//   "cap" = The center of the top of the cap, oriented with the cap face normal.
//   "tip" = The position where an un-capped onion would come to a point, oriented in the direction the point is from the center.
//
// Example: Typical Shape
//   onion(r=30, ang=30);
// Example: Crop Cap
//   onion(r=30, ang=30, cap_h=40);
// Example: Close Crop
//   onion(r=30, ang=30, cap_h=20);
// Example: Onions are useful for making the tops of large cylindrical voids.
//   difference() {
//       cuboid([100,50,100], anchor=FWD+BOT);
//       down(0.1)
//           cylinder(h=50,d=50,anchor=BOT)
//               attach(TOP)
//                   onion(d=50, cap_h=30);
//   }
// Example: Standard Connectors
//   onion(d=30, ang=30, cap_h=20) show_anchors();

module onion(r, ang=45, cap_h, d, circum=false, realign=false, anchor=CENTER, spin=0, orient=UP)
{
    r = get_radius(r=r, d=d, dflt=1);
    xyprofile = teardrop2d(r=r, ang=ang, cap_h=cap_h, circum=circum, realign=realign);
    tip_h = max(column(xyprofile,1));
    _cap_h = min(default(cap_h,tip_h), tip_h);
    anchors = [
        ["cap", [0,0,_cap_h], UP, 0],
        ["tip", [0,0,tip_h], UP, 0]
    ];
    attachable(anchor,spin,orient, r=r, anchors=anchors) {
        rotate_extrude(convexity=2) {
            difference() {
                polygon(xyprofile);
                square([2*r,2*max(_cap_h,r)+1], anchor=RIGHT);
            }
        }
        children();
    }
}


function onion(r, ang=45, cap_h, d, anchor=CENTER, spin=0, orient=UP) =
    let(
        r = get_radius(r=r, d=d, dflt=1),
        xyprofile = right_half(p=teardrop2d(r=r, ang=ang, cap_h=cap_h))[0],
        profile = xrot(90, p=path3d(xyprofile)),
        tip_h = max(column(xyprofile,1)),
        _cap_h = min(default(cap_h,tip_h), tip_h),
        anchors = [
            ["cap", [0,0,_cap_h], UP, 0],
            ["tip", [0,0,tip_h], UP, 0]
        ],
        sides = segs(r),
        step = 360 / sides,
        vnf = vnf_vertex_array(
            points=[for (a = [0:step:360-EPSILON]) zrot(a, p=profile)],
            caps=false, col_wrap=true, row_wrap=true, reverse=true
        )
    ) reorient(anchor,spin,orient, r=r, anchors=anchors, p=vnf);


// Section: Text

// Module: text3d()
// Synopsis: Creates an attachable 3d text block.
// SynTags: Geom
// Topics: Attachments, Text
// See Also: path_text(), text() 
// Usage:
//   text3d(text, [h], [size], [font], [language=], [script=], [direction=], [atype=], [anchor=], [spin=], [orient=]);
// Description:
//   Creates a 3D text block that supports anchoring and single-parameter attachment to attachable objects.  You cannot attach children to text.
//   .
//   Historically fonts were specified by their "body size", the height of the metal body
//   on which the glyphs were cast.  This means the size was an upper bound on the size
//   of the font glyphs, not a direct measurement of their size.  In digital typesetting,
//   the metal body is replaced by an invisible box, the em square, whose side length is
//   defined to be the font's size.  The glyphs can be contained in that square, or they
//   can extend beyond it, depending on the choices made by the font designer.  As a
//   result, the meaning of font size varies between fonts: two fonts at the "same" size
//   can differ significantly in the actual size of their characters.  Typographers
//   customarily specify the size in the units of "points".  A point is 1/72 inch.  In
//   OpenSCAD, you specify the size in OpenSCAD units (often treated as millimeters for 3d
//   printing), so if you want points you will need to perform a suitable unit conversion.
//   In addition, the OpenSCAD font system has a bug: if you specify size=s you will
//   instead get a font whose size is s/0.72.  For many fonts this means the size of
//   capital letters will be approximately equal to s, because it is common for fonts to
//   use about 70% of their height for the ascenders in the font.  To get the customary
//   font size, you should multiply your desired size by 0.72.
//   .
//   To find the fonts that you have available in your OpenSCAD installation,
//   go to the Help menu and select "Font List".
// Arguments:
//   text = Text to create.
//   h / height / thickness = Extrusion height for the text.  Default: 1
//   size = The font will be created at this size divided by 0.72.   Default: 10
//   font = Font to use.  Default: "Liberation Sans" (standard OpenSCAD default)
//   ---
//   spacing = The relative spacing multiplier between characters.  Default: `1.0`
//   direction = The text direction.  `"ltr"` for left to right.  `"rtl"` for right to left. `"ttb"` for top to bottom. `"btt"` for bottom to top.  Default: `"ltr"`
//   language = The language the text is in.  Default: `"en"`
//   script = The script the text is in.  Default: `"latin"`
//   atype = Change vertical center between "baseline" and "ycenter".  Default: "baseline"
//   anchor = Translate so anchor point is at origin (0,0,0).  See [anchor](attachments.scad#subsection-anchor).  Default: `"baseline"`
//   center = Center the text.  Equivalent to `atype="center", anchor=CENTER`.  Default: false
//   spin = Rotate this many degrees around the Z axis.  See [spin](attachments.scad#subsection-spin).  Default: `0`
//   orient = Vector to rotate top towards.  See [orient](attachments.scad#subsection-orient).  Default: `UP`
// Anchor Types:
//   baseline = Anchor center is relative to text baseline
//   ycenter = Anchor center is relative to the actual y direction center of the text
// Examples:
//   text3d("Fogmobar", h=3, size=10);
//   text3d("Fogmobar", h=2, size=12, font=":style=bold");
//   text3d("Fogmobar", h=2, anchor=CENTER);
//   text3d("Fogmobar", h=2, anchor=CENTER, atype="ycenter");
//   text3d("Fogmobar", h=2, anchor=RIGHT);
//   text3d("Fogmobar", h=2, anchor=RIGHT+BOT, atype="ycenter");
module text3d(text, h, size=10, font, spacing=1.0, direction="ltr", language="en", script="latin",
              height, thickness, atype, center=false,
              anchor, spin=0, orient=UP) {
    no_children($children);
    h = one_defined([h,height,thickness],"h,height,thickness",dflt=1);
    assert(is_undef(atype) || in_list(atype,["ycenter","baseline"]), "atype must be \"ycenter\" or \"baseline\"");
    assert(is_bool(center));
    assert(is_undef($attach_to),"text3d() does not support parent-child anchor attachment with two parameters");
    atype = default(atype, center?"ycenter":"baseline");
    anchor = default(anchor, center?CENTER:LEFT);
    geom = attach_geom(size=[size,size,h]);
    ha = anchor.x<0? "left" 
       : anchor.x>0? "right" 
       : "center";
    va = anchor.y<0? "bottom" 
       : anchor.y>0? "top" 
       : atype=="baseline"? "baseline"
       : "center";
    m = _attach_transform([0,0,anchor.z],spin,orient,geom);
    multmatrix(m) {
        $parent_anchor = anchor;
        $parent_spin   = spin;
        $parent_orient = orient;
        $parent_geom   = geom;
        $parent_size   = _attach_geom_size(geom);
        $attach_to   = undef;
        if (_is_shown()) {
            _color($color) {
                linear_extrude(height=h, center=true)
                    _text(
                        text=text, size=size, font=font,
                        halign=ha, valign=va, spacing=spacing,
                        direction=direction, language=language,
                        script=script
                    );
            }
        }
    }
}


// This could be replaced with _cut_to_seg_u_form
function _cut_interp(pathcut, path, data) =
  [for(entry=pathcut)
    let(
       a = path[entry[1]-1],
        b = path[entry[1]],
        c = entry[0],
        i = max_index(v_abs(b-a)),
        factor = (c[i]-a[i])/(b[i]-a[i])
    )
    (1-factor)*data[entry[1]-1]+ factor * data[entry[1]]
  ];


// Module: path_text()
// Synopsis: Creates 2d or 3d text placed along a path.
// SynTags: Geom
// Topics: Text, Paths, Paths (2D), Paths (3D), Path Generators, Path Generators (2D)
// See Also, text(), text2d()
// Usage:
//   path_text(path, text, [size], [thickness], [font], [lettersize=], [offset=], [reverse=], [normal=], [top=], [textmetrics=], [kern=])
// Description:
//   Place the text letter by letter onto the specified path using textmetrics (if available and requested)
//   or user specified letter spacing.  The path can be 2D or 3D.  In 2D the text appears along the path with letters upright
//   as determined by the path direction.  In 3D by default letters are positioned on the tangent line to the path with the path normal
//   pointing toward the reader.  The path normal points away from the center of curvature (the opposite of the normal produced
//   by path_normals()).  Note that this means that if the center of curvature switches sides the text will flip upside down.
//   If you want text on such a path you must supply your own normal or top vector.
//   .
//   Text appears starting at the beginning of the path, so if the 3D path moves right to left
//   then a left-to-right reading language will display in the wrong order. (For a 2D path text will appear upside down.)
//   The text for a 3D path appears positioned to be read from "outside" of the curve (from a point on the other side of the
//   curve from the center of curvature).  If you need the text to read properly from the inside, you can set reverse to
//   true to flip the text, or supply your own normal.
//   .
//   If you do not have the experimental textmetrics feature enabled then you must specify the space for the letters
//   using lettersize, which can be a scalar or array.  You will have the easiest time getting good results by using
//   a monospace font such as "Liberation Mono".  Note that even with text metrics, spacing may be different because path_text()
//   doesn't do kerning to adjust positions of individual glyphs.  Also if your font has ligatures they won't be used.
//   .
//   By default letters appear centered on the path.  The offset can be specified to shift letters toward the reader (in
//   the direction of the normal).
//   .
//   You can specify your own normal by setting `normal` to a direction or a list of directions.  Your normal vector should
//   point toward the reader.  You can also specify
//   top, which directs the top of the letters in a desired direction.  If you specify your own directions and they
//   are not perpendicular to the path then the direction you specify will take priority and the
//   letters will not rest on the tangent line of the path.  Note that the normal or top directions that you
//   specify must not be parallel to the path.
//   .
//   Historically fonts were specified by their "body size", the height of the metal body
//   on which the glyphs were cast.  This means the size was an upper bound on the size
//   of the font glyphs, not a direct measurement of their size.  In digital typesetting,
//   the metal body is replaced by an invisible box, the em square, whose side length is
//   defined to be the font's size.  The glyphs can be contained in that square, or they
//   can extend beyond it, depending on the choices made by the font designer.  As a
//   result, the meaning of font size varies between fonts: two fonts at the "same" size
//   can differ significantly in the actual size of their characters.  Typographers
//   customarily specify the size in the units of "points".  A point is 1/72 inch.  In
//   OpenSCAD, you specify the size in OpenSCAD units (often treated as millimeters for 3d
//   printing), so if you want points you will need to perform a suitable unit conversion.
//   In addition, the OpenSCAD font system has a bug: if you specify size=s you will
//   instead get a font whose size is s/0.72.  For many fonts this means the size of
//   capital letters will be approximately equal to s, because it is common for fonts to
//   use about 70% of their height for the ascenders in the font.  To get the customary
//   font size, you should multiply your desired size by 0.72.
//   .
//   To find the fonts that you have available in your OpenSCAD installation,
//   go to the Help menu and select "Font List".
// Arguments:
//   path = path to place the text on
//   text = text to create
//   size = The font will be created at this size divided by 0.72.   
//   thickness / h / height = thickness of letters (not allowed for 2D path)
//   font = Font to use.  Default: "Liberation Sans" (standard OpenSCAD default)
//   ---
//   lettersize = scalar or array giving size of letters
//   center = center text on the path instead of starting at the first point.  Default: false
//   offset = distance to shift letters "up" (towards the reader).  Not allowed for 2D path.  Default: 0
//   normal = direction or list of directions pointing towards the reader of the text.  Not allowed for 2D path.
//   top = direction or list of directions pointing toward the top of the text
//   reverse = reverse the letters if true.  Not allowed for 2D path.  Default: false
//   textmetrics = if set to true and lettersize is not given then use the experimental textmetrics feature.  You must be running a dev snapshot that includes this feature and have the feature turned on in your preferences.  Default: false
//   valign = align text to the path using "top", "bottom", "center" or "baseline".  You can also adjust position with a numerical offset as in "top-5" or "bottom+2".  This only works with textmetrics enabled.  You can give a simple numerical offset, which will be relative to the baseline and works even without textmetrics.  Default: "baseline"
//   kern = scalar or array giving spacing adjusments between each letter.  If it's an array it should have one less entry than the text string.  Default: 0
//   language = text language, passed to OpenSCAD `text()`.  Default: "en"
//   script = text script, passed to OpenSCAD `text()`.  Default: "latin" 
// Example(3D,NoScales):  The examples use Liberation Mono, a monospaced font.  The width is 1/1.2 times the specified size for this font.  This text could wrap around a cylinder.
//   path = path3d(arc(100, r=25, angle=[245, 370]));
//   color("red")stroke(path, width=.3);
//   path_text(path, "Example text", font="Liberation Mono", size=5, lettersize = 5/1.2);
// Example(3D,NoScales): By setting the normal to UP we can get text that lies flat, for writing around the edge of a disk:
//   path = path3d(arc(100, r=25, angle=[245, 370]));
//   color("red")stroke(path, width=.3);
//   path_text(path, "Example text", font="Liberation Mono", size=5, lettersize = 5/1.2, normal=UP);
// Example(3D,NoScales):  If we want text that reads from the other side we can use reverse.  Note we have to reverse the direction of the path and also set the reverse option.
//   path = reverse(path3d(arc(100, r=25, angle=[65, 190])));
//   color("red")stroke(path, width=.3);
//   path_text(path, "Example text", font="Liberation Mono", size=5, lettersize = 5/1.2, reverse=true);
// Example(3D,Med,NoScales): text debossed onto a cylinder in a spiral.  The text is 1 unit deep because it is half in, half out.
//   text = ("A long text example to wrap around a cylinder, possibly for a few times.");
//   L = 5*len(text);
//   maxang = 360*L/(PI*50);
//   spiral = [for(a=[0:1:maxang]) [25*cos(a), 25*sin(a), 10-30/maxang*a]];
//   difference(){
//     cyl(d=50, l=50, $fn=120);
//     path_text(spiral, text, size=5, lettersize=5/1.2, font="Liberation Mono", thickness=2);
//   }
// Example(3D,Med,NoScales): Same example but text embossed.  Make sure you have enough depth for the letters to fully overlap the object.
//   text = ("A long text example to wrap around a cylinder, possibly for a few times.");
//   L = 5*len(text);
//   maxang = 360*L/(PI*50);
//   spiral = [for(a=[0:1:maxang]) [25*cos(a), 25*sin(a), 10-30/maxang*a]];
//   cyl(d=50, l=50, $fn=120);
//   path_text(spiral, text, size=5, lettersize=5/1.2, font="Liberation Mono", thickness=2);
// Example(3D,NoScales): Here the text baseline sits on the path.  (Note the default orientation makes text readable from below, so we specify the normal.)
//   path = arc(100, points = [[-20, 0, 20], [0,0,5], [20,0,20]]);
//   color("red")stroke(path,width=.2);
//   path_text(path, "Example Text", size=5, lettersize=5/1.2, font="Liberation Mono", normal=FRONT);
// Example(3D,NoScales): If we use top to orient the text upward, the text baseline is no longer aligned with the path.
//   path = arc(100, points = [[-20, 0, 20], [0,0,5], [20,0,20]]);
//   color("red")stroke(path,width=.2);
//   path_text(path, "Example Text", size=5, lettersize=5/1.2, font="Liberation Mono", top=UP);
// Example(3D,Med,NoScales): This sine wave wrapped around the cylinder has a twisting normal that produces wild letter layout.  We fix it with a custom normal which is different at every path point.
//   path = [for(theta = [0:360]) [25*cos(theta), 25*sin(theta), 4*cos(theta*4)]];
//   normal = [for(theta = [0:360]) [cos(theta), sin(theta),0]];
//   zrot(-120)
//   difference(){
//     cyl(r=25, h=20, $fn=120);
//     path_text(path, "A sine wave wiggles", font="Liberation Mono", lettersize=5/1.2, size=5, normal=normal);
//   }
// Example(3D,Med,NoScales): The path center of curvature changes, and the text flips.
//   path =  zrot(-120,p=path3d( concat(arc(100, r=25, angle=[0,90]), back(50,p=arc(100, r=25, angle=[268, 180])))));
//   color("red")stroke(path,width=.2);
//   path_text(path, "A shorter example",  size=5, lettersize=5/1.2, font="Liberation Mono", thickness=2);
// Example(3D,Med,NoScales): We can fix it with top:
//   path =  zrot(-120,p=path3d( concat(arc(100, r=25, angle=[0,90]), back(50,p=arc(100, r=25, angle=[268, 180])))));
//   color("red")stroke(path,width=.2);
//   path_text(path, "A shorter example",  size=5, lettersize=5/1.2, font="Liberation Mono", thickness=2, top=UP);
// Example(2D,NoScales): With a 2D path instead of 3D there's no ambiguity about direction and it works by default:
//   path =  zrot(-120,p=concat(arc(100, r=25, angle=[0,90]), back(50,p=arc(100, r=25, angle=[268, 180]))));
//   color("red")stroke(path,width=.2);
//   path_text(path, "A shorter example",  size=5, lettersize=5/1.2, font="Liberation Mono");
// Example(3D,NoScales): The kern parameter lets you adjust the letter spacing either with a uniform value for each letter, or with an array to make adjustments throughout the text.  Here we show a case where adding some extra space gives a better look in a tight circle.  When textmetrics are off, `lettersize` can do this job, but with textmetrics, you'll need to use `kern` to make adjustments relative to the text metric sizes.
//   path = path3d(arc(100, r=12, angle=[150, 450]));
//   color("red")stroke(path, width=.3);
//   kern = [1,1.2,1,1,.3,-.2,1,0,.8,1,1.1];
//   path_text(path, "Example text", font="Liberation Mono", size=5, lettersize = 5/1.2, kern=kern, normal=UP);

module path_text(path, text, font, size, thickness, lettersize, offset=0, reverse=false, normal, top, center=false,
                 textmetrics=false, kern=0, height,h, valign="baseline", language, script)
{
  no_children($children);
  dummy2=assert(is_path(path,[2,3]),"Must supply a 2d or 3d path")
         assert(num_defined([normal,top])<=1, "Cannot define both \"normal\" and \"top\"")
         assert(all_positive([size]), "Must give positive text size");
  dim = len(path[0]);
  normalok = is_undef(normal) || is_vector(normal,3) || (is_path(normal,3) && len(normal)==len(path));
  topok = is_undef(top) || is_vector(top,dim) || (dim==2 && is_vector(top,3) && top[2]==0)
                        || (is_path(top,dim) && len(top)==len(path));
  dummy4 = assert(dim==3 || !any_defined([thickness,h,height]), "Cannot give a thickness or height with 2d path")
           assert(dim==3 || !reverse, "Reverse not allowed with 2d path")
           assert(dim==3 || offset==0, "Cannot give offset with 2d path")
           assert(dim==3 || is_undef(normal), "Cannot define \"normal\" for a 2d path, only \"top\"")
           assert(normalok,"\"normal\" must be a vector or path compatible with the given path")
           assert(topok,"\"top\" must be a vector or path compatible with the given path");
  thickness = one_defined([thickness,h,height],"thickness,h,height",dflt=1);
  normal = is_vector(normal) ? repeat(normal, len(path))
         : is_def(normal) ? normal
         : undef;

  top = is_vector(top) ? repeat(dim==2?point2d(top):top, len(path))
         : is_def(top) ? top
         : undef;

  kern = force_list(kern, len(text)-1);
  dummy3 = assert(is_list(kern) && len(kern)==len(text)-1, "kern must be a scalar or list whose length is len(text)-1");

  lsize = is_def(lettersize) ? force_list(lettersize, len(text))
        : textmetrics ? [for(letter=text) let(t=textmetrics(letter, font=font, size=size)) t.advance[0]]
        : assert(false, "textmetrics disabled: Must specify letter size");
  lcenter = convolve(lsize,[1,1]/2)+[0,each kern,0] ;
  textlength = sum(lsize)+sum(kern);

  ascent = !textmetrics ? undef
         : textmetrics(text, font=font, size=size).ascent;
  descent = !textmetrics ? undef
          : textmetrics(text, font=font, size=size).descent;

  vadjustment = is_num(valign) ? -valign
              : !textmetrics ? assert(valign=="baseline","valign requires textmetrics support") 0
              : let(
                     table = [
                              ["baseline", 0],
                              ["top", -ascent],
                              ["bottom", descent],
                              ["center", (descent-ascent)/2]
                             ],
                     match = [for(i=idx(table)) if (starts_with(valign,table[i][0])) i]
                )
                assert(len(match)==1, "Invalid valign value")
                table[match[0]][1] - parse_num(substr(valign,len(table[match[0]][0])));

  dummy1 = assert(textlength<=path_length(path),"Path is too short for the text");

  start = center ? (path_length(path) - textlength)/2 : 0;
   
  pts = path_cut_points(path, add_scalar(cumsum(lcenter),start), direction=true);

  usernorm = is_def(normal);
  usetop = is_def(top);
  normpts = is_undef(normal) ? (reverse?1:-1)*column(pts,3) : _cut_interp(pts,path, normal);
  toppts = is_undef(top) ? undef : _cut_interp(pts,path,top);
  attachable(){
    for (i = idx(text)) {
      tangent = pts[i][2];
      checks =
          assert(!usetop || !approx(tangent*toppts[i],norm(top[i])*norm(tangent)),
                 str("Specified top direction parallel to path at character ",i))
          assert(usetop || !approx(tangent*normpts[i],norm(normpts[i])*norm(tangent)),
                 str("Specified normal direction parallel to path at character ",i));
      adjustment = usetop ?  (tangent*toppts[i])*toppts[i]/(toppts[i]*toppts[i])
                 : usernorm ?  (tangent*normpts[i])*normpts[i]/(normpts[i]*normpts[i])
                 : [0,0,0];
      move(pts[i][0]) {
        if (dim==3) {
          frame_map(
            x=tangent-adjustment,
            z=usetop ? undef : normpts[i],
            y=usetop ? toppts[i] : undef
          ) up(offset-thickness/2) {
            linear_extrude(height=thickness)
              back(vadjustment)
              {
              left(lsize[i]/2)
                text(text[i], font=font, size=size, language=language, script=script);
              }
          }
        } else {
            frame_map(
              x=point3d(tangent-adjustment),
              y=point3d(usetop ? toppts[i] : -normpts[i])
            ) left(lsize[i]/2) {
                text(text[i], font=font, size=size, language=language, script=script);
            }
        }
      }
    }
    union();
  }
}



// Section: Miscellaneous


// Module: fillet()
// Synopsis: Creates a smooth fillet between two faces.
// SynTags: Geom, VNF
// Topics: Shapes (3D), Attachable
// See Also: mask2d_roundover()
// Description:
//   Creates a shape that can be unioned into a concave joint between two faces, to fillet them.
//   Note that this module is the same as {{rounding_edge_mask()}}, except that it does not
//   apply the default "remove" tag and has a different default angle.
//   It can be convenient to {{attach()}} the fillet to the edge of a parent object.
//   Many objects propagate the $edge_angle and $edge_length which are used as defaults for the fillet.
//   If you attach the fillet to the edge, it will be hovering in space and you need to apply {{yrot()}}
//   to place it on the parent object, generally either 90 degrees or -90 degrees dependong on which
//   face you want the fillet.  
// Usage: 
//   fillet(l|h=|length=|height=, r|d=, [ang=], [excess=], [rounding=|chamfer=]) [ATTACHMENTS];
//   fillet(l|h=|length=|height=, r1=|d1=, r2=|d2=, [ang=], [excess=], [rounding=|chamfer=]) [ATTACHMENTS];
//
// Arguments:
//   l/h/length/height = Length of mask.  Default: $edge_length if defined
//   r = Radius of the rounding.
//   ang = Angle between faces for rounding.  Default: 180-$edge_angle if defined, otherwise 90
//   ---
//   r1 = Bottom radius of fillet.
//   r2 = Top radius of fillet.
//   d = Diameter of the fillet.
//   d1 = Bottom diameter of fillet.
//   d2 = Top diameter of fillet.
//   excess = Extra size for the fillet.  Defaults: .1
//   rounding = Radius of roundong along ends.  Default: 0
//   rounding1 = Radius of rounding along bottom end
//   rounding2 = Radius of rounding along top end
//   chamfer = Chamfer size of end chamfers.  Default: 0
//   chamfer1 = Chamfer size of chamfer at bottom end
//   chamfer2 = Chamfer size of chamfer at top end
//   anchor = Translate so anchor point is at origin (0,0,0).  See [anchor](attachments.scad#subsection-anchor).  Default: `CENTER`
//   spin = Rotate this many degrees around the Z axis after anchor.  See [spin](attachments.scad#subsection-spin).  Default: `0`
//   orient = Vector to rotate top towards, after spin.  See [orient](attachments.scad#subsection-orient).  Default: `UP`
//
// Example:
//   union() {
//     translate([0,2,-4])
//       cube([20, 4, 24], anchor=BOTTOM);
//     translate([0,-10,-4])
//       cube([20, 20, 4], anchor=BOTTOM);
//     color("green")
//       fillet(
//         l=20, r=10,
//         spin=180, orient=RIGHT
//       );
//   }
//
// Examples:
//   fillet(l=10, r=20, ang=60);
//   fillet(l=10, r=20, ang=90);
//   fillet(l=10, r=20, ang=120);
//
// Example: Using with Attachments
//   cube(50,center=true) {
//     position(FRONT+LEFT)
//       fillet(l=50, r=10, spin=-90);
//     position(BOT+FRONT)
//       fillet(l=50, r=10, spin=180, orient=RIGHT);
//   }
// Example: 
//   cuboid(50){
//     align(TOP,RIGHT,inset=10) fillet(l=50,r=10,orient=FWD);
//     align(TOP,RIGHT,inset=20) cuboid([4,50,20],anchor=BOT);
//   }
// Example(3D,VPT=[3.03052,-2.34905,8.07573],VPR=[70.4,0,326.2],VPD=82.6686): Automatic positioning of the fillet at the odd angle of this shifted prismoid is simple using {{attach()}} with the inherited $edge_angle.  
//  $fn=64;
//  prismoid([20,15],[12,17], h=10, shift=[3,5]){
//    attach(TOP+RIGHT,FWD+LEFT,inside=false)  
//      yrot(90)fillet(r=4);
//    attach(RIGHT,BOT)
//      cuboid([22,22,2]);
//  }

module interior_fillet(l=1.0, r, ang=90, overlap=0.01, d, length, h, height, anchor=CENTER, spin=0, orient=UP)
{
    deprecate("fillet");
    fillet(l,r,ang,overlap,d,length,h,height,anchor,spin,orient);
}


function fillet(l, r, ang, r1, r2, d, d1, d2, excess=0.1, anchor=CENTER, spin=0, orient=UP, h,height,length) = no_function("fillet");
module fillet(l, r, ang, r1, r2, excess=0.01, d1, d2,d,length, h, height, anchor=CENTER, spin=0, orient=UP,
                                        rounding,rounding1,rounding2,chamfer,chamfer1,chamfer2)
{
  ang = first_defined([ang, u_add(u_mul($edge_angle,-1),180), 90]);
  //echo(ang,180-$edge_angle);
  rounding_edge_mask(l=l, r1=r1, r2=r2, ang=ang, excess=excess, d1=d1, d2=d2,d=d,r=r,length=length, h=h, height=height,
                     chamfer1=chamfer1, chamfer2=chamfer2, chamfer=chamfer, rounding1=rounding1, rounding2=rounding2, rounding=rounding,
                     anchor=anchor, spin=spin, orient=orient, _remove_tag=false)
    children();
}  




// Function&Module: plot3d()
// Synopsis: Generates a surface by evaluating a function on a 2D grid
// SynTags: Geom, VNF
// Topics: Function Plotting
// See Also: plot_revolution(), textured_tile()
// Usage: As Module
//   plot3d(f, x, y, [zclip=], [zspan=], [base=], [convexity=], [style=]) [ATTACHMENTS];
// Usage: As Function
//   vnf = plot3d(f, x, y, [zclip=], [zspan=], [base=], [style=]);
// Description:
//   Given a function literal taking 2 parameters and a 2d grid, generate a surface where the height at any point is
//   the value of the function.  You can specify the grid using a range or using a list of points that
//   need not be uniformly spaced.  To create a valid polyhedron, the graph is closed at the sides and
//   a base is added below the smallest value.  By default this base has unit thickness, but you can
//   adjust it by setting the `base` parameter.  If you set `base=0` then you will get a a zero thickness
//   sheet that is not a manifold without sides or a bottom.
//   .
//   Your function may have have excessively large values at some points, or you may not know exactly 
//   what its extreme values are.  To manage these situations you can use either the `zclip` or `zspan`
//   parameter (but not both).  The `zclip` parameter is a 2-vector giving a minimum and maximum
//   value, either of which can be infinite.  If the function falls below the minimum it is set
//   equal to the minimum, and if it rises above the maximum it is set equal to the maximum.  The
//   `zspan` parameter is a 2-vector giving a minum and maximum value which must both be finite.
//   The function's values will be scaled and shifted to exactly cover the range you specifiy
//   in `zspan`.  
// Arguments:
//   f = function literal accepting two arguments (x and y) that defines the function to compute
//   x = A list or range of values for x
//   y = A list or range of values for y
//   ---
//   zclip = A vector `[zmin,zmax]' that constrains the output of function to these bounds. Cannot be used with `zspan`.
//   zspan = Rescale and shift the function values so the minimum value of f appears at zspan[0] and the maximum at zspan[1].  Cannot be used with `zclip`.
//   base = Amount of extra thickness to add at the bottom of the model.  If set to zero, produce a non-manifold zero-thickness VNF.  Default: 1
//   style = {{vnf_vertex_array()}} style used to triangulate heightfield textures.  Default: "default"
//   convexity = Max number of times a line could intersect a wall of the surface being formed. Module only.  Default: 10
//   anchor = Translate so anchor point is at origin (0,0,0).  See [anchor](attachments.scad#subsection-anchor).  Default: `CENTER`
//   spin = Rotate this many degrees around the Z axis.  See [spin](attachments.scad#subsection-spin).  Default: `0`
//   orient = Vector to rotate top towards.  See [orient](attachments.scad#subsection-orient).  Default: `UP`
//   spin = Rotate this many degrees around the Z axis after anchor.  See [spin](attachments.scad#subsection-spin).  Default: `0`
//   orient = Vector to rotate top toward, after spin. See [orient](attachments.scad#subsection-orient).  Default: `UP`
//   atype = Select "hull" or "intersect" anchor type.  Default: "hull"
//   cp = Centerpoint for determining intersection anchors or centering the shape.  Determines the base of the anchor vector.  Can be "centroid", "mean", "box" or a 3D point.  Default: "centroid"
// Anchor Types:
//   "hull" = Anchors to the virtual convex hull of the shape.
//   "intersect" = Anchors to the surface of the shape.
// Named Anchors:
//   "origin" = Anchor at the origin, oriented UP.
// Example(NoScales):  A basic function calculation
//    func = function (x,y) 35*cos(3*norm([x,y]));
//    plot3d(func, [-180:4:180], [-180:4:180]);
// Example(NoScales):  Here we give the function inline and since it blows up we add clipping
//    plot3d(function (x,y) 1/norm([x,y]), [-2:.1:2], [-2:.1:2], zclip=[0,2],style="default");
// Example(NoScales):  Clipped edges often don't look very good and may be improved somewhat with more points.  Here we give lists with varying point spacing to improve the point density around the clipped top of the shape.
//    range = concat( 
//             lerpn(-2,-1,10,endpoint=false),
//             lerpn(-1,1,75,endpoint=false),
//             lerpn(1,2,10)
//            );
//    plot3d(function (x,y) 1/norm([x,y]), range, range, zclip=[0,2],style="default");
// Example(3D,NoAxes,VPR=[76.70,0.00,18.70],VPD=325.23,VPT=[-8.47,27.30,50.84]): Making a zero thickness VNF
//   fn = function (x,y) (x^2+y^2)/50;
//   plot3d(fn, [-50:5:50], [-50:5:50], base=0);
// Example(3D,NoScales): Use `zspan` to fit the plot vertically to a range and use anchoring to center it on the origin.  
//   f = function(x,y) 10*(sin(20*x)^2+cos(20*y)^2)/norm([2*x,y]);
//   plot3d(f, [10:.3:40], [4:.3:37],zspan=[0,25],anchor=BOT);

module plot3d(f,x,y,zclip, zspan, base=1, anchor="origin", orient=UP, spin=0, atype="hull", cp="box", convexity=4, style="default")
   vnf_polyhedron(plot3d(f,x,y,zclip, zspan,base, style=style), atype=atype, orient=orient, anchor=anchor, cp=cp, convexity=convexity) children();
   
function plot3d(f,x,y,zclip, zspan, base=1, anchor="origin", orient=UP, spin=0, atype="hull", cp="box", style="default") =
   assert(is_finite(base) && base>=0, "base must be a nonnegative number")
   assert(is_vector(x) || valid_range(x), "x must be a vector or nonempty range")
   assert(is_vector(y) || valid_range(y), "y must be a vector or nonempty range")
   assert(is_range(x) || is_increasing(x, strict=true), "x must be strictly increasing")
   assert(is_range(y) || is_increasing(y, strict=true), "y must be strictly increasing")
   assert(num_defined([zclip,zspan])<2, "Cannot give both zclip and zspan")
   assert(is_undef(zclip) || (is_list(zclip) && len(zclip)==2 && is_num(zclip[0]) && is_num(zclip[1])), "zclip must be a list of two values (which may be infinite)")
   assert(is_undef(zspan) || (is_vector(zspan,2) && zspan[0]<zspan[1]) ,"zspan must be a 2-vector whose first entry is smaller than the second")
   let(
       zclip = default(zclip, [-INF,INF]), 
       data = [for(x=x) [for(y=y) [x,y,min(max(f(x,y),zclip[0]),zclip[1])]]],
       dummy=assert(len(data[0])>1 && len(data)>1, "x and y must both provide at least 2 points"),
       minval = min(column(flatten(data),2)),
       maxval = max(column(flatten(data),2)),
       sdata = is_undef(zspan) ? data
             : let(
                    scale = (zspan[1]-zspan[0])/(maxval-minval)
               )
               [for(row=data) [for (entry=row) [entry.x,entry.y,scale*(entry.z-minval)+zspan[0]]]]
   )
   base==0 ? vnf_vertex_array(sdata,style=style)
 : 
   let(
       minval = min(column(flatten(sdata),2)),
       maxval = max(column(flatten(sdata),2)),
       bottom = is_def(zspan) ? zspan[0]-base : minval-base,
       data = [ [for(p=sdata[0]) [p.x,p.y,bottom]],
                each sdata,
                [for(p=last(sdata)) [p.x,p.y,bottom]]
              ],
       vnf = vnf_vertex_array(transpose(data), col_wrap=true, caps=true, style=style)
   )
   reorient(anchor,spin,orient, vnf=vnf, p=vnf);



// Function&Module: plot_revolution()
// Synopsis: Generates a surface by evaluating a of z and theta and putting the result on a surface of revolution
// SynTags: Geom, VNF
// Topics: Function Plotting
// See Also: plot3d()
// Usage: To create a cylinder or cone (by angle)
//   plot_revolution(f, angle, z, [r=/d=] [r1=/d1], [r2=/d2=], [rclip=], [rspan=], [horiz=], [style=], [convexity=], ...) [ATTACHMENTS];
// Usage: To create a cylinder or cone (by arclength)
//   plot_revolution(f, arclength=, z=, [r=/d=] [r1=/d1], [r2=/d2=], [rclip=], [rspan=], [horiz=], [style=], [convexity=], ...) [ATTACHMENTS];
// Usage: To create a surface of revolution
//   plot_revolution(f, [angle], [arclength=], path=, [rclip=], [rspan=], [horiz=], [style=], [convexity=], ...) [ATTACHMENTS];
// Usage: As Function
//   vnf = plot_revolution(...);
// Description:
//   Given a function literal, `f`, sets `r=f(theta,z)` over a range of theta and z values, and uses the
//   computed r values to define the offset from a cylinder or surface of revolution.  You can specify
//   the theta range as a `angle` to give an angle range in degrees or with `arclength` to give an arc length
//   range in distance units.  Your function will receive its parameters in
//   the form you specify, as angle or as arclength.  If you use `angle` then as the radius decreases, the
//   function shrinks in the horizontal direction to fit.  If you use `arclength` distance is preserved for
//   the function and as you move toward the top of a cone, the function will occupy a larger amount
//   of total angle so that the arc length stays the same.  
//   .
//   If the computed value produces a radius smaller than zero it will be rounded up to 0.01.  You can
//   specify a cylinder using the usual length and
//   radius or diameter parameters, or you can give `path`, a path which whose x values are strictly positive
//   to define the textured surface of revolution.  
//   .
//   Your function may have have excessively large values at some points, or you may not know exactly 
//   what its extreme values are.  To manage these situations you can use either the `rclip` or `rspan`
//   parameter (but not both).  The `rclip` parameter is a 2-vector giving a minimum and maximum
//   value, either of which can be infinite.  If the function falls below the minimum it is set
//   equal to the minimum, and if it rises above the maximum it is set equal to the maximum.  The
//   `rspan` parameter is a 2-vector giving a minum and maximum value which must both be finite.
//   The function's values will be scaled and shifted to exactly cover the range you specifiy
//   in `rspan`.
//   .
//   The default is to erect the function normal to the surface.  You can also set `horiz=true` to
//   erect the function perpendicular to the rotation axis.  In the former case, the caps of the
//   model are likely to be irregularly shaped and not exactly the requested size, unless the function
//   evaluates to zero at the top and bottom of the path.  When `horiz=true` the top and bottom will
//   be flat.  
// Arguments:
//   f = function literal accepting two arguments (angle and z) that defines the function to compute
//   angle = a list or range of angle values where the function is calculated
//   z = a list or range of z values to where the function is calculated, used only with cylinders and cones, not allowed with `path`.
//   ---
//   r / d = radius or diameter of cylinder (not allowed with `path`)
//   r1 / d1 = radius or diameter of bottom end (not allowed with `path`)
//   r2 / d2 = radius or diameter of top end (not allowed with `path`)
//   arclength = list or range of arc length values where the function is calculated 
//   path = path to revolve to produce the shape.  (If omitted you must supply cylinder parameters.)
//   rclip = A vector `[rmin,rmax]' that constrains the output of function to these bounds, which may be infinite. Cannot be used with `rspan`.
//   rspan = Rescale and shift the function values so the minimum value of f appears at rspan[0] and the maximum at rspan[1].  Cannot be used with `rclip`.
//   style = {{vnf_vertex_array()}} style used to triangulate heightfield textures.  Default: "default"
//   convexity = Max number of times a line could intersect a wall of the surface being formed. Module only.  Default: 10
//   anchor = Translate so anchor point is at origin (0,0,0).  See [anchor](attachments.scad#subsection-anchor).  Default: `CENTER`
//   spin = Rotate this many degrees around the Z axis.  See [spin](attachments.scad#subsection-spin).  Default: `0`
//   orient = Vector to rotate top towards.  See [orient](attachments.scad#subsection-orient).  Default: `UP`
//   spin = Rotate this many degrees around the Z axis after anchor.  See [spin](attachments.scad#subsection-spin).  Default: `0`
//   orient = Vector to rotate top toward, after spin. See [orient](attachments.scad#subsection-orient).  Default: `UP`
//   atype = Select "hull" or "intersect" anchor type.  Default: "hull"
//   cp = Centerpoint for determining intersection anchors or centering the shape.  Determines the base of the anchor vector.  Can be "centroid", "mean", "box" or a 3D point.  Default: "centroid"
// Anchor Types:
//   "hull" = Anchors to the virtual convex hull of the shape.
//   "intersect" = Anchors to the surface of the shape.
// Named Anchors:
//   "origin" = Anchor at the origin, oriented UP.
// Example(3D,NoScale,VPR=[85.10,0.00,127.90],VPD=292.71,VPT=[21.15,13.27,0.90): 
//   f = function (x,y) 5*cos(5*norm([x*180/50,y*180/50]))+5;
//   plot_revolution(f, arclength=[-50:1:50], z=[-50:1:50], r=30); 
// Example(3D,NoScale,VPR=[69.00,0.00,96.40],VPD=361.36,VPT=[14.10,5.03,4.53]): When specifying angle, the pattern shrinks at the top of the cone. 
//   g = function (x,y) 5*sin(4*x)*cos(6*y)+5;
//   plot_revolution(g, z=[-60:2:60], angle=[-180:4:180], r1=30, r2=16);
// Example(3D,NoScale,VPR=[69.00,0.00,96.40],VPD=361.36,VPT=[14.10,5.03,4.53]): When specifying arc length, the shape wraps around more cone at the top
//   g = function (x,y) 5*sin(8*x)*cos(6*y)+5;
//   plot_revolution(g, z=[-60:.5:60], arclength=[-45:.5:45],r1=30,r2=16);
// Example(3D,VPR=[60.60,0.00,100.60],VPD=100.87,VPT=[-1.84,-1.70,5.63]): Here we place a simple ridge function onto a cone using angle.  Note how the ribs narrow with the radius.  
//   f = function(x,y) cos(20*x)+1;
//   plot_revolution(f,z=[0:.1:20], angle=[-45:.1:45], r1=20,r2=10, horiz=true);
//   cyl(h=20, r1=20,r2=10,anchor=BOT,$fn=64);
// Example(3D,VPR=[60.60,0.00,100.60],VPD=100.87,VPT=[-1.84,-1.70,5.63]): Here using arc length to put the function on the cone results in relatively straight ridges that do not narrow at the top of the cone.  Note that we had to adjust the function to be properly scaled for the arc length parameter instead of angle.  
//   f = function(x,y) cos(60*x)+1;
//   plot_revolution(f,z=[0:.1:20], arclength=[-15:.1:15], r1=20,r2=10, horiz=true);
//   cyl(h=20, r1=20,r2=10,anchor=BOT,$fn=64);
// Example(3D,VPR=[57.10,0.00,148.90],VPD=100.87,VPT=[-1.40,-0.72,4.63]): Changing the arc length range position changes how the function maps onto the surface.  
//   f = function(x,y) cos(60*x)+1;
//   plot_revolution(f,z=[0:.1:20], arclength=[0:.1:30], r1=20,r2=10, horiz=true);
//   cyl(h=20, r1=20,r2=10,anchor=BOT,$fn=64);
// Example(3D,Med,NoAxes,VPR=[73.90,0.00,17.30],VPD=124.53,VPT=[-10.15,31.37,-9.82]): Here we construct a model using a circular arc for the path, resulting in a spherical shape.  The left model has `horiz=false` and the right hand one has `horiz=true`.  
//   hcount=4;        // Number of ribs to create
//   vcount=2;        // How periods of oscillation for each rib
//   stretch_ang=200; // Angle extent of oscillations
//   g = function(x,y) sin(hcount * x + stretch_ang * sin(18 * vcount * y));
//   xcopies(spacing=30)
//     plot_revolution(g, [0:3:360], path=arc(200, r=10, angle=[-89,89]),style="min_edge", horiz=$idx==1);

module plot_revolution(f,angle,z,arclength, path, rclip, rspan, horiz=false,r1,r2,r,d1,d2,d,convexity=4,
                         anchor="origin", orient=UP, spin=0, atype="hull", cp="centroid", style="min_edge", reverse=false)
  vnf_polyhedron(plot_revolution(f=f,angle=angle,z=z,arclength=arclength,path=path, rclip=rclip, rspan=rspan, horiz=horiz, style=style, reverse=reverse,
                                 r=r,d=d,r1=r1,d1=d1,r2=r2,d2=d2), anchor=anchor, orient=orient, spin=spin, atype=atype, cp=cp);
 
function plot_revolution(f,angle,z,arclength, path, rclip, rspan, horiz=false,r1,r2,r,d1,d2,d,
                         anchor="origin", orient=UP, spin=0, atype="hull", cp="centroid", style="min_edge", reverse=false) =
   assert(num_defined([angle,arclength])==1, "must define exactly one of angle and arclength")
   assert(is_undef(z) || is_vector(z) || valid_range(z), "z must be a vector or nonempty range")
   assert(is_undef(path) || num_defined([r1,r2,d1,d2,r,d,z])==0, "Cannot define the z parameter or any radius or diameter parameters in combination with path")
   assert(num_defined([rclip,rspan])<2, "Cannot give both rclip and rspan")
   assert(is_undef(rclip) || (is_list(rclip) && len(rclip)==2 && is_finite(rclip[0]) && rclip[0]>0 && is_num(rclip[1])),
          "rclip must be a list of two values (r[1] may be infinite)")
   assert(is_undef(rspan) || (is_vector(rspan,2) && rspan[0]>0 && rspan[0]<rspan[1]) ,"rspan must be a 2-vector whose first entry is smaller than the second")
   let(
       r1 = get_radius(r1=r1, r=r, d1=d1, d=d),
       r2 = get_radius(r1=r2, r=r, d1=d2, d=d),
       dummy3=assert(is_def(path) || all_defined([r1,r2,z]), "\nMust give either path or both the 'z' and radius parameters."),
       rmin=0.01,
       z = list(z),
       thetarange = list(first_defined([angle,arclength])),
       dummy = assert(is_vector(thetarange) && len(thetarange)>1 && is_increasing(thetarange,strict=true),
                      "angle/arclength must be a strictly increasing array or range with at least 2 elements")
               assert(is_def(path)|| (len(z)>1 && is_increasing(z, strict=true)),"z must be a strictly increasing array or range with at least 2 elements")
               assert(is_def(arclength) || (last(thetarange)-thetarange[0])<=360, "angle span exceeds 360 degrees"),
       path = is_def(path) ? path
            : let(
                   rvals = add_scalar(add_scalar(z,-z[0]) / (last(z)-z[0]) * (r2-r1) ,r1)
              )
              hstack([rvals,z]),
       normals = horiz ? repeat([1,0], len(path))
               : path_normals(path),
       rclip = default(rclip, [-INF,INF]),
       rdata = [for(pt=path)
                  [for(theta=thetarange) min(max(f(theta,pt.y),rclip[0]),rclip[1])]],
       dummy2=assert(len(rdata[0])>1 && len(rdata)>1, "xrange and yrange must both provide at least 2 points"),
       minval = min(flatten(rdata)),
       maxval = max(flatten(rdata)),
       sdata = is_undef(rspan) ? rdata
             : let(
                    scale = (rspan[1]-rspan[0])/(maxval-minval)
               )
               [for(row=rdata) [for (entry=row) scale*(entry.z-minval)+rspan[0]]],
       closed = is_def(angle) && last(thetarange)-thetarange[0]==360,
       final = [for(i=idx(path))
                  let(
                      angscale = is_def(angle) ? 1
                               : 360/2/PI/path[i].x
                  )
                  assert(angscale*(last(thetarange)-thetarange[0])<=360, str("arclength span is more than 360 degrees at profile index ",i," with radius ",path[i].x))
                  [
                   if (!closed) [0,0,path[i].y],
                   for(j=idx(sdata[0]))
                       cylindrical_to_xyz(max(rmin,path[i].x+sdata[i][j]*normals[i].x), angscale*thetarange[j], path[i].y+sdata[i][j]*normals[i].y)
                   ]
               ]
   )
   vnf_vertex_array(final, col_wrap=true, caps=true,reverse=!reverse, style=style);




/// Function&Module: heightfield()
/// Synopsis: Generates a 3D surface from a 2D grid of values.
/// SynTags: Geom, VNF
/// Topics: Textures, Heightfield
/// See Also: cylindrical_heightfield()
/// Usage: As Module
///   heightfield(data, [size], [bottom], [maxz], [xrange], [yrange], [style], [convexity], ...) [ATTACHMENTS];
/// Usage: As Function
///   vnf = heightfield(data, [size], [bottom], [maxz], [xrange], [yrange], [style], ...);
/// Description:
///   Given a regular rectangular 2D grid of scalar values, or a function literal, generates a 3D
///   surface where the height at any given point is the scalar value for that position.
///   One script to convert a grayscale image to a heightfield array in a .scad file can be found at:
///   https://raw.githubusercontent.com/BelfrySCAD/BOSL2/master/scripts/img2scad.py
///   The bottom value defines a planar base for the resulting shape and it must be strictly less than
///   the model data to produce valid geometry, so data which is too small is set to 0.1 units above the bottom value. 
/// Arguments:
///   data = This is either the 2D rectangular array of heights, or a function literal that takes X and Y arguments.
///   size = The [X,Y] size of the surface to create.  If given as a scalar, use it for both X and Y sizes. Default: `[100,100]`
///   bottom = The Z coordinate for the bottom of the heightfield object to create.  Any heights lower than this will be truncated to very slightly (0.1) above this height.  Default: -20
///   maxz = The maximum height to model.  Truncates anything taller to this height.  Set to INF for no truncation.  Default: 100
///   xrange = A range of values to iterate X over when calculating a surface from a function literal.  Default: [-1 : 0.01 : 1]
///   yrange = A range of values to iterate Y over when calculating a surface from a function literal.  Default: [-1 : 0.01 : 1]
///   style = The style of subdividing the quads into faces.  Valid options are "default", "alt", and "quincunx".  Default: "default"
///   ---
///   convexity = Max number of times a line could intersect a wall of the surface being formed. Module only.  Default: 10
///   anchor = Translate so anchor point is at origin (0,0,0).  See [anchor](attachments.scad#subsection-anchor).  Default: `CENTER`
///   spin = Rotate this many degrees around the Z axis.  See [spin](attachments.scad#subsection-spin).  Default: `0`
///   orient = Vector to rotate top towards.  See [orient](attachments.scad#subsection-orient).  Default: `UP`
/// Example:
///   heightfield(size=[100,100], bottom=-20, data=[
///       for (y=[-180:4:180]) [
///           for(x=[-180:4:180])
///           10*cos(3*norm([x,y]))
///       ]
///   ]);
/// Example:
///   intersection() {
///       heightfield(size=[100,100], data=[
///           for (y=[-180:5:180]) [
///               for(x=[-180:5:180])
///               10+5*cos(3*x)*sin(3*y)
///           ]
///       ]);
///       cylinder(h=50,d=100);
///   }
/// Example: Heightfield by Function
///   fn = function (x,y) 10*sin(x*360)*cos(y*360);
///   heightfield(size=[100,100], data=fn);
/// Example: Heightfield by Function, with Specific Ranges
///   fn = function (x,y) 2*cos(5*norm([x,y]));
///   heightfield(
///       size=[100,100], bottom=-20, data=fn,
///       xrange=[-180:2:180], yrange=[-180:2:180]
///   );

module heightfield(data, size=[100,100], bottom=-20, maxz=100, xrange=[-1:0.04:1], yrange=[-1:0.04:1], style="default", convexity=10, anchor=CENTER, spin=0, orient=UP)
{
    size = is_num(size)? [size,size] : point2d(size);
    vnf = heightfield(data=data, size=size, xrange=xrange, yrange=yrange, bottom=bottom, maxz=maxz, style=style);
    attachable(anchor,spin,orient, vnf=vnf) {
        vnf_polyhedron(vnf, convexity=convexity);
        children();
    }
}


function heightfield(data, size=[100,100], bottom=-20, maxz=100, xrange=[-1:0.04:1], yrange=[-1:0.04:1], style="default", anchor=CENTER, spin=0, orient=UP) =
    let(
        dummy=is_function(data) ? echo("***** heightfield() is deprecated and will be removed in a future version.  For displaying functions use plot3d().  *****")
                                : echo("***** heightfield() is deprecated and will be removed in a future version.  For displaying arrays use textured_tile() *****")
    )
    assert(is_list(data) || is_function(data))
    let(
        size = is_num(size)? [size,size] : point2d(size),
        xvals = is_list(data)
          ? [for (i=idx(data[0])) i]
          : assert(is_list(xrange)||is_range(xrange)) [for (x=xrange) x],
        yvals = is_list(data)
          ? [for (i=idx(data)) i]
          : assert(is_list(yrange)||is_range(yrange)) [for (y=yrange) y],
        xcnt = len(xvals),
        minx = min(xvals),
        maxx = max(xvals),
        ycnt = len(yvals),
        miny = min(yvals),
        maxy = max(yvals),
        verts = is_list(data) ? [
                for (y = [0:1:ycnt-1]) [
                    for (x = [0:1:xcnt-1]) [
                        size.x * (x/(xcnt-1)-0.5),
                        size.y * (y/(ycnt-1)-0.5),
                        min(max(data[y][x],bottom+0.1),maxz)
                    ]
                ]
            ] : [
                for (y = yrange) [
                    for (x = xrange) let(
                        z = data(x,y)
                    ) [
                        size.x * ((x-minx)/(maxx-minx)-0.5),
                        size.y * ((y-miny)/(maxy-miny)-0.5),
                        min(maxz, max(bottom+0.1, default(z,0)))
                    ]
                ]
            ],
        vnf = vnf_join([
            vnf_vertex_array(verts, style=style, reverse=true),
            vnf_vertex_array([
                verts[0],
                [for (v=verts[0]) [v.x, v.y, bottom]],
            ]),
            vnf_vertex_array([
                [for (v=verts[ycnt-1]) [v.x, v.y, bottom]],
                verts[ycnt-1],
            ]),
            vnf_vertex_array([
                [for (r=verts) let(v=r[0]) [v.x, v.y, bottom]],
                [for (r=verts) let(v=r[0]) v],
            ]),
            vnf_vertex_array([
                [for (r=verts) let(v=r[xcnt-1]) v],
                [for (r=verts) let(v=r[xcnt-1]) [v.x, v.y, bottom]],
            ]),
            vnf_vertex_array([
                [
                    for (v=verts[0]) [v.x, v.y, bottom],
                    for (r=verts) let(v=r[xcnt-1]) [v.x, v.y, bottom],
                ], [
                    for (r=verts) let(v=r[0]) [v.x, v.y, bottom],
                    for (v=verts[ycnt-1]) [v.x, v.y, bottom],
                ]
            ])
        ])
    ) reorient(anchor,spin,orient, vnf=vnf, p=vnf);


/// Function&Module: cylindrical_heightfield()
/// Synopsis: Generates a cylindrical 3d surface from a 2D grid of values.
/// SynTags: Geom, VNF
/// Topics: Extrusion, Textures, Knurling, Heightfield
/// Usage: As Function
///   vnf = cylindrical_heightfield(data, l|length=|h=|height=, r|d=, [base=], [transpose=], [aspect=]);
/// Usage: As Module
///   cylindrical_heightfield(data, l|length=|h=|height=, r|d=, [base=], [transpose=], [aspect=]) [ATTACHMENTS];
/// Description:
///   Given a regular rectangular 2D grid of scalar values, or a function literal of signature (x,y), generates
///   a cylindrical 3D surface where the height at any given point above the radius `r=`, is the scalar value
///   for that position.
///   One script to convert a grayscale image to a heightfield array in a .scad file can be found at:
///   https://raw.githubusercontent.com/BelfrySCAD/BOSL2/master/scripts/img2scad.py
/// Arguments:
///   data = This is either the 2D rectangular array of heights, or a function literal of signature `(x, y)`.
///   l / length / h / height = The length of the cylinder to wrap around.
///   r = The radius of the cylinder to wrap around.
///   ---
///   r1 = The radius of the bottom of the cylinder to wrap around.
///   r2 = The radius of the top of the cylinder to wrap around.
///   d = The diameter of the cylinder to wrap around.
///   d1 = The diameter of the bottom of the cylinder to wrap around.
///   d2 = The diameter of the top of the cylinder to wrap around.
///   base = The radius for the bottom of the heightfield object to create.  Any heights smaller than this will be truncated to very slightly above this height.  Default: -20
///   transpose = If true, swaps the radial and length axes of the data.  Default: false
///   aspect = The aspect ratio of the generated heightfield at the surface of the cylinder.  Default: 1
///   xrange = A range of values to iterate X over when calculating a surface from a function literal.  Default: [-1 : 0.01 : 1]
///   yrange = A range of values to iterate Y over when calculating a surface from a function literal.  Default: [-1 : 0.01 : 1]
///   maxh = The maximum height above the radius to model.  Truncates anything taller to this height.  Default: 99
///   style = The style of subdividing the quads into faces.  Valid options are "default", "alt", and "quincunx".  Default: "default"
///   convexity = Max number of times a line could intersect a wall of the surface being formed. Module only.  Default: 10
///   anchor = Translate so anchor point is at origin (0,0,0).  See [anchor](attachments.scad#subsection-anchor).  Default: `CENTER`
///   spin = Rotate this many degrees around the Z axis.  See [spin](attachments.scad#subsection-spin).  Default: `0`
///   orient = Vector to rotate top towards.  See [orient](attachments.scad#subsection-orient).  Default: `UP`
/// Example(VPD=400;VPR=[55,0,150]):
///   cylindrical_heightfield(l=100, r=30, base=5, data=[
///       for (y=[-180:4:180]) [
///           for(x=[-180:4:180])
///           5*cos(5*norm([x,y]))+5
///       ]
///   ]);
/// Example(VPD=400;VPR=[55,0,150]):
///   cylindrical_heightfield(l=100, r1=60, r2=30, base=5, data=[
///       for (y=[-180:4:180]) [
///           for(x=[-180:4:180])
///           5*cos(5*norm([x,y]))+5
///       ]
///   ]);
/// Example(VPD=400;VPR=[55,0,150]): Heightfield by Function
///   fn = function (x,y) 5*sin(x*360)*cos(y*360)+5;
///   cylindrical_heightfield(l=100, r=30, data=fn);
/// Example(VPD=400;VPR=[55,0,150]): Heightfield by Function, with Specific Ranges
///   fn = function (x,y) 2*cos(5*norm([x,y]));
///   cylindrical_heightfield(
///       l=100, r=30, base=5, data=fn,
///       xrange=[-180:2:180], yrange=[-180:2:180]
///   );


function cylindrical_heightfield(
    data, l, r, base=1,
    transpose=false, aspect=1,
    style="min_edge", maxh=99,
    xrange=[-1:0.01:1],
    yrange=[-1:0.01:1],
    r1, r2, d, d1, d2, h, height, length, 
    anchor=CTR, spin=0, orient=UP
) =
    let(
        dummy=is_function(data)
           ? echo("***** cylindrical_heightfield() is deprecated and will be removed in a future version.  For creating functions on cylinders use plot_revolution(). *****")
           : echo("***** cylindrical_heightfield() is deprecated and will be removed in a future version.  For displaying arrays on a cylinder use rotate_sweep() *****"),
        l = one_defined([l, h, height, length], "l,h,height,l"),
        r1 = get_radius(r1=r1, r=r, d1=d1, d=d),
        r2 = get_radius(r1=r2, r=r, d1=d2, d=d)
    )
    assert(is_finite(l) && l>0, "Must supply one of l=, h=, or height= as a finite positive number.")
    assert(is_finite(r1) && r1>0, "Must supply one of r=, r1=, d=, or d1= as a finite positive number.")
    assert(is_finite(r2) && r2>0, "Must supply one of r=, r2=, d=, or d2= as a finite positive number.")
    assert(is_finite(base) && base>0, "Must supply base= as a finite positive number.")
    assert(is_matrix(data)||is_function(data), "data= must be a function literal, or contain a 2D array of numbers.")
    let(
        xvals = is_list(data)? [for (x = idx(data[0])) x] :
            is_range(xrange)? [for (x = xrange) x] :
            assert(false, "xrange= must be given as a range if data= is a function literal."),
        yvals = is_list(data)? [for (y = idx(data)) y] :
            is_range(yrange)? [for (y = yrange) y] :
            assert(false, "yrange= must be given as a range if data= is a function literal."),
        xlen = len(xvals),
        ylen = len(yvals),
        stepy = l / (ylen-1),
        stepx = stepy * aspect,
        maxr = max(r1,r2),
        circ = 2 * PI * maxr,
        astep = 360 / circ * stepx,
        arc = astep * (xlen-1),
        bsteps = round(segs(maxr-base) * arc / 360),
        bstep = arc / bsteps
    )
    assert(stepx*xlen <= circ, str("heightfield (",xlen," x ",ylen,") needs a radius of at least ",maxr*stepx*xlen/circ))
    let(
        verts = [
            for (yi = idx(yvals)) let(
                z = yi * stepy - l/2,
                rr = lerp(r1, r2, yi/(ylen-1))
            ) [
                cylindrical_to_xyz(rr-base, -arc/2, z),
                for (xi = idx(xvals)) let( a = xi*astep )
                    let(
                        rad = transpose? (
                                is_list(data)? data[xi][yi] : data(yvals[yi],xvals[xi])
                            ) : (
                                is_list(data)? data[yi][xi] : data(xvals[xi],yvals[yi])
                            ),
                        rad2 = constrain(rad, 0.01-base, maxh)
                    )
                    cylindrical_to_xyz(rr+rad2, a-arc/2, z),
                cylindrical_to_xyz(rr-base, arc/2, z),
                for (b = [1:1:bsteps-1]) let( a = arc/2-b*bstep )
                    cylindrical_to_xyz((z>0?r2:r1)-base, a, l/2*(z>0?1:-1)),
            ]
        ],
        vnf = vnf_vertex_array(verts, caps=true, col_wrap=true, reverse=true, style=style)
    ) reorient(anchor,spin,orient, r1=r1, r2=r2, l=l, p=vnf);


module cylindrical_heightfield(
    data, l, r, base=1,
    transpose=false, aspect=1,
    style="min_edge", convexity=10,
    xrange=[-1:0.01:1], yrange=[-1:0.01:1],
    maxh=99, r1, r2, d, d1, d2, h, height, length,
    anchor=CTR, spin=0, orient=UP
) {
    l = one_defined([l, h, height, length], "l,h,height,length");
    r1 = get_radius(r1=r1, r=r, d1=d1, d=d);
    r2 = get_radius(r1=r2, r=r, d1=d2, d=d);
    vnf = cylindrical_heightfield(
        data, l=l, r1=r1, r2=r2, base=base,
        xrange=xrange, yrange=yrange,
        maxh=maxh, transpose=transpose,
        aspect=aspect, style=style
    );
    attachable(anchor,spin,orient, r1=r1, r2=r2, l=l) {
        vnf_polyhedron(vnf, convexity=convexity);
        children();
    }
}


// Module: ruler()
// Synopsis: Creates a ruler.
// SynTags: Geom
// Topics: Distance
// Usage:
//   ruler(length, width, [thickness=], [depth=], [labels=], [pipscale=], [maxscale=], [colors=], [alpha=], [unit=], [inch=]) [ATTACHMENTS];
// Description:
//   Creates an attachable ruler for checking dimensions of the model.  The rule appears only in preview mode (F5) and is not displayed
//   when the model is rendered (F6).  
// Arguments:
//   length = length of the ruler.  Default 100
//   width = width of the ruler.  Default: size of the largest unit division
//   ---
//   thickness = thickness of the ruler. Default: 1
//   depth = the depth of mark subdivisions. Default: 3
//   labels = draw numeric labels for depths where labels are larger than 1.  Default: false
//   pipscale = width scale of the pips relative to the next size up.  Default: 1/3
//   maxscale = log10 of the maximum width divisions to display.  Default: based on input length
//   colors = colors to use for the ruler, a list of two values.  Default: `["black","white"]`
//   alpha = transparency value.  Default: 1.0
//   unit = unit to mark.  Scales the ruler marks to a different length.  Default: 1
//   inch = set to true for a ruler scaled to inches (assuming base dimension is mm).  Default: false
//   anchor = Translate so anchor point is at origin (0,0,0).  See [anchor](attachments.scad#subsection-anchor).  Default: `LEFT+BACK+TOP`
//   spin = Rotate this many degrees around the Z axis.  See [spin](attachments.scad#subsection-spin).  Default: `0`
//   orient = Vector to rotate top towards.  See [orient](attachments.scad#subsection-orient).  Default: `UP`
// Examples(2D,Big):
//   ruler(100,depth=3);
//   ruler(100,depth=3,labels=true);
//   ruler(27);
//   ruler(27,maxscale=0);
//   ruler(100,pipscale=3/4,depth=2);
//   ruler(100,width=2,depth=2);
// Example(2D,Big):  Metric vs Imperial
//   ruler(12,width=50,inch=true,labels=true,maxscale=0);
//   fwd(50)ruler(300,width=50,labels=true);

module ruler(length=100, width, thickness=1, depth=3, labels=false, pipscale=1/3, maxscale,
             colors=["black","white"], alpha=1.0, unit=1, inch=false, anchor=LEFT+BACK+TOP, spin=0, orient=UP)
{
    if ($preview){
        checks =
            assert(depth<=5, "Cannot render scales smaller than depth=5")
            assert(len(colors)==2, "colors must contain a list of exactly two colors.");
        length = inch ? INCH * length : length;
        unit = inch ? INCH*unit : unit;
        maxscale = is_def(maxscale)? maxscale : floor(log(length/unit-EPSILON));
        scales = unit * [for(logsize = [maxscale:-1:maxscale-depth+1]) pow(10,logsize)];
        widthfactor = (1-pipscale) / (1-pow(pipscale,depth));
        width = default(width, scales[0]);
        widths = width * widthfactor * [for(logsize = [0:-1:-depth+1]) pow(pipscale,-logsize)];
        offsets = concat([0],cumsum(widths));
        attachable(anchor,spin,orient, size=[length,width,thickness]) {
            translate([-length/2, -width/2, 0])
            for(i=[0:1:len(scales)-1]) {
                count = ceil(length/scales[i]);
                fontsize = 0.5*min(widths[i], scales[i]/ceil(log(count*scales[i]/unit)));
                back(offsets[i]) {
                    xcopies(scales[i], n=count, sp=[0,0,0]) union() {
                        actlen = ($idx<count-1) || approx(length%scales[i],0) ? scales[i] : length % scales[i];
                        color(colors[$idx%2], alpha=alpha) {
                            w = i>0 ? quantup(widths[i],1/1024) : widths[i];    // What is the i>0 test supposed to do here?
                            cube([quantup(actlen,1/1024),quantup(w,1/1024),thickness], anchor=FRONT+LEFT);
                        }
                        mark =
                            i == 0 && $idx % 10 == 0 && $idx != 0 ? 0 :
                            i == 0 && $idx % 10 == 9 && $idx != count-1 ? 1 :
                            $idx % 10 == 4 ? 1 :
                            $idx % 10 == 5 ? 0 : -1;
                        flip = 1-mark*2;
                        if (mark >= 0) {
                            marklength = min(widths[i]/2, scales[i]*2);
                            markwidth = marklength*0.4;
                            translate([mark*scales[i], widths[i], 0]) {
                                color(colors[1-$idx%2], alpha=alpha) {
                                    linear_extrude(height=thickness+scales[i]/100, convexity=2, center=true) {
                                        polygon(scale([flip*markwidth, marklength],p=[[0,0], [1, -1], [0,-0.9]]));
                                    }
                                }
                            }
                        }
                        if (labels && scales[i]/unit+EPSILON >= 1) {
                            color(colors[($idx+1)%2], alpha=alpha) {
                                linear_extrude(height=thickness+scales[i]/100, convexity=2, center=true) {
                                    back(scales[i]*.02) {
                                        text(text=str( $idx * scales[i] / unit), size=fontsize, halign="left", valign="baseline");
                                    }
                                }
                            }
                        }

                    }
                }
            }
            children();
        }
    }
}




// vim: expandtab tabstop=4 shiftwidth=4 softtabstop=4 nowrap

<|MERGE_RESOLUTION|>--- conflicted
+++ resolved
@@ -1017,104 +1017,6 @@
     assert(is_vector(shift,2), "shift must be a 2D vector.")
     let(
         vnf = any_defined([chamfer, chamfer1, chamfer2, rounding, rounding1, rounding2])
-<<<<<<< HEAD
-              ? assert(is_undef(texture), "Cannot combine roundings or chamfers with texturing")
-                let(
-                      vang = atan2(r1-r2,height),
-                      _chamf1 = first_defined([chamfer1, if (is_undef(rounding1)) chamfer, 0]),
-                      _chamf2 = first_defined([chamfer2, if (is_undef(rounding2)) chamfer, 0]),
-                      _fromend1 = first_defined([from_end1, from_end, false]),
-                      _fromend2 = first_defined([from_end2, from_end, false]),
-                      chang1 = first_defined([chamfang1, chamfang, 45+sign(_chamf1)*vang/2]),
-                      chang2 = first_defined([chamfang2, chamfang, 45-sign(_chamf2)*vang/2]),
-                      round1 = first_defined([rounding1, if (is_undef(chamfer1)) rounding, 0]),
-                      round2 = first_defined([rounding2, if (is_undef(chamfer2)) rounding, 0]),
-                      checks1 =
-                          assert(is_finite(_chamf1), "chamfer1 must be a finite number if given.")
-                          assert(is_finite(_chamf2), "chamfer2 must be a finite number if given.")
-                          assert(is_finite(chang1) && chang1>0, "chamfang1 must be a positive number if given.")
-                          assert(is_finite(chang2) && chang2>0, "chamfang2 must be a positive number if given.")
-                          assert(chang1<90+sign(_chamf1)*vang, "chamfang1 must be smaller than the cone face angle")
-                          assert(chang2<90-sign(_chamf2)*vang, "chamfang2 must be smaller than the cone face angle")
-                          assert(num_defined([chamfer1,rounding1])<2, "cannot define both chamfer1 and rounding1")
-                          assert(num_defined([chamfer2,rounding2])<2, "cannot define both chamfer2 and rounding2")
-                          assert(num_defined([chamfer,rounding])<2, "cannot define both chamfer and rounding")                                
-                          undef,
-                      chamf1r = !_chamf1? 0
-                              : !_fromend1? _chamf1
-                              : law_of_sines(a=_chamf1, A=chang1, B=180-chang1-(90-sign(_chamf2)*vang)),
-                      chamf2r = !_chamf2? 0
-                              : !_fromend2? _chamf2
-                              : law_of_sines(a=_chamf2, A=chang2, B=180-chang2-(90+sign(_chamf2)*vang)),
-                      chamf1l = !_chamf1? 0
-                              : _fromend1? abs(_chamf1)
-                              : abs(law_of_sines(a=_chamf1, A=180-chang1-(90-sign(_chamf1)*vang), B=chang1)),
-                      chamf2l = !_chamf2? 0
-                              : _fromend2? abs(_chamf2)
-                              : abs(law_of_sines(a=_chamf2, A=180-chang2-(90+sign(_chamf2)*vang), B=chang2)),
-                      facelen = adj_ang_to_hyp(height, abs(vang)),
-
-                      roundlen1 = round1 >= 0 ? round1/tan(45-vang/2)
-                                              : round1/tan(45+vang/2),
-                      roundlen2 = round2 >=0 ? round2/tan(45+vang/2)
-                                             : round2/tan(45-vang/2),
-                      dy1 = abs(_chamf1 ? chamf1l : round1 ? roundlen1 : 0), 
-                      dy2 = abs(_chamf2 ? chamf2l : round2 ? roundlen2 : 0),
-                      td_ang = teardrop == true? 45 :
-                          teardrop == false? 90 :
-                          assert(is_finite(teardrop))
-                          assert(teardrop>=0 && teardrop<=90)
-                          teardrop,
-                      clip_ang = clip_roundings == true? 45 :
-                          clip_roundings == false? 90 :
-                          assert(is_finite(clip_roundings))
-                          assert(clip_roundings>=0 && clip_roundings<=90)
-                          clip_roundings,
-
-                      checks2 =
-                          assert(is_finite(round1), "rounding1 must be a number if given.")
-                          assert(is_finite(round2), "rounding2 must be a number if given.")
-                          assert(chamf1r <= r1, "chamfer1 is larger than the r1 radius of the cylinder.")
-                          assert(chamf2r <= r2, "chamfer2 is larger than the r2 radius of the cylinder.")
-                          assert(roundlen1 <= r1, "size of rounding1 is larger than the r1 radius of the cylinder.")
-                          assert(roundlen2 <= r2, "size of rounding2 is larger than the r2 radius of the cylinder.")
-                          assert(dy1+dy2 <= facelen, "Chamfers/roundings don't fit on the cylinder/cone.  They exceed the length of the cylinder/cone face.")
-                          assert(td_ang==90 || clip_ang==90, "teardrop= and clip_roundings= are mutually exclusive features.")
-                          undef,
-                      path = [
-                          [0,-height/2],
-                          if (!approx(chamf1r,0))
-                              each [
-                                  [r1, -height/2] + polar_to_xy(chamf1r,180),
-                                  [r1, -height/2] + polar_to_xy(chamf1l,90+vang),
-                              ]
-                          else if (!approx(round1,0) && td_ang < 90)
-                              each _teardrop_corner(r=round1, corner=[[max(0,r1-2*roundlen1),-height/2],[r1,-height/2],[r2,height/2]], ang=td_ang)
-                          else if (!approx(round1,0) && clip_ang < 90)
-                              each _clipped_corner(r=round1, corner=[[max(0,r1-2*roundlen1),-height/2],[r1,-height/2],[r2,height/2]], ang=clip_ang)
-                          else if (!approx(round1,0) && td_ang >= 90)
-                              each arc(r=abs(round1), corner=[[max(0,r1-2*roundlen1),-height/2],[r1,-height/2],[r2,height/2]])
-                          else [r1,-height/2],
-
-                          if (is_finite(chamf2r) && !approx(chamf2r,0))
-                              each [
-                                  [r2, height/2] + polar_to_xy(chamf2l,270+vang),
-                                  [r2, height/2] + polar_to_xy(chamf2r,180),
-                              ]
-                          else if (is_finite(round2) && !approx(round2,0))
-                              each arc(r=abs(round2), corner=[[r1,-height/2],[r2,height/2],[max(0,r2-2*roundlen2),height/2]])
-                          else [r2,height/2],
-                          [0,height/2],
-                      ]
-                )
-                rotate_sweep(path,caps=true,$fn=n)
-              : is_undef(texture) ? cylinder(h=height, r1=r1, r2=r2, center=true, $fn=n)
-              : linear_sweep(regular_ngon(n=n,r=r1),scale=r2/r1,height=height,center=true,
-                             texture=texture, tex_reps=tex_reps, tex_size=tex_size,
-                             tex_inset=tex_inset, tex_rot=tex_rot,
-                             tex_depth=tex_depth, tex_samples=tex_samples,
-                             style=style),
-=======
             ? assert(is_undef(texture), "Cannot combine roundings or chamfers with texturing")
               let(
                   path = [
@@ -1124,7 +1026,7 @@
                                           chamfang, chamfang1, chamfang2,
                                           rounding, rounding1, rounding2,
                                           from_end, from_end1, from_end2,
-                                          teardrop),
+                                          teardrop, clip_roundings),
                            [0,height/2]
                          ]
               )
@@ -1135,7 +1037,6 @@
                            tex_inset=tex_inset, tex_rot=tex_rot,
                            tex_depth=tex_depth, tex_samples=tex_samples,
                            style=style),
->>>>>>> 04aaf635
         skmat = down(height/2) *
             skew(sxz=shift.x/height, syz=shift.y/height) *
             up(height/2) *
