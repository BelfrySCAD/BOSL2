--- conflicted
+++ resolved
@@ -568,7 +568,6 @@
 
 
 // Function&Module: prismoid()
-<<<<<<< HEAD
 // Synopsis: Creates a rectangular prismoid shape with optional roundovers and chamfering.
 // Topics: Shapes (3D), Attachable, VNF Generators
 // See Also: cuboid(), rounded_prism() wedge() octahedron()
@@ -581,14 +580,6 @@
 // Usage: Rounded Prismoids
 //   prismoid(size1, size2, h|l, [rounding=], ...) [ATTACHMENTS];
 //   prismoid(size1, size2, h|l, [rounding1=], [rounding2=], ...) [ATTACHMENTS];
-=======
-//
-// Usage: 
-//   prismoid(size1, size2, [h|l|height|length], [shift], [xang=], [yang=], ...) [ATTACHMENTS];
-// Usage: Chamfered and/or Rounded Prismoids
-//   prismoid(size1, size2, h|l|height|length, [chamfer=], [rounding=]...) [ATTACHMENTS];
-//   prismoid(size1, size2, h|l|height|length, [chamfer1=], [chamfer2=], [rounding1=], [rounding2=], ...) [ATTACHMENTS];
->>>>>>> 25427acf
 // Usage: As Function
 //   vnf = prismoid(...);
 // Description:
@@ -620,10 +611,6 @@
 //   spin = Rotate this many degrees around the Z axis after anchor.  See [spin](attachments.scad#subsection-spin).  Default: `0`
 //   orient = Vector to rotate top towards, after spin.  See [orient](attachments.scad#subsection-orient).  Default: `UP`
 //
-<<<<<<< HEAD
-=======
-// See Also: cuboid(), rounded_prism(), trapezoid()
->>>>>>> 25427acf
 //
 // Example: Truncated Pyramid
 //   prismoid(size1=[35,50], size2=[20,30], h=20);
