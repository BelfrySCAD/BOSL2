--- conflicted
+++ resolved
@@ -1,4 +1,3 @@
-<<<<<<< HEAD
 //////////////////////////////////////////////////////////////////////
 // LibFile: attachments.scad
 //   The modules in this file allows you to attach one object to another by making one object the child of another object.
@@ -465,6 +464,7 @@
 
 // Module: position()
 // Synopsis: Attaches children to a parent object at an anchor point.
+// SynTags: Trans
 // Topics: Attachments
 // See Also: attachable(), attach(), orient()
 // Usage:
@@ -473,6 +473,7 @@
 //   Attaches children to a parent object at an anchor point.  For a step-by-step explanation
 //   of attachments, see the [Attachments Tutorial](Tutorial-Attachments).
 // Arguments:
+//   from = The vector, or name of the parent anchor point to attach to.
 //   from = The vector, or name of the parent anchor point to attach to.
 // Side Effects:
 //   `$attach_anchor` for each `from=` anchor given, this is set to the `[ANCHOR, POSITION, ORIENT, SPIN]` information for that anchor.
@@ -536,14 +537,13 @@
 
 // Module: orient()
 // Synopsis: Orients children's tops in the directon of the specified anchor.
+// SynTags: Trans
 // Topics: Attachments
 // See Also: attachable(), attach(), orient()
 // Usage:
 //   PARENT() orient(anchor, [spin]) CHILDREN;
 // Description:
-//   Orients children such that their top is tilted in the direction of the specified parent anchor point.
-//   The `$align` variable can help you anchor the child, aligned with the edges of the parent, based
-//   on the position specified by a parent {{position()}} module.  See {{position()}} for examples using `$align`. 
+//   Orients children such that their top is tilted in the direction of the specified parent anchor point. 
 //   For a step-by-step explanation of attachments, see the [Attachments Tutorial](Tutorial-Attachments).
 // Arguments:
 //   anchor = The anchor on the parent which you want to match the orientation of.
@@ -600,9 +600,9 @@
 
 
 
-
 // Module: attach()
 // Synopsis: Attaches children to a parent object at an anchor point and orientation.
+// SynTags: Trans
 // Topics: Attachments
 // See Also: attachable(), position(), face_profile(), edge_profile(), corner_profile()
 // Usage:
@@ -1430,6 +1430,7 @@
 
 // Module: face_mask()
 // Synopsis: Ataches a 3d mask shape to the given faces of the parent.
+// SynTags: Trans
 // Topics: Attachments, Masking
 // See Also: attachable(), position(), attach(), edge_mask(), corner_mask(), face_profile(), edge_profile(), corner_profile()
 // Usage:
@@ -1473,6 +1474,7 @@
 
 // Module: edge_mask()
 // Synopsis: Attaches a 3D mask shape to the given edges of the parent.
+// SynTags: Trans
 // Topics: Attachments, Masking
 // See Also: attachable(), position(), attach(), face_mask(), corner_mask(), face_profile(), edge_profile(), corner_profile()
 // Usage:
@@ -1537,6 +1539,7 @@
 
 // Module: corner_mask()
 // Synopsis: Attaches a 3d mask shape to the given corners of the parent.
+// SynTags: Trans
 // Topics: Attachments, Masking
 // See Also: attachable(), position(), attach(), face_mask(), edge_mask(), face_profile(), edge_profile(), corner_profile()
 // Usage:
@@ -1587,6 +1590,7 @@
 
 // Module: face_profile()
 // Synopsis: Extrudes a 2D edge profile into a mask for all edges and corners of the given faces on the parent.
+// SynTags: Geom
 // Topics: Attachments, Masking
 // See Also: attachable(), position(), attach(), edge_profile(), corner_profile(), face_mask(), edge_mask(), corner_mask()
 // Usage:
@@ -1626,8 +1630,9 @@
 
 // Module: edge_profile()
 // Synopsis: Extrudes a 2d edge profile into a mask on the given edges of the parent.
+// SynTags: Geom
 // Topics: Attachments, Masking
-// See Also: attachable(), position(), attach(), face_profile(), corner_profile(), edge_mask(), face_mask(), corner_mask()
+// See Also: attachable(), position(), attach(), face_profile(), edge_profile_asym(), corner_profile(), edge_mask(), face_mask(), corner_mask()
 // Usage:
 //   PARENT() edge_profile([edges], [except], [convexity]) CHILDREN;
 // Description:
@@ -1652,19 +1657,20 @@
 //   cube([50,60,70],center=true)
 //       edge_profile([TOP,"Z"],except=[BACK,TOP+LEFT])
 //           mask2d_roundover(r=10, inset=2);
+
 module edge_profile(edges=EDGES_ALL, except=[], excess=0.01, convexity=10) {
     req_children($children);
-    assert($parent_geom != undef, "No object to attach to!");
+    check1 = assert($parent_geom != undef, "No object to attach to!");
     edges = _edges(edges, except=except);
     vecs = [
         for (i = [0:3], axis=[0:2])
         if (edges[axis][i]>0)
         EDGE_OFFSETS[axis][i]
     ];
+    all_vecs_are_edges = all([for (vec = vecs) sum(v_abs(vec))==2]);
+    check2 = assert(all_vecs_are_edges, "All vectors must be edges.");
     for ($idx = idx(vecs)) {
         vec = vecs[$idx];
-        vcount = (vec.x?1:0) + (vec.y?1:0) + (vec.z?1:0);
-        dummy=assert(vcount == 2, "Not an edge vector!");
         anch = _find_anchor(vec, $parent_geom);
         $attach_to = undef;
         $attach_anchor = anch;
@@ -1688,8 +1694,295 @@
     }
 }
 
+
+// Module: edge_profile_asym()
+// Synopsis: Extrudes an asymmetric 2D profile into a mask on the given edges and corners of the parent.
+// SynTags: Geom
+// Topics: Attachments, Masking
+// See Also: attachable(), position(), attach(), face_profile(), edge_profile(), corner_profile(), edge_mask(), face_mask(), corner_mask()
+// Usage:
+//   PARENT() edge_profile([edges], [except=], [convexity=], [flip=], [corner_type=]) CHILDREN;
+// Description:
+//   Takes an asymmetric 2D mask shape and attaches it to the selected edges and corners, with the appropriate
+//   orientation and extruded length to be `diff()`ed away, to give the edges and corners a matching profile.
+//   If no tag is set then `edge_profile_asym()` sets the tag for children to "remove" so that it will work
+//   with the default {{diff()}} tag.  For details on specifying the edges to mask see [Specifying Edges](attachments.scad#subsection-specifying-edges).
+//   For a step-by-step explanation of attachments, see the [Attachments Tutorial](Tutorial-Attachments).
+//   Profile orientation will be made consistent for all connected edges and corners.  This prohibits having three
+//   edges meeting at any one corner.  You can intert the orientations of all edges with `flip=true`.
+// Arguments:
+//   edges = Edges to mask.  See [Specifying Edges](attachments.scad#subsection-specifying-edges).  Default: All edges.
+//   except = Edges to explicitly NOT mask.  See [Specifying Edges](attachments.scad#subsection-specifying-edges).  Default: No edges.
+//   excess = Excess length to extrude the profile to make edge masks.  Default: 0.01
+//   convexity = Max number of times a line could intersect the perimeter of the mask shape.  Default: 10
+//   flip = If true, reverses the orientation of any external profile parts at each edge.  Default false
+//   corner_type = Specifies how exterior corners should be formed.  Must be one of `"none"`, `"chamfer"`, `"round"`, or `"sharp"`.  Default: `"none"`
+// Side Effects:
+//   Tags the children with "remove" (and hence sets `$tag`) if no tag is already set.
+//   `$idx` is set to the index number of each edge.
+//   `$attach_anchor` is set for each edge given, to the `[ANCHOR, POSITION, ORIENT, SPIN]` information for that anchor.
+//   `$profile_type` is set to `"edge"`.
+// Example:
+//   ogee = [
+//       "xstep",1,  "ystep",1,  // Starting shoulder.
+//       "fillet",5, "round",5,  // S-curve.
+//       "ystep",1,  "xstep",1   // Ending shoulder.
+//   ];
+//   diff()
+//   cuboid(50) {
+//       edge_profile_asym(FRONT)
+//          mask2d_ogee(ogee);
+//   }
+// Example: Flipped
+//   ogee = [
+//       "xstep",1,  "ystep",1,  // Starting shoulder.
+//       "fillet",5, "round",5,  // S-curve.
+//       "ystep",1,  "xstep",1   // Ending shoulder.
+//   ];
+//   diff()
+//   cuboid(50) {
+//       edge_profile_asym(FRONT, flip=true)
+//          mask2d_ogee(ogee);
+//   }
+// Example: Negative Chamfering
+//   cuboid(50) {
+//       edge_profile_asym(FWD, flip=false)
+//           xflip() mask2d_chamfer(10);
+//       edge_profile_asym(BACK, flip=true, corner_type="sharp")
+//           xflip() mask2d_chamfer(10);
+//   }
+// Example: Negative Roundings
+//   cuboid(50) {
+//       edge_profile_asym(FWD, flip=false)
+//           xflip() mask2d_roundover(10);
+//       edge_profile_asym(BACK, flip=true, corner_type="round")
+//           xflip() mask2d_roundover(10);
+//   }
+// Example: Cornerless
+//   cuboid(50) {
+//       edge_profile_asym(
+//           "ALL", except=[TOP+FWD+RIGHT, BOT+BACK+LEFT]
+//        ) xflip() mask2d_roundover(10);
+//   }
+// Example: More complicated edge sets
+//   cuboid(50) {
+//       edge_profile_asym(
+//           "ALL", except=[TOP+FWD+RIGHT, BOT+BACK+LEFT],
+//           corner_type="chamfer"
+//        ) xflip() mask2d_roundover(10);
+//   }
+
+module edge_profile_asym(edges=EDGES_ALL, except=[], excess=0.01, convexity=10, flip=false, corner_type="none") {
+    function _corner_orientation(pos,pvec) =
+        let(
+            j = [for (i=[0:2]) if (pvec[i]) i][0],
+            T =
+                (pos.x>0? xflip() : ident(4)) *
+                (pos.y>0? yflip() : ident(4)) *
+                (pos.z>0? zflip() : ident(4)) *
+                rot(-120*(2-j), v=[1,1,1])
+        ) T;
+
+    function _default_edge_orientation(edge) =
+        edge.z < 0? [[-edge.x,-edge.y,0], UP] :
+        edge.z > 0? [[-edge.x,-edge.y,0], DOWN] :
+        edge.y < 0? [[-edge.x,0,0], BACK] :
+        [[-edge.x,0,0], FWD] ;
+
+    function _edge_transition_needs_flip(from,to) =
+        let(
+            flip_edges = [
+                [BOT+FWD, [FWD+LEFT, FWD+RIGHT]],
+                [BOT+BACK, [BACK+LEFT, BACK+RIGHT]],
+                [BOT+LEFT, []],
+                [BOT+RIGHT, []],
+                [TOP+FWD, [FWD+LEFT, FWD+RIGHT]],
+                [TOP+BACK, [BACK+LEFT, BACK+RIGHT]],
+                [TOP+LEFT, []],
+                [TOP+RIGHT, []],
+                [FWD+LEFT, [TOP+FWD, BOT+FWD]],
+                [FWD+RIGHT, [TOP+FWD, BOT+FWD]],
+                [BACK+LEFT, [TOP+BACK, BOT+BACK]],
+                [BACK+RIGHT, [TOP+BACK, BOT+BACK]],
+            ],
+            i = search([from], flip_edges, num_returns_per_match=1)[0],
+            check = assert(i!=[], "Bad edge vector.")
+        ) in_list(to,flip_edges[i][1]);
+
+    function _edge_corner_numbers(vec) =
+        let(
+            v2 = [for (i=idx(vec)) vec[i]? (vec[i]+1)/2*pow(2,i) : 0],
+            off = v2.x + v2.y + v2.z,
+            xs = [0, if (!vec.x) 1],
+            ys = [0, if (!vec.y) 2],
+            zs = [0, if (!vec.z) 4]
+        ) [for (x=xs, y=ys, z=zs) x+y+z + off];
+
+    function _gather_contiguous_edges(edge_corners) =
+        let(
+            no_tri_corners = all([for(cn = [0:7]) len([for (ec=edge_corners) if(in_list(cn,ec[1])) 1])<3]),
+            check = assert(no_tri_corners, "Cannot have three edges that meet at the same corner.")
+        )
+        _gather_contiguous_edges_r(
+            [for (i=idx(edge_corners)) if(i) edge_corners[i]],
+            edge_corners[0][1],
+            [edge_corners[0][0]], []);
+
+    function _gather_contiguous_edges_r(edge_corners, ecns, curr, out) =
+        len(edge_corners)==0? [each out, curr] :
+        let(
+            i1 = [
+                for (i = idx(edge_corners))
+                if (in_list(ecns[0], edge_corners[i][1]))
+                i
+            ],
+            i2 = [
+                for (i = idx(edge_corners))
+                if (in_list(ecns[1], edge_corners[i][1]))
+                i
+            ]
+        ) !i1 && !i2? _gather_contiguous_edges_r(
+            [for (i=idx(edge_corners)) if(i) edge_corners[i]],
+            edge_corners[0][1],
+            [edge_corners[0][0]],
+            [each out, curr]
+        ) : let(
+            nu_curr = [
+                if (i1) edge_corners[i1[0]][0],
+                each curr,
+                if (i2) edge_corners[i2[0]][0],
+            ],
+            nu_ecns = [
+                if (!i1) ecns[0] else [
+                    for (ecn = edge_corners[i1[0]][1])
+                    if (ecn != ecns[0]) ecn
+                ][0],
+                if (!i2) ecns[1] else [
+                    for (ecn = edge_corners[i2[0]][1])
+                    if (ecn != ecns[1]) ecn
+                ][0],
+            ],
+            rem = [
+                for (i = idx(edge_corners))
+                if (i != i1[0] && i != i2[0])
+                edge_corners[i]
+            ]
+        )
+        _gather_contiguous_edges_r(rem, nu_ecns, nu_curr, out);
+
+    function _edge_transition_inversions(edge_string) =
+        let(
+            // boolean cumulative sum
+            bcs = function(list, i=0, inv=false, out=[])
+                    i>=len(list)? out :
+                    let( nu_inv = list[i]? !inv : inv )
+                    bcs(list, i+1, nu_inv, [each out, nu_inv]),
+            inverts = bcs([
+                false,
+                for(i = idx(edge_string)) if (i)
+                    _edge_transition_needs_flip(
+                        edge_string[i-1],
+                        edge_string[i]
+                    )
+            ]),
+            boti = [for(i = idx(edge_string)) if (edge_string[i].z<0) i],
+            topi = [for(i = idx(edge_string)) if (edge_string[i].z>0) i],
+            lfti = [for(i = idx(edge_string)) if (edge_string[i].x<0) i],
+            rgti = [for(i = idx(edge_string)) if (edge_string[i].x>0) i],
+            idx = [for (m = [boti, topi, lfti, rgti]) if(m) m[0]][0],
+            rinverts = inverts[idx] == false? inverts : [for (x = inverts) !x]
+        ) rinverts;
+
+    function _is_closed_edge_loop(edge_string) =
+        let(
+            e1 = edge_string[0],
+            e2 = last(edge_string)
+        )
+        len([for (i=[0:2]) if (abs(e1[i])==1 && e1[i]==e2[i]) 1]) == 1 &&
+        len([for (i=[0:2]) if (e1[i]==0 && abs(e2[i])==1) 1]) == 1 &&
+        len([for (i=[0:2]) if (e2[i]==0 && abs(e1[i])==1) 1]) == 1;
+
+    function _edge_pair_perp_vec(e1,e2) =
+        [for (i=[0:2]) if (abs(e1[i])==1 && e1[i]==e2[i]) -e1[i] else 0];
+
+    req_children($children);
+    check1 = assert($parent_geom != undef, "No object to attach to!")
+        assert(in_list(corner_type, ["none", "round", "chamfer", "sharp"]))
+        assert(is_bool(flip));
+    edges = _edges(edges, except=except);
+    vecs = [
+        for (i = [0:3], axis=[0:2])
+        if (edges[axis][i]>0)
+        EDGE_OFFSETS[axis][i]
+    ];
+    all_vecs_are_edges = all([for (vec = vecs) sum(v_abs(vec))==2]);
+    check2 = assert(all_vecs_are_edges, "All vectors must be edges.");
+    edge_corners = [for (vec = vecs) [vec, _edge_corner_numbers(vec)]];
+    edge_strings = _gather_contiguous_edges(edge_corners);
+    for (edge_string = edge_strings) {
+        inverts = _edge_transition_inversions(edge_string);
+        flipverts = [for (x = inverts) flip? !x : x];
+        vecpairs = [
+            for (i = idx(edge_string))
+            let (p = _default_edge_orientation(edge_string[i]))
+            flipverts[i]? [p.y,p.x] : p
+        ];
+        is_loop = _is_closed_edge_loop(edge_string);
+        for (i = idx(edge_string)) {
+            if (corner_type!="none" && (i || is_loop)) {
+                e1 = select(edge_string,i-1);
+                e2 = select(edge_string,i);
+                vp1 = select(vecpairs,i-1);
+                vp2 = select(vecpairs,i);
+                pvec = _edge_pair_perp_vec(e1,e2);
+                pos = [for (i=[0:2]) e1[i]? e1[i] : e2[i]];
+                if (vp1.y == vp2.y) {
+                    default_tag("remove")
+                    position(pos) {
+                        mirT = _corner_orientation(pos, pvec);
+                        multmatrix(mirT) {
+                            if (corner_type=="chamfer") {
+                                fn = $fn;
+                                rotate_extrude(angle=90, $fn=4)
+                                    right_half(planar=true, $fn=fn)
+                                        children();
+                                rotate_extrude(angle=90, $fn=4)
+                                    left_half(planar=true, $fn=fn)
+                                        children();
+                            } else if (corner_type=="round") {
+                                rotate_extrude(angle=90)
+                                    right_half(planar=true)
+                                        children();
+                                rotate_extrude(angle=90)
+                                    left_half(planar=true)
+                                        children();
+                            } else { //corner_type == "sharp"
+                                intersection() {
+                                    rot([90,0, 0]) linear_extrude(height=100,center=true,convexity=convexity) children();
+                                    rot([90,0,90]) linear_extrude(height=100,center=true,convexity=convexity) children();
+                                }
+                            }
+                        }
+                    }
+                }
+            }
+        }
+        for (i = idx(edge_string)) {
+            edge_profile(edge_string[i], excess=excess, convexity=convexity) {
+                if (flipverts[i]) {
+                    mirror([-1,1]) children();
+                } else {
+                    children();
+                }
+            }
+        }
+    }
+}
+
+
 // Module: corner_profile()
 // Synopsis: Rotationally extrudes a 2d edge profile into corner mask on the given corners of the parent.
+// SynTags: Geom
 // Topics: Attachments, Masking
 // See Also: attachable(), position(), attach(), face_profile(), edge_profile(), corner_mask(), face_mask(), edge_mask()
 // Usage:
@@ -1719,15 +2012,15 @@
 //           mask2d_teardrop(r=10, angle=40);
 //   }
 module corner_profile(corners=CORNERS_ALL, except=[], r, d, convexity=10) {
-    assert($parent_geom != undef, "No object to attach to!");
+    check1 = assert($parent_geom != undef, "No object to attach to!");
     r = max(0.01, get_radius(r=r, d=d, dflt=undef));
-    assert(is_num(r));
+    check2 = assert(is_num(r), "Bad r/d argument.");
     corners = _corners(corners, except=except);
     vecs = [for (i = [0:7]) if (corners[i]>0) CORNER_OFFSETS[i]];
+    all_vecs_are_corners = all([for (vec = vecs) sum(v_abs(vec))==3]);
+    check3 = assert(all_vecs_are_corners, "All vectors must be corners.");
     for ($idx = idx(vecs)) {
         vec = vecs[$idx];
-        vcount = (vec.x?1:0) + (vec.y?1:0) + (vec.z?1:0);
-        dummy=assert(vcount == 3, "Not an edge vector!");
         anch = _find_anchor(vec, $parent_geom);
         $attach_to = undef;
         $attach_anchor = anch;
@@ -2075,6 +2368,7 @@
 
 // Function: reorient()
 // Synopsis: Calculates the transformation matrix needed to reorient an object.
+// SynTags: Trans, Path, VNF
 // Topics: Attachments
 // See Also: reorient(), attachable()
 // Usage: Square/Trapezoid Geometry
@@ -2091,25 +2385,25 @@
 //   pts = reorient(anchor, spin, [orient], two_d=true, region=, [extent=], p=, ...);
 // Usage: Cubical/Prismoidal Geometry
 //   mat = reorient(anchor, spin, [orient], size=, [size2=], [shift=], ...);
-//   pts = reorient(anchor, spin, [orient], size=, [size2=], [shift=], p=, ...);
+//   vnf = reorient(anchor, spin, [orient], size=, [size2=], [shift=], p=, ...);
 // Usage: Cylindrical Geometry
 //   mat = reorient(anchor, spin, [orient], r=|d=, l=, [axis=], ...);
-//   pts = reorient(anchor, spin, [orient], r=|d=, l=, [axis=], p=, ...);
+//   vnf = reorient(anchor, spin, [orient], r=|d=, l=, [axis=], p=, ...);
 // Usage: Conical Geometry
 //   mat = reorient(anchor, spin, [orient], r1=|d1=, r2=|d2=, l=, [axis=], ...);
-//   pts = reorient(anchor, spin, [orient], r1=|d1=, r2=|d2=, l=, [axis=], p=, ...);
+//   vnf = reorient(anchor, spin, [orient], r1=|d1=, r2=|d2=, l=, [axis=], p=, ...);
 // Usage: Spheroid/Ovoid Geometry
 //   mat = reorient(anchor, spin, [orient], r|d=, ...);
-//   pts = reorient(anchor, spin, [orient], r|d=, p=, ...);
+//   vnf = reorient(anchor, spin, [orient], r|d=, p=, ...);
 // Usage: Extruded Path/Polygon Geometry
 //   mat = reorient(anchor, spin, [orient], path=, l=|h=, [extent=], ...);
-//   pts = reorient(anchor, spin, [orient], path=, l=|h=, [extent=], p=, ...);
+//   vnf = reorient(anchor, spin, [orient], path=, l=|h=, [extent=], p=, ...);
 // Usage: Extruded Region Geometry
 //   mat = reorient(anchor, spin, [orient], region=, l=|h=, [extent=], ...);
-//   pts = reorient(anchor, spin, [orient], region=, l=|h=, [extent=], p=, ...);
+//   vnf = reorient(anchor, spin, [orient], region=, l=|h=, [extent=], p=, ...);
 // Usage: VNF Geometry
 //   mat = reorient(anchor, spin, [orient], vnf, [extent], ...);
-//   pts = reorient(anchor, spin, [orient], vnf, [extent], p=, ...);
+//   vnf = reorient(anchor, spin, [orient], vnf, [extent], p=, ...);
 //
 // Description:
 //   Given anchor, spin, orient, and general geometry info for a managed volume, this calculates
@@ -3547,3802 +3841,4 @@
    color("yellow",0.7) cuboid(size=size);
 }
 
-// vim: expandtab tabstop=4 shiftwidth=4 softtabstop=4 nowrap
-=======
-//////////////////////////////////////////////////////////////////////
-// LibFile: attachments.scad
-//   The modules in this file allows you to attach one object to another by making one object the child of another object.
-//   You can place the child object in relation to its parent object and control the position and orientation
-//   relative to the parent.  The modifiers allow you to treat children in ways different from simple union, such
-//   as differencing them from the parent, or changing their color.  Attachment only works when the parent and child
-//   are both written to support attachment.  Also included in this file  are the tools to make your own "attachable" objects.
-// Includes:
-//   include <BOSL2/std.scad>
-// FileGroup: Basic Modeling
-// FileSummary: Positioning objects on or relative to other objects.  Making your own objects support attachment.
-// FileFootnotes: STD=Included in std.scad
-//////////////////////////////////////////////////////////////////////
-
-
-// Default values for attachment code.
-$tags=undef;      // for backward compatibility
-$tag = "";
-$tag_prefix = "";
-$overlap = 0;
-$color = "default";
-$save_color = undef;         // Saved color to revert back for children
-
-$attach_to = undef;
-$attach_anchor = [CENTER, CENTER, UP, 0];
-$attach_norot = false;
-
-$parent_anchor = BOTTOM;
-$parent_spin = 0;
-$parent_orient = UP;
-
-$parent_size = undef;
-$parent_geom = undef;
-
-$tags_shown = "ALL";
-$tags_hidden = [];
-
-_ANCHOR_TYPES = ["intersect","hull"];
-
-
-// Section: Terminology and Shortcuts
-//   This library adds the concept of anchoring, spin and orientation to the `cube()`, `cylinder()`
-//   and `sphere()` builtins, as well as to most of the shapes provided by this library itself.
-//   - An anchor is a place on an object which you can align the object to, or attach other objects
-//     to using `attach()` or `position()`. An anchor has a position, a direction, and a spin.
-//     The direction and spin are used to orient other objects to match when using `attach()`.
-//   - Spin is a simple rotation around the Z axis.
-//   - Orientation is rotating an object so that its top is pointed towards a given vector.
-//   An object will first be translated to its anchor position, then spun, then oriented.
-//   For a detailed step-by-step explanation of attachments, see the [Attachments Tutorial](Tutorial-Attachments).
-//   .
-//   For describing directions, faces, edges, and corners the library provides a set of shortcuts
-//   all based on combinations of unit direction vectors.  You can use these for anchoring and orienting
-//   attachable objects.  You can also them to specify edge sets for rounding or chamfering cuboids,
-//   or for placing edge, face and corner masks.
-// Subsection: Anchor
-//   Anchoring is specified with the `anchor` argument in most shape modules.  Specifying `anchor`
-//   when creating an object will translate the object so that the anchor point is at the origin
-//   (0,0,0).  Anchoring always occurs before spin and orientation are applied.
-//   .
-//   An anchor can be referred to in one of two ways; as a directional vector, or as a named anchor string.
-//   .
-//   When given as a vector, it points, in a general way, towards the face, edge, or corner of the
-//   object that you want the anchor for, relative to the center of the object.  You can simply
-//   specify a vector like `[0,0,1]` to anchor an object at the Z+ end, but you can also use
-//   directional constants with names like `TOP`, `BOTTOM`, `LEFT`, `RIGHT` and `BACK` that you can add together
-//   to specify anchor points.  See [specifying directions](attachments.scad#subsection-specifying-directions)
-//   below for the full list of pre-defined directional constants.
-//   .
-//   For example:
-//   - `[0,0,1]` is the same as `TOP` and refers to the center of the top face.
-//   - `[-1,0,1]` is the same as `TOP+LEFT`, and refers to the center of the top-left edge.
-//   - `[1,1,-1]` is the same as `BOTTOM+BACK+RIGHT`, and refers to the bottom-back-right corner.
-//   .
-//   When the object is cubical or rectangular in shape the anchors must have zero or one values
-//   for their components and they refer to the face centers, edge centers, or corners of the object.
-//   The direction of a face anchor will be perpendicular to the face, pointing outward.  The direction of a edge anchor
-//   will be the average of the anchor directions of the two faces the edge is between.  The direction
-//   of a corner anchor will be the average of the anchor directions of the three faces the corner is
-//   on.
-//   .
-//   When the object is cylindrical, conical, or spherical in nature, the anchors will be located
-//   around the surface of the cylinder, cone, or sphere, relative to the center.
-//   You can generally use an arbitrary vector to get an anchor positioned anywhere on the curved
-//   surface of such an object, and the anchor direction will be the surface normal at the anchor location.
-//   However, for anchor component pointing toward the flat face should be either -1, 1, or 0, and
-//   anchors that point diagonally toward one of the flat faces will select a point on the edge.
-//   .
-//   For objects in two dimensions, the natural expectation is for TOP and BOTTOM to refer to the Y direction
-//   of the shape.  To support this, if you give an anchor in 2D that has anchor.y=0 then the Z component
-//   will be mapped to the Y direction.  This  means you can use TOP and BOTTOM for anchors of 2D objects.
-//   But remember that TOP and BOTTOM are three dimensional vectors and this is a special interpretation
-//   for 2d anchoring.
-//   .
-//   Some more complex objects, like screws and stepper motors, have named anchors to refer to places
-//   on the object that are not at one of the standard faces, edges or corners.  For example, stepper
-//   motors have anchors for `"screw1"`, `"screw2"`, etc. to refer to the various screwholes on the
-//   stepper motor shape.  The names, positions, directions, and spins of these anchors are
-//   specific to the object, and are documented when they exist.
-// Subsection: Spin
-//   Spin is specified with the `spin` argument in most shape modules.  Specifying a scalar `spin`
-//   when creating an object will rotate the object counter-clockwise around the Z axis by the given
-//   number of degrees.  If given as a 3D vector, the object will be rotated around each of the X, Y, Z
-//   axes by the number of degrees in each component of the vector.  Spin is always applied after
-//   anchoring, and before orientation.  Since spin is applied after anchoring it is not what
-//   you might think of intuitively as spinning the shape.  To do that, apply `zrot()` to the shape before anchoring.
-// Subsection: Orient
-//   Orientation is specified with the `orient` argument in most shape modules.  Specifying `orient`
-//   when creating an object will rotate the object such that the top of the object will be pointed
-//   at the vector direction given in the `orient` argument.  Orientation is always applied after
-//   anchoring and spin.  The constants `UP`, `DOWN`, `FRONT`, `BACK`, `LEFT`, and `RIGHT` can be
-//   added together to form the directional vector for this.  ie: `LEFT+BACK`
-// Subsection: Specifying Directions
-//   You can use direction vectors to specify anchors for objects or to specify edges, faces, and
-//   corners of cubes.  You can simply specify these direction vectors numerically, but another
-//   option is to use named constants for direction vectors.  These constants define unit vectors
-//   for the six axis directions as shown below.
-// Figure(3D,Big,VPD=6): Named constants for direction vectors.  Some directions have more than one name.
-//   $fn=12;
-//   stroke([[0,0,0],RIGHT], endcap2="arrow2", width=.05);
-//   color("black")right(.05)up(.05)move(RIGHT) text3d("RIGHT",size=.1,h=.01,anchor=LEFT,orient=FRONT);
-//   stroke([[0,0,0],LEFT], endcap2="arrow2", width=.05);
-//   color("black")left(.05)up(.05)move(LEFT) text3d("LEFT",size=.1,h=.01,anchor=RIGHT,orient=FRONT);
-//   stroke([[0,0,0],FRONT], endcap2="arrow2", width=.05);
-//   color("black")
-//   left(.1){
-//   up(.12)move(FRONT) text3d("FRONT",size=.1,h=.01,anchor=RIGHT,orient=FRONT);
-//   move(FRONT) text3d("FWD",size=.1,h=.01,anchor=RIGHT,orient=FRONT);
-//   down(.12)move(FRONT) text3d("FORWARD",size=.1,h=.01,anchor=RIGHT,orient=FRONT);
-//   }
-//   stroke([[0,0,0],BACK], endcap2="arrow2", width=.05);
-//   right(.05)
-//   color("black")move(BACK) text3d("BACK",size=.1,h=.01,anchor=LEFT,orient=FRONT);
-//   stroke([[0,0,0],DOWN], endcap2="arrow2", width=.05);
-//   color("black")
-//   right(.1){
-//   up(.12)move(BOT) text3d("DOWN",size=.1,h=.01,anchor=LEFT,orient=FRONT);
-//   move(BOT) text3d("BOTTOM",size=.1,h=.01,anchor=LEFT,orient=FRONT);
-//   down(.12)move(BOT) text3d("BOT",size=.1,h=.01,anchor=LEFT,orient=FRONT);
-//   }
-//   stroke([[0,0,0],TOP], endcap2="arrow2", width=.05);
-//   color("black")left(.05){
-//   up(.12)move(TOP) text3d("TOP",size=.1,h=.01,anchor=RIGHT,orient=FRONT);
-//   move(TOP) text3d("UP",size=.1,h=.01,anchor=RIGHT,orient=FRONT);
-//   }
-// Figure(2D,Big): Named constants for direction vectors in 2D.  For anchors the TOP and BOTTOM directions are collapsed into 2D as shown here, but do not try to use TOP or BOTTOM as 2D directions in other situations.
-//   $fn=12;
-//   stroke(path2d([[0,0,0],RIGHT]), endcap2="arrow2", width=.05);
-//   color("black")fwd(.22)left(.05)move(RIGHT) text("RIGHT",size=.1,anchor=RIGHT);
-//   stroke(path2d([[0,0,0],LEFT]), endcap2="arrow2", width=.05);
-//   color("black")right(.05)fwd(.22)move(LEFT) text("LEFT",size=.1,anchor=LEFT);
-//   stroke(path2d([[0,0,0],FRONT]), endcap2="arrow2", width=.05);
-//   color("black")
-//   fwd(.2)
-//   right(.15)
-//   color("black")move(BACK) { text("BACK",size=.1,anchor=LEFT); back(.14) text("(TOP)", size=.1, anchor=LEFT);}
-//   color("black")
-//   left(.15)back(.2+.14)move(FRONT){
-//   back(.14) text("FRONT",size=.1,anchor=RIGHT);
-//       text("FWD",size=.1,anchor=RIGHT);
-//   fwd(.14) text("FORWARD",size=.1,anchor=RIGHT);
-//   fwd(.28) text("(BOTTOM)",size=.1,anchor=RIGHT);
-//   fwd(.14*3) text("(BOT)",size=.1,anchor=RIGHT);
-//   }
-//   stroke(path2d([[0,0,0],BACK]), endcap2="arrow2", width=.05);
-// Subsection: Specifying Faces
-//   Modules operating on faces accept a list of faces to describe the faces to operate on.  Each
-//   face is given by a vector that points to that face.  Attachments of cuboid objects onto their faces also
-//   work by choosing an attachment face with a single vector in the same manner.
-// Figure(3D,Big,NoScales,VPD=275): The six faces of the cube.  Some have faces have more than one name.
-//   ydistribute(50) {
-//      xdistribute(35){
-//        _show_cube_faces([BACK], botlabel=["BACK"]);
-//        _show_cube_faces([UP],botlabel=["TOP","UP"]);
-//        _show_cube_faces([RIGHT],botlabel=["RIGHT"]);
-//      }
-//      xdistribute(35){
-//        _show_cube_faces([FRONT],toplabel=["FRONT","FWD", "FORWARD"]);
-//        _show_cube_faces([DOWN],toplabel=["BOTTOM","BOT","DOWN"]);
-//        _show_cube_faces([LEFT],toplabel=["LEFT"]);
-//      }
-//   }
-// Subsection: Specifying Edges
-//   Modules operating on edges use two arguments to describe the edge set they will use: The `edges` argument
-//   is a list of edge set descriptors to include in the edge set, and the `except` argument is a list of
-//   edge set descriptors to remove from the edge set.
-//   The default value for `edges` is `"ALL"`, the set of all edges.
-//   The default value for `except` is the    empty set, meaning no edges are removed.
-//   If either argument is just a single edge set
-//   descriptor it can be passed directly rather than in a singleton list.
-//   Each edge set descriptor must be one of:
-//   - A vector pointing towards an edge, indicating that single edge.
-//   - A vector pointing towards a face, indicating all edges surrounding that face.
-//   - A vector pointing towards a corner, indicating all edges touching that corner.
-//   - The string `"X"`, indicating all X axis aligned edges.
-//   - The string `"Y"`, indicating all Y axis aligned edges.
-//   - The string `"Z"`, indicating all Z axis aligned edges.
-//   - The string `"ALL"`, indicating all edges.
-//   - The string `"NONE"`, indicating no edges at all.
-//   - A 3x4 array, where each entry corresponds to one of the 12 edges and is set to 1 if that edge is included and 0 if the edge is not.  The edge ordering is:
-//       ```
-//       [
-//           [Y-Z-, Y+Z-, Y-Z+, Y+Z+],
-//           [X-Z-, X+Z-, X-Z+, X+Z+],
-//           [X-Y-, X+Y-, X-Y+, X+Y+]
-//       ]
-//       ```
-//   You can specify edge descriptors directly by giving a vector, or you can use sums of the
-//   named direction vectors described above.  Below we show all of the edge sets you can
-//   describe with sums of the direction vectors, and then we show some examples of combining
-//   edge set descriptors.
-// Figure(3D,Big,VPD=300,NoScales): Vectors pointing toward an edge select that single edge
-//   ydistribute(50) {
-//       xdistribute(30) {
-//           _show_edges(edges=BOT+RIGHT);
-//           _show_edges(edges=BOT+BACK);
-//           _show_edges(edges=BOT+LEFT);
-//           _show_edges(edges=BOT+FRONT);
-//       }
-//       xdistribute(30) {
-//           _show_edges(edges=FWD+RIGHT);
-//           _show_edges(edges=BACK+RIGHT);
-//           _show_edges(edges=BACK+LEFT);
-//           _show_edges(edges=FWD+LEFT);
-//       }
-//       xdistribute(30) {
-//           _show_edges(edges=TOP+RIGHT);
-//           _show_edges(edges=TOP+BACK);
-//           _show_edges(edges=TOP+LEFT);
-//           _show_edges(edges=TOP+FRONT);
-//       }
-//   }
-// Figure(3D,Med,VPD=205,NoScales): Vectors pointing toward a face select all edges surrounding that face.
-//   ydistribute(50) {
-//       xdistribute(30) {
-//           _show_edges(edges=LEFT);
-//           _show_edges(edges=FRONT);
-//           _show_edges(edges=RIGHT);
-//       }
-//       xdistribute(30) {
-//           _show_edges(edges=TOP);
-//           _show_edges(edges=BACK);
-//           _show_edges(edges=BOTTOM);
-//       }
-//   }
-// Figure(3D,Big,VPD=300,NoScales): Vectors pointing toward a corner select all edges surrounding that corner.
-//   ydistribute(50) {
-//       xdistribute(30) {
-//           _show_edges(edges=FRONT+LEFT+TOP);
-//           _show_edges(edges=FRONT+RIGHT+TOP);
-//           _show_edges(edges=FRONT+LEFT+BOT);
-//           _show_edges(edges=FRONT+RIGHT+BOT);
-//       }
-//       xdistribute(30) {
-//           _show_edges(edges=TOP+LEFT+BACK);
-//           _show_edges(edges=TOP+RIGHT+BACK);
-//           _show_edges(edges=BOT+LEFT+BACK);
-//           _show_edges(edges=BOT+RIGHT+BACK);
-//       }
-//   }
-// Figure(3D,Med,VPD=205,NoScales): Named Edge Sets
-//   ydistribute(50) {
-//       xdistribute(30) {
-//           _show_edges(edges="X");
-//           _show_edges(edges="Y");
-//           _show_edges(edges="Z");
-//       }
-//       xdistribute(30) {
-//           _show_edges(edges="ALL");
-//           _show_edges(edges="NONE");
-//       }
-//   }
-// Figure(3D,Big,VPD=310,NoScales):  Next are some examples showing how you can combine edge descriptors to obtain different edge sets.    You can specify the top front edge with a numerical vector or by combining the named direction vectors.  If you combine them as a list you get all the edges around the front and top faces.  Adding `except` removes an edge.
-//   xdistribute(43){
-//     _show_edges(_edges([0,-1,1]),toplabel=["edges=[0,-1,1]"]);
-//     _show_edges(_edges(TOP+FRONT),toplabel=["edges=TOP+FRONT"]);
-//     _show_edges(_edges([TOP,FRONT]),toplabel=["edges=[TOP,FRONT]"]);
-//     _show_edges(_edges([TOP,FRONT],TOP+FRONT),toplabel=["edges=[TOP,FRONT]","except=TOP+FRONT"]);
-//   }
-// Figure(3D,Big,VPD=310,NoScales): Using `except=BACK` removes the four edges surrounding the back face if they are present in the edge set.  In the first example only one edge needs to be removed.  In the second example we remove two of the Z-aligned edges.  The third example removes all four back edges from the default edge set of all edges.  You can explicitly give `edges="ALL"` but it is not necessary, since this is the default.  In the fourth example, the edge set of Y-aligned edges contains no back edges, so the `except` parameter has no effect.
-//   xdistribute(43){
-//     _show_edges(_edges(BOT,BACK), toplabel=["edges=BOT","except=BACK"]);
-//     _show_edges(_edges("Z",BACK), toplabel=["edges=\"Z\"", "except=BACK"]);
-//     _show_edges(_edges("ALL",BACK), toplabel=["(edges=\"ALL\")", "except=BACK"]);
-//     _show_edges(_edges("Y",BACK), toplabel=["edges=\"Y\"","except=BACK"]);
-//   }
-// Figure(3D,Big,NoScales,VPD=310): On the left `except` is a list to remove two edges.  In the center we show a corner edge set defined by a numerical vector, and at the right we remove that same corner edge set with named direction vectors.
-//   xdistribute(52){
-//    _show_edges(_edges("ALL",[FRONT+RIGHT,FRONT+LEFT]),
-//               toplabel=["except=[FRONT+RIGHT,","       FRONT+LEFT]"]);
-//    _show_edges(_edges([1,-1,1]),toplabel=["edges=[1,-1,1]"]);
-//    _show_edges(_edges([TOP,BOT], TOP+RIGHT+FRONT),toplabel=["edges=[TOP,BOT]","except=TOP+RIGHT+FRONT"]);
-//   }
-// Subsection: Specifying Corners
-//   Modules operating on corners use two arguments to describe the corner set they will use: The `corners` argument
-//   is a list of corner set descriptors to include in the corner set, and the `except` argument is a list of
-//   corner set descriptors to remove from the corner set.
-//   The default value for `corners` is `"ALL"`, the set of all corners.
-//   The default value for `except` is the   empty set, meaning no corners are removed.
-//   If either argument is just a single corner set
-//   descriptor it can be passed directly rather than in a singleton list.
-//   Each corner set descriptor must be one of:
-//   - A vector pointing towards a corner, indicating that corner.
-//   - A vector pointing towards an edge indicating both corners at the ends of that edge.
-//   - A vector pointing towards a face, indicating all the corners of that face.
-//   - The string `"ALL"`, indicating all corners.
-//   - The string `"NONE"`, indicating no corners at all.
-//   - A length 8 vector where each entry corresponds to a corner and is 1 if the corner is included and 0 if it is excluded.  The corner ordering is
-//       ```
-//       [X-Y-Z-, X+Y-Z-, X-Y+Z-, X+Y+Z-, X-Y-Z+, X+Y-Z+, X-Y+Z+, X+Y+Z+]
-//       ```
-//   You can specify corner descriptors directly by giving a vector, or you can use sums of the
-//   named direction vectors described above.  Below we show all of the corner sets you can
-//   describe with sums of the direction vectors and then we show some examples of combining
-//   corner set descriptors.
-// Figure(3D,Big,NoScales,VPD=300): Vectors pointing toward a corner select that corner.
-//   ydistribute(55) {
-//       xdistribute(35) {
-//           _show_corners(corners=FRONT+LEFT+TOP);
-//           _show_corners(corners=FRONT+RIGHT+TOP);
-//           _show_corners(corners=FRONT+LEFT+BOT);
-//           _show_corners(corners=FRONT+RIGHT+BOT);
-//       }
-//       xdistribute(35) {
-//           _show_corners(corners=TOP+LEFT+BACK);
-//           _show_corners(corners=TOP+RIGHT+BACK);
-//           _show_corners(corners=BOT+LEFT+BACK);
-//           _show_corners(corners=BOT+RIGHT+BACK);
-//       }
-//   }
-// Figure(3D,Big,NoScales,VPD=340): Vectors pointing toward an edge select the corners and the ends of the edge.
-//   ydistribute(55) {
-//       xdistribute(35) {
-//           _show_corners(corners=BOT+RIGHT);
-//           _show_corners(corners=BOT+BACK);
-//           _show_corners(corners=BOT+LEFT);
-//           _show_corners(corners=BOT+FRONT);
-//       }
-//       xdistribute(35) {
-//           _show_corners(corners=FWD+RIGHT);
-//           _show_corners(corners=BACK+RIGHT);
-//           _show_corners(corners=BACK+LEFT);
-//           _show_corners(corners=FWD+LEFT);
-//       }
-//       xdistribute(35) {
-//           _show_corners(corners=TOP+RIGHT);
-//           _show_corners(corners=TOP+BACK);
-//           _show_corners(corners=TOP+LEFT);
-//           _show_corners(corners=TOP+FRONT);
-//       }
-//   }
-// Figure(3D,Med,NoScales,VPD=225): Vectors pointing toward a face select the corners of the face.
-//   ydistribute(55) {
-//       xdistribute(35) {
-//           _show_corners(corners=LEFT);
-//           _show_corners(corners=FRONT);
-//           _show_corners(corners=RIGHT);
-//       }
-//       xdistribute(35) {
-//           _show_corners(corners=TOP);
-//           _show_corners(corners=BACK);
-//           _show_corners(corners=BOTTOM);
-//       }
-//   }
-// Figure(3D,Med,NoScales,VPD=200): Corners by name
-//   xdistribute(35) {
-//       _show_corners(corners="ALL");
-//       _show_corners(corners="NONE");
-//   }
-// Figure(3D,Big,NoScales,VPD=300):     Next are some examples showing how you can combine corner descriptors to obtain different corner sets.   You can specify corner sets numerically or by adding together named directions.  The third example shows a list of two corner specifications, giving all the corners on the front face or the right face.
-//   xdistribute(52){
-//     _show_corners(_corners([1,-1,-1]),toplabel=["corners=[1,-1,-1]"]);
-//     _show_corners(_corners(BOT+RIGHT+FRONT),toplabel=["corners=BOT+RIGHT+FRONT"]);
-//     _show_corners(_corners([FRONT,RIGHT]), toplabel=["corners=[FRONT,RIGHT]"]);
-//   }
-// Figure(3D,Big,NoScales,VPD=300): Corners for one edge, two edges, and all the edges except the two on one edge.  Note that since the default is all edges, you only need to give the except argument in this case:
-//    xdistribute(52){
-//      _show_corners(_corners(FRONT+TOP), toplabel=["corners=FRONT+TOP"]);
-//       _show_corners(_corners([FRONT+TOP,BOT+BACK]), toplabel=["corners=[FRONT+TOP,","        BOT+BACK]"]);
-//       _show_corners(_corners("ALL",FRONT+TOP), toplabel=["(corners=\"ALL\")","except=FRONT+TOP"]);
-//    }
-// Figure(3D,Med,NoScales,VPD=240): The first example shows a single corner removed from the top corners using a numerical vector.  The second one shows removing a set of two corner descriptors from the implied set of all corners.
-//    xdistribute(58){
-//       _show_corners(_corners(TOP,[1,1,1]), toplabel=["corners=TOP","except=[1,1,1]"]);
-//       _show_corners(_corners("ALL",[FRONT+RIGHT+TOP,FRONT+LEFT+BOT]),
-//                    toplabel=["except=[FRONT+RIGHT+TOP,","       FRONT+LEFT+BOT]"]);
-//    }
-// Subsection: Anchoring of Non-Rectangular Objects and Anchor Type (atype)
-//   We focused above on rectangular objects that have well-defined faces and edges aligned with the coordinate axes.
-//   Things get difficult when the objects are curved, or even when their edges are not neatly aligned with the coordinate axes.
-//   In these cases, the library may provide multiple different anchoring schemes, called the anchor types.  When a module supports
-//   multiple anchor types, use the `atype=` parameter to select the anchor type you need.
-// .
-//   First consider the case of a simple rectangle whose corners have been rounded.  Where should the anchors lie?
-//   The default anchor type puts them in the same location as the anchors of an unrounded rectangle, which means that for
-//   positive rounding radii, they are not even located on the perimeter of the object.
-// Figure(2D,Med,NoAxes): Default "box" atype anchors for a rounded {{rect()}}
-//   rect([100,50], rounding=[10,0,0,-20],chamfer=[0,10,-20,0]) show_anchors();
-// Continues:
-//   This choice enables you to position the box, or attach things to it, without regard to its rounding or chamfers.  If you need to
-//   anchor onto the roundovers or chamfers then you can use the "perim" anchor type:
-// Figure(2D,Med,NoAxes): The "perim" atype for a rounded and chamfered {{rect()}}
-//   rect([100,50], rounding=[10,0,0,-20],chamfer=[0,10,-20,0],atype="perim") show_anchors();
-// Continues:
-//   With this anchor type, the anchors are located on the perimeter.  For positive roundings they point in the standard anchor direction;
-//   for negative roundings they are parallel to the base.  As noted above, for circles, cylinders, and spheres, the anchor point is
-//   determined by choosing the point where the anchor vector intersects the shape.  On a circle, this results in an anchor whose direction
-//   matches the user provided anchor vector.  But on an ellipse, something else happens:
-// Figure(2D,Med,NoAxes): Anchors on an ellipse.  The red arrow shows a TOP+RIGHT anchor direction. 
-//   ellipse([70,30]) show_anchors();
-//   stroke([[0,0],[45,45]], color="red",endcap2="arrow2");
-// Continues:
-//   For a TOP+RIGHT anchor direction, the surface normal at the intersection point does not match the anchor direction,
-//   so the direction of the anchor shown in blue does not match the direction specified, in red.
-//   Anchors computed this way have anchor type "intersect".  When a shape is concave, intersection anchors can produce
-//   a result buried inside the shape's concavity.  Consider the RIGHT anchor of this supershape example:
-// Figure(2D,Med,NoAxes): A supershape with "intersect" anchor type:
-//   supershape(n=150,r=75, m1=4, n1=4.0,n2=16, n3=1.5, a=0.9, b=9,atype="intersect") show_anchors();
-// Continues:
-//   A different anchor type called "hull" finds anchors that are on the convex hull of the shape.  
-// Figure(2D,Med,NoAxes): A supershape with "hull" anchor type:
-//   supershape(n=150,r=55, m1=4, n1=4.0,n2=16, n3=1.5, a=0.9, b=9,atype="hull") show_anchors();
-// Continues:
-//   Hull anchoring works by creating the line (or plane in 3D) that is normal to the specified anchor direction, and
-//   finding the point farthest from the center that intersects that line (or plane).
-// Figure(2D,Med,NoAxes): Finding the RIGHT and BACK+LEFT "hull" anchors
-//   supershape(n=128,r=55, m1=4, n1=4.0,n2=16, n3=1.5, a=0.9, b=9,atype="hull") {
-//     position(RIGHT) color_this("red")rect([1,90],anchor=LEFT);
-//     attach(RIGHT)anchor_arrow2d(13);
-//     attach(BACK+LEFT) {
-//        anchor_arrow2d(13);
-//        color_this("red")rect([30,1]);
-//        }
-//     }
-// Continues:
-//   In the example the RIGHT anchor is found when the normal line (shown in red) is tangent to the shape at two points.
-//   The anchor is then taken to be the midpoint.  The BACK+LEFT anchor occurs with a single tangent point, and the
-//   anchor point is located at the tangent point.  For circles intersection is done to the exact circle, but for other
-//   shapes these calculations are done on the point lists that defines the shape, so if you change the number of points
-//   in the list, the precise location of the anchors can change.  You can also get surprising results if your point list is badly chosen.
-// Figure(2D,Med,NoAxes): Circle anchor in blue.  The red anchor is computed to a point list of a circle with 17 segments.  
-//   circle(r=31,$fn=128) attach(TOP)anchor_arrow2d(15);
-//   region(circle(r=33,$fn=17)) {color("red")attach(TOP)anchor_arrow2d(13);}
-// Continues:
-//   The figure shows a large horizontal offset due to a poor choice of sampling for the circular shape when using the "hull" anchor type.
-//   The determination of "hull" or "intersect" anchors may depend on the location of the centerpoint used in the computation.
-//   Some of the modules allow you to change the centerpoint using a `cp=` argument.  If you need to change the centerpoint for
-//   a module that does not provide this option, you can use the generic {{region()}} module, which will let you specify a centerpoint.
-//   The default center point is the centroid, specified by "centroid".  You can also choose "mean", which gives the mean of all
-//   the data points, or "bbox", which gives the centerpoint of the bounding box for the data.  Your last option for centerpoint is to
-//   choose an arbitrary point that meets your needs.
-// Figure(2D,Med,NoAxes): The centerpoint for "intersect" anchors is located at the red dot
-//   region(supershape(n=128,r=55, m1=4, n1=4.0,n2=16, n3=1.5, a=0.9, b=9),atype="intersect",cp=[0,30]) show_anchors();
-//   color("red")back(30)circle(r=2,$fn=16);
-// Continues:
-//   Note that all the anchors for an object have to be determined based on one anchor type and relative to the same centerpoint.
-//   The supported anchor types for each module appear in the "Anchor Types" section of its entry.  
-
-
-
-
-
-// Section: Attachment Positioning
-
-// Module: position()
-// Synopsis: Attaches children to a parent object at an anchor point.
-// SynTags: Trans
-// Topics: Attachments
-// See Also: attachable(), attach(), orient()
-// Usage:
-//   PARENT() position(from) CHILDREN;
-// Description:
-//   Attaches children to a parent object at an anchor point.  For a step-by-step explanation
-//   of attachments, see the [Attachments Tutorial](Tutorial-Attachments).
-// Arguments:
-//   from = The vector, or name of the parent anchor point to attach to.
-// Side Effects:
-//   `$attach_anchor` for each `from=` anchor given, this is set to the `[ANCHOR, POSITION, ORIENT, SPIN]` information for that anchor.
-//   `$attach_to` is set to `undef`.
-//   `$attach_norot` is set to `true`.
-// Example:
-//   spheroid(d=20) {
-//       position(TOP) cyl(l=10, d1=10, d2=5, anchor=BOTTOM);
-//       position(RIGHT) cyl(l=10, d1=10, d2=5, anchor=BOTTOM);
-//       position(FRONT) cyl(l=10, d1=10, d2=5, anchor=BOTTOM);
-//   }
-module position(from)
-{
-    req_children($children);
-    assert($parent_geom != undef, "No object to attach to!");
-    anchors = (is_vector(from)||is_string(from))? [from] : from;
-    for (anchr = anchors) {
-        anch = _find_anchor(anchr, $parent_geom);
-        $attach_to = undef;
-        $attach_anchor = anch;
-        $attach_norot = true;
-        translate(anch[1]) children();
-    }
-}
-
-
-// Module: orient()
-// Synopsis: Orients children's tops in the directon of the specified anchor.
-// SynTags: Trans
-// Topics: Attachments
-// See Also: attachable(), attach(), orient()
-// Usage:
-//   PARENT() orient(anchor, [spin]) CHILDREN;
-// Description:
-//   Orients children such that their top is tilted in the direction of the specified parent anchor point. 
-//   For a step-by-step explanation of attachments, see the [Attachments Tutorial](Tutorial-Attachments).
-// Arguments:
-//   anchor = The anchor on the parent which you want to match the orientation of.
-//   spin = The spin to add to the children.  (Overrides anchor spin.)
-// Side Effects:
-//   `$attach_anchor` is set to the `[ANCHOR, POSITION, ORIENT, SPIN]` information for the `anchor=`, if given.
-//   `$attach_to` is set to `undef`.
-//   `$attach_norot` is set to `true`.
-//
-// Example: When orienting to an anchor, the spin of the anchor may cause confusion:
-//   prismoid([50,50],[30,30],h=40) {
-//       position(TOP+RIGHT)
-//           orient(RIGHT)
-//               prismoid([30,30],[0,5],h=20,anchor=BOT+LEFT);
-//   }
-// Example: You can override anchor spin with `spin=`.
-//   prismoid([50,50],[30,30],h=40) {
-//       position(TOP+RIGHT)
-//           orient(RIGHT,spin=0)
-//               prismoid([30,30],[0,5],h=20,anchor=BOT+LEFT);
-//   }
-// Example: Or you can anchor the child from the back
-//   prismoid([50,50],[30,30],h=40) {
-//       position(TOP+RIGHT)
-//           orient(RIGHT)
-//               prismoid([30,30],[0,5],h=20,anchor=BOT+BACK);
-//   }
-module orient(anchor, spin) {
-    req_children($children);
-    check=
-      assert($parent_geom != undef, "No parent to orient from!")
-      assert(is_string(anchor) || is_vector(anchor));
-    anch = _find_anchor(anchor, $parent_geom);
-    two_d = _attach_geom_2d($parent_geom);
-    fromvec = two_d? BACK : UP;
-    $attach_to = undef;
-    $attach_anchor = anch;
-    $attach_norot = true;
-    spin = default(spin, anch[3]);
-    assert(is_finite(spin));
-    rot(spin, from=fromvec, to=anch[2]) children();
-}
-
-
-
-// Module: attach()
-// Synopsis: Attaches children to a parent object at an anchor point and orientation.
-// SynTags: Trans
-// Topics: Attachments
-// See Also: attachable(), position(), face_profile(), edge_profile(), corner_profile()
-// Usage:
-//   PARENT() attach(from, [overlap=], [norot=]) CHILDREN;
-//   PARENT() attach(from, to, [overlap=], [norot=]) CHILDREN;
-// Description:
-//   Attaches children to a parent object at an anchor point and orientation.  Attached objects will
-//   be overlapped into the parent object by a little bit, as specified by the `$overlap`
-//   value (0 by default), or by the overriding `overlap=` argument.  This is to prevent OpenSCAD
-//   from making non-manifold objects.  You can define `$overlap=` as an argument in a parent
-//   module to set the default for all attachments to it.  For a step-by-step explanation of
-//   attachments, see the [Attachments Tutorial](Tutorial-Attachments).
-// Arguments:
-//   from = The vector, or name of the parent anchor point to attach to.
-//   to = Optional name of the child anchor point.  If given, orients the child such that the named anchors align together rotationally.
-//   ---
-//   overlap = Amount to sink child into the parent.  Equivalent to `down(X)` after the attach.  This defaults to the value in `$overlap`, which is `0` by default.
-//   norot = If true, don't rotate children when attaching to the anchor point.  Only translate to the anchor point.
-// Side Effects:
-//   `$idx` is set to the index number of each anchor if a list of anchors is given.  Otherwise is set to `0`.
-//   `$attach_anchor` for each `from=` anchor given, this is set to the `[ANCHOR, POSITION, ORIENT, SPIN]` information for that anchor.
-//   `$attach_to` is set to the value of the `to=` argument, if given.  Otherwise, `undef`
-//   `$attach_norot` is set to the value of the `norot=` argument.
-// Example:
-//   spheroid(d=20) {
-//       attach(TOP) down(1.5) cyl(l=11.5, d1=10, d2=5, anchor=BOTTOM);
-//       attach(RIGHT, BOTTOM) down(1.5) cyl(l=11.5, d1=10, d2=5);
-//       attach(FRONT, BOTTOM, overlap=1.5) cyl(l=11.5, d1=10, d2=5);
-//   }
-module attach(from, to, overlap, norot=false)
-{
-    req_children($children);
-    assert($parent_geom != undef, "No object to attach to!");
-    overlap = (overlap!=undef)? overlap : $overlap;
-    anchors = (is_vector(from)||is_string(from))? [from] : from;
-    for ($idx = idx(anchors)) {
-        anchr = anchors[$idx];
-        anch = _find_anchor(anchr, $parent_geom);
-        two_d = _attach_geom_2d($parent_geom);
-        $attach_to = to;
-        $attach_anchor = anch;
-        $attach_norot = norot;
-        olap = two_d? [0,-overlap,0] : [0,0,-overlap];
-        if (norot || (norm(anch[2]-UP)<1e-9 && anch[3]==0)) {
-            translate(anch[1]) translate(olap) children();
-        } else {
-            fromvec = two_d? BACK : UP;
-            translate(anch[1]) rot(anch[3],from=fromvec,to=anch[2]) translate(olap) children();
-        }
-    }
-}
-
-// Section: Tagging
-
-// Module: tag()
-// Synopsis: Assigns a tag to an object
-// Topics: Attachments
-// See Also: force_tag(), recolor(), hide(), show_only(), diff(), intersect()
-// Usage:
-//   PARENT() tag(tag) CHILDREN;
-// Description:
-//   Assigns the specified tag to all of the children. Note that if you want
-//   to apply a tag to non-tag-aware objects you need to use {{force_tag()}} instead.
-//   This works by setting the `$tag` variable, but it provides extra error checking and
-//   handling of scopes.  You may set `$tag` directly yourself, but this is not recommended.
-//   .
-//   For a step-by-step explanation of attachments, see the [Attachments Tutorial](Tutorial-Attachments).
-// Arguments:
-//   tag = tag string, which must not contain any spaces.
-// Side Effects:
-//   Sets `$tag` to the tag you specify, possibly with a scope prefix.
-// Example(3D):  Applies the tag to both cuboids instead of having to repeat `$tag="remove"` for each one.
-//   diff("remove")
-//     cuboid(10){
-//       position(TOP) cuboid(3);
-//       tag("remove")
-//       {
-//         position(FRONT) cuboid(3);
-//         position(RIGHT) cuboid(3);
-//       }
-//     }
-module tag(tag)
-{
-    req_children($children);
-    check=
-      assert(is_string(tag),"tag must be a string")
-      assert(undef==str_find(tag," "),str("Tag string \"",tag,"\" contains a space, which is not allowed"));
-    $tag = str($tag_prefix,tag);
-    children();
-}
-
-
-// Module: force_tag()
-// Synopsis: Assigns a tag to a non-attachable object.
-// Topics: Attachments
-// See Also: tag(), recolor(), hide(), show_only(), diff(), intersect()
-// Usage:
-//   PARENT() force_tag([tag]) CHILDREN;
-// Description:
-//   You use this module when you want to make a non-attachable or non-BOSL2 module respect tags.
-//   It applies to its children the tag specified (or the tag currently in force if you don't specify a tag),
-//   making a final determination about whether to show or hide the children.
-//   This means that tagging in children's children will be ignored.
-//   This module is specifically provided for operating on children that are not tag aware such as modules
-//   that don't use {{attachable()}} or built in modules such as
-//   - `polygon()`
-//   - `projection()`
-//   - `polyhedron()`  (or use [`vnf_polyhedron()`](vnf.scad#vnf_polyhedron))
-//   - `linear_extrude()`  (or use [`linear_sweep()`](regions.scad#linear_sweep))
-//   - `rotate_extrude()`
-//   - `surface()`
-//   - `import()`
-//   - `difference()`
-//   - `intersection()`
-//   - `hull()`
-//   .
-//   When you use tag-based modules like {{diff()}} with a non-attachable module, the result may be puzzling.
-//   Any time a test occurs for display of child() that test will succeed.  This means that when diff() checks
-//   to see if it should show a module it will show it, and when diff() checks to see if it should subtract the module
-//   it will subtract it.  The result will be a hole, possibly with zero-thickness edges or faces.  In order to
-//   get the correct behavior, every non-attachable module needs an invocation of force_tag, even ones
-//   that are not tagged.
-//   .
-//   For a step-by-step explanation of attachments, see the [Attachments Tutorial](Tutorial-Attachments).
-// Arguments:
-//   tag = tag string, which must not contain any spaces
-// Side Effects:
-//   Sets `$tag` to the tag you specify, possibly with a scope prefix.
-// Example(2D): This example produces the full square without subtracting the "remove" item.  When you use non-attachable modules with tags, results are unpredictable.
-//   diff()
-//   {
-//     polygon(square(10));
-//     move(-[.01,.01])polygon(square(5),$tag="remove");
-//   }
-// Example(2D): Adding force_tag() fixes the model.  Note you need to add it to *every* non-attachable module, even the untagged ones, as shown here.
-//   diff()
-//   {
-//     force_tag()
-//       polygon(square(10));
-//     force_tag("remove")
-//       move(-[.01,.01])polygon(square(5));
-//   }
-module force_tag(tag)
-{
-    req_children($children);
-    check1=assert(is_undef(tag) || is_string(tag),"tag must be a string");
-    $tag = str($tag_prefix,default(tag,$tag));
-    assert(undef==str_find($tag," "),str("Tag string \"",$tag,"\" contains a space, which is not allowed"));
-    if(_is_shown())
-      show_all()
-        children();
-}
-
-
-
-// Module: default_tag()
-// Synopsis: Sets a default tag for all children.
-// Topics: Attachments
-// See Also: force_tag(), recolor(), hide(), show_only(), diff(), intersect()
-// Usage:
-//   PARENT() default_tag(tag) CHILDREN;
-// Description:
-//   Sets a default tag for all of the children.  This is intended to be used to set a tag for a whole module
-//   that is then used outside the module, such as setting the tag to "remove" for easy operation with {{diff()}}.
-//   The default_tag() module sets the `$tag` variable only if it is not already
-//   set so you can have a module set a default tag of "remove" but that tag can be overridden by a {{tag()}}
-//   in force from a parent.  If you use {{tag()}} it will override any previously
-//   specified tag from a parent, which can be very confusing to a user trying to change the tag on a module.
-//   .
-//   For a step-by-step explanation of attachments, see the [Attachments Tutorial](Tutorial-Attachments).
-// Arguments:
-//   tag = tag string, which must not contain any spaces.
-// Side Effects:
-//   Sets `$tag` to the tag you specify, possibly with a scope prefix.
-// Example(3D):  The module thing() is defined with {{tag()}} and the user applied tag of "keep_it" is ignored, leaving the user puzzled.
-//   module thing() { tag("remove") cuboid(10);}
-//   diff()
-//     cuboid(20){
-//       position(TOP) thing();
-//       position(RIGHT) tag("keep_it") thing();
-//   }
-// Example(3D):  Using default_tag() fixes this problem: the user applied tag does not get overridden by the tag hidden in the module definition.
-//   module thing() { default_tag("remove") cuboid(10);}
-//   diff()
-//     cuboid(20){
-//       position(TOP) thing();
-//       position(RIGHT) tag("keep_it") thing();
-//   }
-module default_tag(tag)
-{
-    if ($tag=="") tag(tag) children();
-    else children();
-}
-
-
-// Module: tag_scope()
-// Synopsis: Creates a new tag scope.
-// See Also: tag(), force_tag(), default_tag()
-// Topics: Attachments
-// Usage:
-//   tag_scope([scope]) CHILDREN;
-// Description:
-//   Creates a tag scope with locally altered tag names to avoid tag name conflict with other code.
-//   This is necessary when writing modules because the module's caller might happen to use the same tags.
-//   Note that if you directly set the `$tag` variable then tag scoping will not work correctly.
-// Side Effects:
-//   `$tag_prefix` is set to the value of `scope=` if given, otherwise is set to a random string.
-// Example: In this example the ring module uses "remove" tags which will conflict with use of the same tags by the parent.
-//   module ring(r,h,w=1,anchor,spin,orient)
-//   {
-//     tag_scope("ringscope")
-//       attachable(anchor,spin,orient,r=r,h=h){
-//         diff()
-//           cyl(r=r,h=h)
-//             tag("remove") cyl(r=r-w,h=h+1);
-//         children();
-//       }
-//   }
-//   // Calling the module using "remove" tags
-//   // will conflict with internal tag use in
-//   // the ring module.
-//   $fn=32;
-//   diff(){
-//       ring(10,7,w=4);
-//       tag("remove")ring(8,8);
-//       tag("remove")diff("rem"){
-//          ring(9.5,8,w=1);
-//          tag("rem")ring(9.5,8,w=.3);
-//       }
-//     }
-module tag_scope(scope){
-  req_children($children);
-  scope = is_undef(scope) ? rand_str(20) : scope;
-  assert(is_string(scope), "scope must be a string");
-  assert(undef==str_find(scope," "),str("Scope string \"",scope,"\" contains a space, which is not allowed"));
-  $tag_prefix=scope;
-  children();
-}
-
-
-// Section: Attachment Modifiers
-
-// Module: diff()
-// Synopsis: Performs a differencing operation using tags rather than hierarchy to control what happens.
-// Topics: Attachments
-// See Also: tag(), force_tag(), recolor(), show_only(), hide(), tag_diff(), intersect(), tag_intersect()
-// Usage:
-//   diff([remove], [keep]) PARENT() CHILDREN;
-// Description:
-//   Performs a differencing operation using tags to control what happens.  This is specifically intended to
-//   address the situation where you want differences between a parent and child object, something
-//   that is impossible with the native difference() module.
-//   The children to diff are grouped into three categories, regardless of nesting level.
-//   The `remove` argument is a space delimited list of tags specifying objects to
-//   subtract.  The `keep` argument is a similar list of tags giving objects to be kept.
-//   Objects not matching either the `remove` or `keep` lists form the third category of base objects.
-//   To produce its output, diff() forms the union of all the base objects and then
-//   subtracts all the objects with tags in `remove`.  Finally it adds in objects listed in `keep`.
-//   Attachable objects should be tagged using {{tag()}}
-//   and non-attachable objects with {{force_tag()}}.
-//   .
-//   Remember when using tagged operations with that the operations don't happen in hierarchical order, since
-//   the point of tags is to break the hierarchy.  If you tag an object with a keep tag, nothing will be
-//   subtracted from it, no matter where it appears because kept objects are unioned in at the end.
-//   If you want a child of an object tagged with a remove tag to stay in the model it may be
-//   better to give it a tag that is not a remove tag or a keep tag.  Such an object *will* be subject to
-//   subtractions from other remove-tagged objects.  
-//   .
-//   For a step-by-step explanation of attachments, see the [Attachments Tutorial](Tutorial-Attachments).
-// Arguments:
-//   remove = String containing space delimited set of tag names of children to difference away.  Default: `"remove"`
-//   keep = String containing space delimited set of tag names of children to keep; that is, to union into the model after differencing is completed.  Default: `"keep"`
-// Example: Diffing using default tags
-//   diff()
-//   cuboid(50) {
-//       tag("remove") attach(TOP) sphere(d=40);
-//       tag("keep") attach(CTR) cylinder(h=40, d=10);
-//   }
-// Example: The "hole" items are subtracted from everything else.  The other tags can be anything you find convenient.
-//   diff("hole")
-//     tag("body")sphere(d=100) {
-//       tag("pole") zcyl(d=55, h=100);  // attach() not needed for center-to-center.
-//       tag("hole") {
-//          xcyl(d=55, h=101);
-//          ycyl(d=55, h=101);
-//       }
-//       tag("axle")zcyl(d=15, h=140);
-//     }
-// Example:
-//   diff(keep="axle")
-//   sphere(d=100) {
-//       tag("axle")xcyl(d=40, l=120);
-//       tag("remove")cuboid([40,120,100]);
-//   }
-// Example: Masking
-//   diff()
-//   cube([80,90,100], center=true) {
-//       edge_mask(FWD)
-//           rounding_edge_mask(l=max($parent_size)*1.01, r=25);
-//   }
-// Example: Here we subtract the parent object from the child.  Because tags propagate to children we need to clear the "remove" tag from the child.
-//  diff()
-//     tag("remove")cuboid(10)
-//       tag("")position(RIGHT+BACK)cyl(r=8,h=9);
-// Example(3D,VPR=[104,0,200], VPT=[-0.9,3.03, -0.74], VPD=19,NoAxes,NoScales): A pipe module that subtracts its interior when you call it using diff().  Normally if you union two pipes together, you'll get interfering walls at the intersection, but not here:
-//   $fn=16;
-//   // This module must be called by subtracting with "diff"
-//   module pipe(length, od, id) {
-//       // Strip the tag the user is using to subtract
-//       tag("")cylinder(h=length, d=od, center=true);
-//       // Leave the tag along here, so this one is removed
-//       cylinder(h=length+.02, d=id, center=true);
-//   }
-//   // Draw some intersecting pipes
-//   diff(){
-//     tag("remove"){
-//       pipe(length=5, od=2, id=1.9);
-//       zrot(10)xrot(75)
-//         pipe(length=5, od=2, id=1.9);
-//     }
-//     // The orange bar has its center removed
-//     color("orange") down(1) xcyl(h=8, d=1);
-//     // "keep" prevents interior of the blue bar intact
-//     tag("keep") recolor("blue") up(1) xcyl(h=8, d=1);
-//   }
-//   // Objects outside the diff don't have pipe interiors removed
-//   color("purple") down(2.2) ycyl(h=8, d=0.3);
-// Example(3D,NoScales,NoAxes): Nested diff() calls work as expected, but be careful of reusing tag names, even hidden in submodules.
-//   $fn=32;
-//   diff("rem1")
-//   cyl(r=10,h=10){
-//     diff("rem2",$tag="rem1"){
-//       cyl(r=8,h=11);
-//       tag("rem2")diff("rem3"){
-//           cyl(r=6,h=12);
-//           tag("rem3")cyl(r=4,h=13);
-//           }
-//       }
-//   }
-// Example: This example shows deep nesting, where all the differences cross levels.  Unlike the preceding example, each cylinder is positioned relative to its parent.  Note that it suffices to use two remove tags, alternating between them at each level.
-//   $fn=32;
-//   diff("remA")
-//     cyl(r=9, h=6)
-//       tag("remA")diff("remB")
-//         left(.2)position(RIGHT)cyl(r=8,h=7,anchor=RIGHT)
-//           tag("remB")diff("remA")
-//            left(.2)position(LEFT)cyl(r=7,h=7,anchor=LEFT)
-//              tag("remA")diff("remB")
-//                left(.2)position(LEFT)cyl(r=6,h=8,anchor=LEFT)
-//                  tag("remB")diff("remA")
-//                    right(.2)position(RIGHT)cyl(r=5,h=9,anchor=RIGHT)
-//                      tag("remA")diff("remB")
-//                        right(.2)position(RIGHT)cyl(r=4,h=10,anchor=RIGHT)
-//                          tag("remB")left(.2)position(LEFT)cyl(r=3,h=11,anchor=LEFT);
-// Example(3D,NoAxes,NoScales): When working with Non-Attachables like rotate_extrude() you must apply {{force_tag()}} to every non-attachable object.
-//   back_half()
-//     diff("remove")
-//       cuboid(40) {
-//         attach(TOP)
-//           recolor("lightgreen")
-//             cyl(l=10,d=30);
-//         position(TOP+RIGHT)
-//           force_tag("remove")
-//             xrot(90)
-//               rotate_extrude()
-//                 right(20)
-//                   circle(5);
-//       }
-// Example: Here is another example where two children are intersected using the native intersection operator, and then tagged with {{force_tag()}}.  Note that because the children are at the same level, you don't need to use a tagged operator for their intersection.
-//  $fn=32;
-//  diff()
-//    cuboid(10){
-//      force_tag("remove")intersection()
-//        {
-//          position(RIGHT) cyl(r=7,h=15);
-//          position(LEFT) cyl(r=7,h=15);
-//        }
-//      tag("keep")cyl(r=1,h=9);
-//    }
-// Example: In this example the children that are subtracted are each at different nesting levels, with a kept object in between.
-//   $fn=32;
-//   diff()
-//     cuboid(10){
-//       tag("remove")cyl(r=4,h=11)
-//         tag("keep")cyl(r=3,h=17)
-//           tag("remove")position(RIGHT)cyl(r=2,h=18);
-//     }
-// Example: Combining tag operators can be tricky.  Here the `diff()` operation keeps two tags, "fullkeep" and "keep".  Then {{intersect()}} intersects the "keep" tagged item with everything else, but keeps the "fullkeep" object.
-//   $fn=32;
-//   intersect("keep","fullkeep")
-//     diff(keep="fullkeep keep")
-//       cuboid(10){
-//         tag("remove")cyl(r=4,h=11);
-//         tag("keep") position(RIGHT)cyl(r=8,h=12);
-//         tag("fullkeep")cyl(r=1,h=12);
-//     }
-// Example: In this complex example we form an intersection, subtract an object, and keep some objects.  Note that for the small cylinders on either side, marking them as "keep" or removing their tag gives the same effect.  This is because without a tag they become part of the intersection and the result ends up the same.  For the two cylinders at the back, however, the result is different.  With "keep" the cylinder on the left appears whole, but without it, the cylinder at the back right is subject to intersection.
-//   $fn=64;
-//   diff()
-//     intersect(keep="remove keep")
-//       cuboid(10,$thing="cube"){
-//         tag("intersect"){
-//           position(RIGHT) cyl(r=5.5,h=15)
-//              tag("")cyl(r=2,h=10);
-//           position(LEFT) cyl(r=5.54,h=15)
-//              tag("keep")cyl(r=2,h=10);
-//         }
-//         // Untagged it is in the intersection
-//         tag("") position(BACK+RIGHT)
-//           cyl(r=2,h=10,anchor=CTR);
-//         // With keep the full cylinder appears
-//         tag("keep") position(BACK+LEFT)
-//           cyl(r=2,h=10,anchor=CTR);
-//         tag("remove") cyl(r=3,h=15);
-//       }
-module diff(remove="remove", keep="keep")
-{
-    req_children($children);
-    assert(is_string(remove),"remove must be a string of tags");
-    assert(is_string(keep),"keep must be a string of tags");
-    if (_is_shown())
-    {
-        difference() {
-            hide(str(remove," ",keep)) children();
-            show_only(remove) children();
-        }
-    }
-    show_int(keep)children();
-}
-
-
-// Module: tag_diff()
-// Synopsis: Performs a {{diff()}} and then sets a tag on the result.
-// Topics: Attachments
-// See Also: tag(), force_tag(), recolor(), show_only(), hide(), diff(), intersect(), tag_intersect()
-// Usage:
-//   tag_diff(tag, [remove], [keep]) PARENT() CHILDREN;
-// Description:
-//   Perform a differencing operation in the manner of {{diff()}} using tags to control what happens,
-//   and then tag the resulting difference object with the specified tag.  This forces the specified
-//   tag to be resolved at the level of the difference operation.  In most cases, this is not necessary,
-//   but if you have kept objects and want to operate on this difference object as a whole object using
-//   more tag operations, you will probably not get the results you want if you simply use {{tag()}}.
-//   .
-//   For a step-by-step explanation of attachments, see the [Attachments Tutorial](Tutorial-Attachments).
-// Arguments:
-//   tag = Tag string to apply to this difference object
-//   remove = String containing space delimited set of tag names of children to difference away.  Default: `"remove"`
-//   keep = String containing space delimited set of tag names of children to keep; that is, to union into the model after differencing is completed.  Default: `"keep"`
-// Side Effects:
-//   Sets `$tag` to the tag you specify, possibly with a scope prefix.
-// Example: In this example we have a difference with a kept object that is then subtracted from a cube, but we don't want the kept object to appear in the final output, so this result is wrong:
-//   diff("rem"){
-//     cuboid([20,10,30],anchor=FRONT);
-//     tag("rem")diff("remove","keep"){
-//       cuboid([10,10,20]);
-//       tag("remove")cuboid([11,11,5]);
-//       tag("keep")cuboid([2,2,20]);
-//     }
-//   }
-// Example: Using tag_diff corrects the problem:
-//   diff("rem"){
-//     cuboid([20,10,30],anchor=FRONT);
-//       tag_diff("rem","remove","keep"){
-//         cuboid([10,10,20]);
-//         tag("remove")cuboid([11,11,5]);
-//         tag("keep")cuboid([2,2,20]);
-//       }
-//   }
-// Example: This concentric cylinder example uses "keep" and produces the wrong result.  The kept cylinder gets kept in the final output instead of subtracted.  This happens even when we make sure to change the `keep` argument at the top level {{diff()}} call.
-//   diff("rem","nothing")
-//     cyl(r=8,h=6)
-//       tag("rem")diff()
-//         cyl(r=7,h=7)
-//           tag("remove")cyl(r=6,h=8)
-//           tag("keep")cyl(r=5,h=9);
-// Example: Changing to tag_diff() causes the kept cylinder to be subtracted, producing the desired result:
-//   diff("rem")
-//     cyl(r=8,h=6)
-//       tag_diff("rem")
-//         cyl(r=7,h=7)
-//           tag("remove")cyl(r=6,h=8)
-//           tag("keep")cyl(r=5,h=9);
-module tag_diff(tag,remove="remove", keep="keep")
-{
-    req_children($children);
-    assert(is_string(remove),"remove must be a string of tags");
-    assert(is_string(keep),"keep must be a string of tags");
-    assert(is_string(tag),"tag must be a string");
-    assert(undef==str_find(tag," "),str("Tag string \"",tag,"\" contains a space, which is not allowed"));
-    $tag=str($tag_prefix,tag);
-    if (_is_shown())
-      show_all(){
-         difference() {
-            hide(str(remove," ",keep)) children();
-            show_only(remove) children();
-         }
-         show_only(keep)children();
-      }
-}
-
-
-// Module: intersect()
-// Synopsis: Perform an intersection operation on children using tags rather than hierarchy to control what happens.
-// Topics: Attachments
-// See Also: tag(), force_tag(), recolor(), show_only(), hide(), diff(), tag_diff(), tag_intersect()
-// Usage:
-//   intersect([intersect], [keep]) PARENT() CHILDREN;
-// Description:
-//   Performs an intersection operation on its children, using tags to
-//   determine what happens.  This is specifically intended to address
-//   the situation where you want intersections involving a parent and
-//   child object, something that is impossible with the native
-//   intersection() module.  This module treats the children in three
-//   groups: objects matching the tags listed in `intersect`, objects
-//   matching tags listed in `keep`, and the remaining objects that
-//   don't match any of the listed tags.  The intersection is computed
-//   between the union of the `intersect` tagged objects and union of the objects that don't
-//   match any of the listed tags.  Finally the objects listed in `keep` are
-//   unioned with the result.  Attachable objects should be tagged using {{tag()}}
-//   and non-attachable objects with {{force_tag()}}.
-//   .
-//   For a step-by-step explanation of attachments, see the [Attachments Tutorial](Tutorial-Attachments).
-// Arguments:
-//   intersect = String containing space delimited set of tag names of children to intersect.  Default: "intersect"
-//   keep = String containing space delimited set of tag names of children to keep whole.  Default: "keep"
-// Example:
-//   intersect("mask", keep="axle")
-//     sphere(d=100) {
-//         tag("mask")cuboid([40,100,100]);
-//         tag("axle")xcyl(d=40, l=100);
-//     }
-// Example: Combining tag operators can be tricky.  Here the {{diff()}} operation keeps two tags, "fullkeep" and "keep".  Then `intersect()` intersects the "keep" tagged item with everything else, but keeps the "fullkeep" object.
-//   $fn=32;
-//   intersect("keep","fullkeep")
-//     diff(keep="fullkeep keep")
-//       cuboid(10){
-//         tag("remove")cyl(r=4,h=11);
-//         tag("keep") position(RIGHT)cyl(r=8,h=12);
-//         tag("fullkeep")cyl(r=1,h=12);
-//     }
-// Example: In this complex example we form an intersection, subtract an object, and keep some objects.  Note that for the small cylinders on either side, marking them as "keep" or removing their tag gives the same effect.  This is because without a tag they become part of the intersection and the result ends up the same.  For the two cylinders at the back, however, the result is different.  With "keep" the cylinder on the left appears whole, but without it, the cylinder at the back right is subject to intersection.
-//   $fn=64;
-//   diff()
-//     intersect(keep="remove keep")
-//       cuboid(10,$thing="cube"){
-//         tag("intersect"){
-//           position(RIGHT) cyl(r=5.5,h=15)
-//              tag("")cyl(r=2,h=10);
-//           position(LEFT) cyl(r=5.54,h=15)
-//              tag("keep")cyl(r=2,h=10);
-//         }
-//         // Untagged it is in the intersection
-//         tag("") position(BACK+RIGHT)
-//           cyl(r=2,h=10,anchor=CTR);
-//         // With keep the full cylinder appears
-//         tag("keep") position(BACK+LEFT)
-//           cyl(r=2,h=10,anchor=CTR);
-//         tag("remove") cyl(r=3,h=15);
-//       }
-module intersect(intersect="intersect",keep="keep")
-{
-   assert(is_string(intersect),"intersect must be a string of tags");
-   assert(is_string(keep),"keep must be a string of tags");
-   intersection(){
-      show_only(intersect) children();
-      hide(str(intersect," ",keep)) children();
-   }
-   show_int(keep) children();
-}
-
-
-// Module: tag_intersect()
-// Synopsis: Performs an {{intersect()}} and then tags the result.
-// Topics: Attachments
-// See Also: tag(), force_tag(), recolor(), show_only(), hide(), diff(), tag_diff(), intersect()
-// Usage:
-//   tag_intersect(tag, [intersect], [keep]) PARENT() CHILDREN;
-// Description:
-//   Perform an intersection operation in the manner of {{intersect()}} using tags to control what happens,
-//   and then tag the resulting difference object with the specified tag.  This forces the specified
-//   tag to be resolved at the level of the intersect operation.  In most cases, this is not necessary,
-//   but if you have kept objects and want to operate on this difference object as a whole object using
-//   more tag operations, you will probably not get the results you want if you simply use {{tag()}}.
-//   .
-//   For a step-by-step explanation of attachments, see the [Attachments Tutorial](Tutorial-Attachments).
-// Arguments:
-//   tag = Tag to set for the intersection
-//   intersect = String containing space delimited set of tag names of children to intersect.  Default: "intersect"
-//   keep = String containing space delimited set of tag names of children to keep whole.  Default: "keep"
-// Side Effects:
-//   Sets `$tag` to the tag you specify, possibly with a scope prefix.
-// Example:  Without `tag_intersect()` the kept object is not included in the difference.
-//   $fn=32;
-//   diff()
-//     cuboid([20,15,9])
-//     tag("remove")intersect()
-//       cuboid(10){
-//         tag("intersect")position(RIGHT) cyl(r=7,h=10);
-//         tag("keep")position(LEFT)cyl(r=4,h=10);
-//       }
-// Example: Using tag_intersect corrects the problem.
-//   $fn=32;
-//   diff()
-//     cuboid([20,15,9])
-//     tag_intersect("remove")
-//       cuboid(10){
-//         tag("intersect")position(RIGHT) cyl(r=7,h=10);
-//         tag("keep")position(LEFT)cyl(r=4,h=10);
-//       }
-module tag_intersect(tag,intersect="intersect",keep="keep")
-{
-   assert(is_string(intersect),"intersect must be a string of tags");
-   assert(is_string(keep),"keep must be a string of tags");
-   assert(is_string(tag),"tag must be a string");
-   assert(undef==str_find(tag," "),str("Tag string \"",tag,"\" contains a space, which is not allowed"));
-   $tag=str($tag_prefix,tag);
-   if (_is_shown())
-     show_all(){
-       intersection(){
-          show_only(intersect) children();
-          hide(str(intersect," ",keep)) children();
-       }
-       show_only(keep) children();
-   }
-}
-
-
-// Module: conv_hull()
-// Synopsis:  Performs a hull operation on the children using tags to determine what happens.
-// Topics: Attachments
-// See Also: tag(), recolor(), show_only(), hide(), diff(), intersect()
-// Usage:
-//   conv_hull([keep]) CHILDREN;
-// Description:
-//   Performs a hull operation on the children using tags to determine what happens.  The items
-//   not tagged with the `keep` tags are combined into a convex hull, and the children tagged with the keep tags
-//   are unioned with the result.
-//   .
-//   For a step-by-step explanation of attachments, see the [Attachments Tutorial](Tutorial-Attachments).
-// Arguments:
-//   keep = String containing space delimited set of tag names of children to keep out of the hull.  Default: "keep"
-// Example:
-//   conv_hull("keep")
-//      sphere(d=100, $fn=64) {
-//        cuboid([40,90,90]);
-//        tag("keep")xcyl(d=40, l=120);
-//      }
-// Example: difference combined with hull where all objects are relative to each other.
-//   $fn=32;
-//   diff()
-//     conv_hull("remove")
-//       cuboid(10)
-//         position(RIGHT+BACK)cyl(r=4,h=10)
-//           tag("remove")cyl(r=2,h=12);
-module conv_hull(keep="keep")
-{
-    req_children($children);
-    assert(is_string(keep),"keep must be a string of tags");
-    if (_is_shown())
-        hull() hide(keep) children();
-    show_int(keep) children();
-}
-
-
-// Module: tag_conv_hull()
-// Synopsis: Performs a {{conv_hull()}} and then sets a tag on the result.
-// Topics: Attachments
-// See Also: tag(), recolor(), show_only(), hide(), diff(), intersect()
-// Usage:
-//   tag_conv_hull(tag, [keep]) CHILDREN;
-// Description:
-//   Perform a convex hull operation in the manner of {{conv_hull()}} using tags to control what happens,
-//   and then tag the resulting hull object with the specified tag.  This forces the specified
-//   tag to be resolved at the level of the hull operation.  In most cases, this is not necessary,
-//   but if you have kept objects and want to operate on the hull object as a whole object using
-//   more tag operations, you will probably not get the results you want if you simply use {{tag()}}.
-//   .
-//   For a step-by-step explanation of attachments, see the [Attachments Tutorial](Tutorial-Attachments).
-// Arguments:
-//   keep = String containing space delimited set of tag names of children to keep out of the hull.  Default: "keep"
-// Side Effects:
-//   Sets `$tag` to the tag you specify, possibly with a scope prefix.
-// Example: With a regular tag, the kept object is not handled as desired:
-//   diff(){
-//      cuboid([30,30,9])
-//        tag("remove")conv_hull("remove")
-//          cuboid(10,anchor=LEFT+FRONT){
-//            position(RIGHT+BACK)cyl(r=4,h=10);
-//            tag("keep")position(FRONT+LEFT)cyl(r=4,h=10);
-//          }
-//   }
-// Example: Using `tag_conv_hull()` fixes the problem:
-//   diff(){
-//      cuboid([30,30,9])
-//        tag_conv_hull("remove")
-//          cuboid(10,anchor=LEFT+FRONT){
-//            position(RIGHT+BACK)cyl(r=4,h=10);
-//            tag("keep")position(FRONT+LEFT)cyl(r=4,h=10);
-//          }
-//   }
-module tag_conv_hull(tag,keep="keep")
-{
-    req_children($children);
-    assert(is_string(keep),"keep must be a string of tags");
-    assert(is_string(tag),"tag must be a string");
-    assert(undef==str_find(tag," "),str("Tag string \"",tag,"\" contains a space, which is not allowed"));
-    $tag=str($tag_prefix,tag);
-    if (_is_shown())
-      show_all(){
-        hull() hide(keep) children();
-        show_only(keep) children();
-      }
-}
-
-
-// Module: hide()
-// Synopsis: Hides attachable children with the given tags.
-// Topics: Attachments
-// See Also: tag(), recolor(), show_only(), show_all(), show_int(), diff(), intersect()
-// Usage:
-//   hide(tags) CHILDREN;
-// Description:
-//   Hides all attachable children with the given tags, which you supply as a space separated string. Previously hidden objects remain hidden, so hiding is cumulative, unlike `show_only()`.
-//   For a step-by-step explanation of attachments, see the [Attachments Tutorial](Tutorial-Attachments).
-// Side Effects:
-//   Sets `$tags_hidden` to include the tags you specify.
-// Example:  Hides part of the model.
-//   hide("A")
-//     tag("main") cube(50, anchor=CENTER, $tag="Main") {
-//       tag("A")attach(LEFT, BOTTOM) cylinder(d=30, h=30);
-//       tag("B")attach(RIGHT, BOTTOM) cylinder(d=30, h=30);
-//     }
-// Example: Use an invisible parent to position children.  Note that children must be retagged because they inherit the parent tag.
-//   $fn=16;
-//   hide("hidden")
-//     tag("hidden")cuboid(10)
-//       tag("visible") {
-//         position(RIGHT) cyl(r=1,h=12);
-//         position(LEFT) cyl(r=1,h=12);
-//       }
-module hide(tags)
-{
-    req_children($children);
-    dummy=assert(is_string(tags), "tags must be a string");
-    taglist = [for(s=str_split(tags," ",keep_nulls=false)) str($tag_prefix,s)];
-    $tags_hidden = concat($tags_hidden,taglist);
-    children();
-}
-
-
-// Module: show_only()
-// Synopsis: Show only the children with the listed tags.
-// See Also: tag(), recolor(), show_all(), show_int(), diff(), intersect()
-// Topics: Attachments
-// Usage:
-//   show_only(tags) CHILDREN;
-// Description:
-//   Show only the children with the listed tags, which you sply as a space separated string.  Only unhidden objects will be shown, so if an object is hidden either before or after the `show_only()` call then it will remain hidden.  This overrides any previous `show_only()` calls.  Unlike `hide()`, calls to `show_only()` are not cumulative.
-//   For a step-by-step explanation of attachments, see the [Attachments Tutorial](Tutorial-Attachments).
-// Side Effects:
-//   Sets `$tags_shown` to the tag you specify.
-// Example:  Display the attachments but not the parent
-//   show_only("visible")
-//     cube(50, anchor=CENTER)
-//       tag("visible"){
-//         attach(LEFT, BOTTOM) cylinder(d=30, h=30);
-//         attach(RIGHT, BOTTOM) cylinder(d=30, h=30);
-//       }
-module show_only(tags)
-{
-    req_children($children);
-    dummy=assert(is_string(tags), str("tags must be a string",tags));
-    taglist = [for(s=str_split(tags," ",keep_nulls=false)) str($tag_prefix,s)];
-    $tags_shown = taglist;
-    children();
-}
-
-// Module: show_all()
-// Synopsis: Shows all children and clears tags.
-// See Also: tag(), recolor(), show_only(), show_int(), diff(), intersect()
-// Topics: Attachments
-// Usage;
-//   show_all() CHILDREN;
-// Description:
-//   Shows all children.  Clears the list of hidden tags and shown tags so that all child objects will be
-//   fully displayed.
-// Side Effects:
-//   Sets `$tags_shown="ALL"`
-//   Sets `$tags_hidden=[]`
-module show_all()
-{
-   req_children($children);
-   $tags_shown="ALL";
-   $tags_hidden=[];
-   children();
-}
-
-
-// Module: show_int()
-// Synopsis: Shows children with the listed tags which were already shown in the parent context.
-// See Also: tag(), recolor(), show_only(), show_all(), show_int(), diff(), intersect()
-// Topics: Attachments
-// Usage:
-//   show_int(tags) CHILDREN;
-// Description:
-//   Show only the children with the listed tags which were already shown in the parent context.
-//   This intersects the current show list with the list of tags you provide.
-// Arguments:
-//   tags = list of tags to show
-// Side Effects:
-//   Sets `$tags_shown`
-module show_int(tags)
-{
-    req_children($children);
-    dummy=assert(is_string(tags), str("tags must be a string",tags));
-    taglist = [for(s=str_split(tags," ",keep_nulls=false)) str($tag_prefix,s)];
-    $tags_shown = $tags_shown == "ALL" ? taglist : set_intersection($tags_shown,taglist);
-    children();
-}
-
-
-// Section: Mask Attachment
-
-
-// Module: face_mask()
-// Synopsis: Ataches a 3d mask shape to the given faces of the parent.
-// SynTags: Trans
-// Topics: Attachments, Masking
-// See Also: attachable(), position(), attach(), edge_mask(), corner_mask(), face_profile(), edge_profile(), corner_profile()
-// Usage:
-//   PARENT() face_mask(faces) CHILDREN;
-// Description:
-//   Takes a 3D mask shape, and attaches it to the given faces, with the appropriate orientation to be
-//   differenced away.  The mask shape should be vertically oriented (Z-aligned) with the bottom half
-//   (Z-) shaped to be diffed away from the face of parent attachable shape.  If no tag is set then
-//   `face_mask()` sets the tag for children to "remove" so that it will work with the default {{diff()}} tag.
-//   For details on specifying the faces to mask see [Specifying Faces](attachments.scad#subsection-specifying-faces).
-//   For a step-by-step explanation of attachments, see the [Attachments Tutorial](Tutorial-Attachments).
-// Arguments:
-//   edges = Faces to mask.  See  [Specifying Faces](attachments.scad#subsection-specifying-faces) for information on specifying faces.  Default: All faces
-// Side Effects:
-//   Tags the children with "remove" (and hence sets `$tag`) if no tag is already set.
-//   `$idx` is set to the index number of each face in the list of faces given.
-//   `$attach_anchor` is set for each face given, to the `[ANCHOR, POSITION, ORIENT, SPIN]` information for that anchor.
-// Example:
-//   diff()
-//   cylinder(r=30, h=60)
-//       face_mask(TOP) {
-//           rounding_cylinder_mask(r=30,rounding=5);
-//           cuboid([5,61,10]);
-//       }
-// Example: Using `$idx`
-//   diff()
-//   cylinder(r=30, h=60)
-//       face_mask([TOP, BOT])
-//           zrot(45*$idx) zrot_copies([0,90]) cuboid([5,61,10]);
-module face_mask(faces=[LEFT,RIGHT,FRONT,BACK,BOT,TOP]) {
-    req_children($children);
-    faces = is_vector(faces)? [faces] : faces;
-    assert(all([for (face=faces) is_vector(face) && sum([for (x=face) x!=0? 1 : 0])==1]), "Vector in faces doesn't point at a face.");
-    assert($parent_geom != undef, "No object to attach to!");
-    attach(faces) {
-       if ($tag=="") tag("remove") children();
-       else children();
-    }
-}
-
-
-// Module: edge_mask()
-// Synopsis: Attaches a 3D mask shape to the given edges of the parent.
-// SynTags: Trans
-// Topics: Attachments, Masking
-// See Also: attachable(), position(), attach(), face_mask(), corner_mask(), face_profile(), edge_profile(), corner_profile()
-// Usage:
-//   PARENT() edge_mask([edges], [except]) CHILDREN;
-// Description:
-//   Takes a 3D mask shape, and attaches it to the given edges, with the appropriate orientation to be
-//   differenced away.  The mask shape should be vertically oriented (Z-aligned) with the back-right
-//   quadrant (X+Y+) shaped to be diffed away from the edge of parent attachable shape.  If no tag is set
-//   then `edge_mask` sets the tag for children to "remove" so that it will work with the default {{diff()}} tag.
-//   For details on specifying the edges to mask see [Specifying Edges](attachments.scad#subsection-specifying-edges).
-//   For a step-by-step explanation of attachments, see the [Attachments Tutorial](Tutorial-Attachments).
-// Figure: A Typical Edge Rounding Mask
-//   module roundit(l,r) difference() {
-//       translate([-1,-1,-l/2])
-//           cube([r+1,r+1,l]);
-//       translate([r,r])
-//           cylinder(h=l+1,r=r,center=true, $fn=quantup(segs(r),4));
-//   }
-//   roundit(l=30,r=10);
-// Arguments:
-//   edges = Edges to mask.  See [Specifying Edges](attachments.scad#subsection-specifying-edges).  Default: All edges.
-//   except = Edges to explicitly NOT mask.  See [Specifying Edges](attachments.scad#subsection-specifying-edges).  Default: No edges.
-// Side Effects:
-//   Tags the children with "remove" (and hence sets `$tag`) if no tag is already set.
-// Side Effects:
-//   Tags the children with "remove" (and hence sets `$tag`) if no tag is already set.
-//   `$idx` is set to the index number of each edge.
-//   `$attach_anchor` is set for each edge given, to the `[ANCHOR, POSITION, ORIENT, SPIN]` information for that anchor.
-// Example:
-//   diff()
-//   cube([50,60,70],center=true)
-//       edge_mask([TOP,"Z"],except=[BACK,TOP+LEFT])
-//           rounding_edge_mask(l=71,r=10);
-module edge_mask(edges=EDGES_ALL, except=[]) {
-    req_children($children);
-    assert($parent_geom != undef, "No object to attach to!");
-    edges = _edges(edges, except=except);
-    vecs = [
-        for (i = [0:3], axis=[0:2])
-        if (edges[axis][i]>0)
-        EDGE_OFFSETS[axis][i]
-    ];
-    for ($idx = idx(vecs)) {
-        vec = vecs[$idx];
-        vcount = (vec.x?1:0) + (vec.y?1:0) + (vec.z?1:0);
-        dummy=assert(vcount == 2, "Not an edge vector!");
-        anch = _find_anchor(vec, $parent_geom);
-        $attach_to = undef;
-        $attach_anchor = anch;
-        $attach_norot = true;
-        rotang =
-            vec.z<0? [90,0,180+v_theta(vec)] :
-            vec.z==0 && sign(vec.x)==sign(vec.y)? 135+v_theta(vec) :
-            vec.z==0 && sign(vec.x)!=sign(vec.y)? [0,180,45+v_theta(vec)] :
-            [-90,0,180+v_theta(vec)];
-        translate(anch[1]) rot(rotang)
-           if ($tag=="") tag("remove") children();
-           else children();
-    }
-}
-
-
-// Module: corner_mask()
-// Synopsis: Attaches a 3d mask shape to the given corners of the parent.
-// SynTags: Trans
-// Topics: Attachments, Masking
-// See Also: attachable(), position(), attach(), face_mask(), edge_mask(), face_profile(), edge_profile(), corner_profile()
-// Usage:
-//   PARENT() corner_mask([corners], [except]) CHILDREN;
-// Description:
-//   Takes a 3D mask shape, and attaches it to the specified corners, with the appropriate orientation to
-//   be differenced away.  The 3D corner mask shape should be designed to mask away the X+Y+Z+ octant.  If no tag is set
-//   then `corner_mask` sets the tag for children to "remove" so that it will work with the default {{diff()}} tag.
-//   See [Specifying Corners](attachments.scad#subsection-specifying-corners) for information on how to specify corner sets.
-//   For a step-by-step explanation of attachments, see the [Attachments Tutorial](Tutorial-Attachments).
-// Arguments:
-//   corners = Corners to mask.  See [Specifying Corners](attachments.scad#subsection-specifying-corners).  Default: All corners.
-//   except = Corners to explicitly NOT mask.  See [Specifying Corners](attachments.scad#subsection-specifying-corners).  Default: No corners.
-// Side Effects:
-//   Tags the children with "remove" (and hence sets `$tag`) if no tag is already set.
-//   `$idx` is set to the index number of each corner.
-//   `$attach_anchor` is set for each corner given, to the `[ANCHOR, POSITION, ORIENT, SPIN]` information for that anchor.
-// Example:
-//   diff()
-//   cube(100, center=true)
-//       corner_mask([TOP,FRONT],LEFT+FRONT+TOP)
-//           difference() {
-//               translate(-0.01*[1,1,1]) cube(20);
-//               translate([20,20,20]) sphere(r=20);
-//           }
-module corner_mask(corners=CORNERS_ALL, except=[]) {
-    req_children($children);
-    assert($parent_geom != undef, "No object to attach to!");
-    corners = _corners(corners, except=except);
-    vecs = [for (i = [0:7]) if (corners[i]>0) CORNER_OFFSETS[i]];
-    for ($idx = idx(vecs)) {
-        vec = vecs[$idx];
-        vcount = (vec.x?1:0) + (vec.y?1:0) + (vec.z?1:0);
-        dummy=assert(vcount == 3, "Not an edge vector!");
-        anch = _find_anchor(vec, $parent_geom);
-        $attach_to = undef;
-        $attach_anchor = anch;
-        $attach_norot = true;
-        rotang = vec.z<0?
-            [  0,0,180+v_theta(vec)-45] :
-            [180,0,-90+v_theta(vec)-45];
-        translate(anch[1]) rot(rotang)
-           if ($tag=="") tag("remove") children();
-           else children();
-    }
-}
-
-
-// Module: face_profile()
-// Synopsis: Extrudes a 2D edge profile into a mask for all edges and corners of the given faces on the parent.
-// SynTags: Geom
-// Topics: Attachments, Masking
-// See Also: attachable(), position(), attach(), edge_profile(), corner_profile(), face_mask(), edge_mask(), corner_mask()
-// Usage:
-//   PARENT() face_profile(faces, r|d=, [convexity=]) CHILDREN;
-// Description:
-//   Given a 2D edge profile, extrudes it into a mask for all edges and corners bounding each given face. If no tag is set
-//   then `face_profile` sets the tag for children to "remove" so that it will work with the default {{diff()}} tag.
-//   See  [Specifying Faces](attachments.scad#subsection-specifying-faces) for information on specifying faces.
-//   For a step-by-step explanation of attachments, see the [Attachments Tutorial](Tutorial-Attachments).
-// Arguments:
-//   faces = Faces to mask edges and corners of.
-//   r = Radius of corner mask.
-//   ---
-//   d = Diameter of corner mask.
-//   excess = Excess length to extrude the profile to make edge masks.  Default: 0.01
-//   convexity = Max number of times a line could intersect the perimeter of the mask shape.  Default: 10
-// Side Effects:
-//   Tags the children with "remove" (and hence sets `$tag`) if no tag is already set.
-//   `$idx` is set to the index number of each face.
-//   `$attach_anchor` is set for each edge or corner given, to the `[ANCHOR, POSITION, ORIENT, SPIN]` information for that anchor.
-//   `$profile_type` is set to `"edge"` or `"corner"`, depending on what is being masked.
-// Example:
-//   diff()
-//   cube([50,60,70],center=true)
-//       face_profile(TOP,r=10)
-//           mask2d_roundover(r=10);
-module face_profile(faces=[], r, d, excess=0.01, convexity=10) {
-    req_children($children);
-    faces = is_vector(faces)? [faces] : faces;
-    assert(all([for (face=faces) is_vector(face) && sum([for (x=face) x!=0? 1 : 0])==1]), "Vector in faces doesn't point at a face.");
-    r = get_radius(r=r, d=d, dflt=undef);
-    assert(is_num(r) && r>=0);
-    edge_profile(faces, excess=excess) children();
-    corner_profile(faces, convexity=convexity, r=r) children();
-}
-
-
-// Module: edge_profile()
-// Synopsis: Extrudes a 2d edge profile into a mask on the given edges of the parent.
-// SynTags: Geom
-// Topics: Attachments, Masking
-// See Also: attachable(), position(), attach(), face_profile(), edge_profile_asym(), corner_profile(), edge_mask(), face_mask(), corner_mask()
-// Usage:
-//   PARENT() edge_profile([edges], [except], [convexity]) CHILDREN;
-// Description:
-//   Takes a 2D mask shape and attaches it to the selected edges, with the appropriate orientation and
-//   extruded length to be `diff()`ed away, to give the edge a matching profile.  If no tag is set
-//   then `edge_profile` sets the tag for children to "remove" so that it will work with the default {{diff()}} tag.
-//   For details on specifying the edges to mask see [Specifying Edges](attachments.scad#subsection-specifying-edges).
-//   For a step-by-step
-//   explanation of attachments, see the [Attachments Tutorial](Tutorial-Attachments).
-// Arguments:
-//   edges = Edges to mask.  See [Specifying Edges](attachments.scad#subsection-specifying-edges).  Default: All edges.
-//   except = Edges to explicitly NOT mask.  See [Specifying Edges](attachments.scad#subsection-specifying-edges).  Default: No edges.
-//   excess = Excess length to extrude the profile to make edge masks.  Default: 0.01
-//   convexity = Max number of times a line could intersect the perimeter of the mask shape.  Default: 10
-// Side Effects:
-//   Tags the children with "remove" (and hence sets `$tag`) if no tag is already set.
-//   `$idx` is set to the index number of each edge.
-//   `$attach_anchor` is set for each edge given, to the `[ANCHOR, POSITION, ORIENT, SPIN]` information for that anchor.
-//   `$profile_type` is set to `"edge"`.
-// Example:
-//   diff()
-//   cube([50,60,70],center=true)
-//       edge_profile([TOP,"Z"],except=[BACK,TOP+LEFT])
-//           mask2d_roundover(r=10, inset=2);
-
-module edge_profile(edges=EDGES_ALL, except=[], excess=0.01, convexity=10) {
-    req_children($children);
-    check1 = assert($parent_geom != undef, "No object to attach to!");
-    edges = _edges(edges, except=except);
-    vecs = [
-        for (i = [0:3], axis=[0:2])
-        if (edges[axis][i]>0)
-        EDGE_OFFSETS[axis][i]
-    ];
-    all_vecs_are_edges = all([for (vec = vecs) sum(v_abs(vec))==2]);
-    check2 = assert(all_vecs_are_edges, "All vectors must be edges.");
-    for ($idx = idx(vecs)) {
-        vec = vecs[$idx];
-        anch = _find_anchor(vec, $parent_geom);
-        $attach_to = undef;
-        $attach_anchor = anch;
-        $attach_norot = true;
-        $profile_type = "edge";
-        psize = point3d($parent_size);
-        length = [for (i=[0:2]) if(!vec[i]) psize[i]][0] + excess;
-        rotang =
-            vec.z<0? [90,0,180+v_theta(vec)] :
-            vec.z==0 && sign(vec.x)==sign(vec.y)? 135+v_theta(vec) :
-            vec.z==0 && sign(vec.x)!=sign(vec.y)? [0,180,45+v_theta(vec)] :
-            [-90,0,180+v_theta(vec)];
-        translate(anch[1]) {
-            rot(rotang) {
-                linear_extrude(height=length, center=true, convexity=convexity) {
-                   if ($tag=="") tag("remove") children();
-                   else children();
-                }
-            }
-        }
-    }
-}
-
-
-// Module: edge_profile_asym()
-// Synopsis: Extrudes an asymmetric 2D profile into a mask on the given edges and corners of the parent.
-// SynTags: Geom
-// Topics: Attachments, Masking
-// See Also: attachable(), position(), attach(), face_profile(), edge_profile(), corner_profile(), edge_mask(), face_mask(), corner_mask()
-// Usage:
-//   PARENT() edge_profile([edges], [except=], [convexity=], [flip=], [corner_type=]) CHILDREN;
-// Description:
-//   Takes an asymmetric 2D mask shape and attaches it to the selected edges and corners, with the appropriate
-//   orientation and extruded length to be `diff()`ed away, to give the edges and corners a matching profile.
-//   If no tag is set then `edge_profile_asym()` sets the tag for children to "remove" so that it will work
-//   with the default {{diff()}} tag.  For details on specifying the edges to mask see [Specifying Edges](attachments.scad#subsection-specifying-edges).
-//   For a step-by-step explanation of attachments, see the [Attachments Tutorial](Tutorial-Attachments).
-//   Profile orientation will be made consistent for all connected edges and corners.  This prohibits having three
-//   edges meeting at any one corner.  You can intert the orientations of all edges with `flip=true`.
-// Arguments:
-//   edges = Edges to mask.  See [Specifying Edges](attachments.scad#subsection-specifying-edges).  Default: All edges.
-//   except = Edges to explicitly NOT mask.  See [Specifying Edges](attachments.scad#subsection-specifying-edges).  Default: No edges.
-//   excess = Excess length to extrude the profile to make edge masks.  Default: 0.01
-//   convexity = Max number of times a line could intersect the perimeter of the mask shape.  Default: 10
-//   flip = If true, reverses the orientation of any external profile parts at each edge.  Default false
-//   corner_type = Specifies how exterior corners should be formed.  Must be one of `"none"`, `"chamfer"`, `"round"`, or `"sharp"`.  Default: `"none"`
-// Side Effects:
-//   Tags the children with "remove" (and hence sets `$tag`) if no tag is already set.
-//   `$idx` is set to the index number of each edge.
-//   `$attach_anchor` is set for each edge given, to the `[ANCHOR, POSITION, ORIENT, SPIN]` information for that anchor.
-//   `$profile_type` is set to `"edge"`.
-// Example:
-//   ogee = [
-//       "xstep",1,  "ystep",1,  // Starting shoulder.
-//       "fillet",5, "round",5,  // S-curve.
-//       "ystep",1,  "xstep",1   // Ending shoulder.
-//   ];
-//   diff()
-//   cuboid(50) {
-//       edge_profile_asym(FRONT)
-//          mask2d_ogee(ogee);
-//   }
-// Example: Flipped
-//   ogee = [
-//       "xstep",1,  "ystep",1,  // Starting shoulder.
-//       "fillet",5, "round",5,  // S-curve.
-//       "ystep",1,  "xstep",1   // Ending shoulder.
-//   ];
-//   diff()
-//   cuboid(50) {
-//       edge_profile_asym(FRONT, flip=true)
-//          mask2d_ogee(ogee);
-//   }
-// Example: Negative Chamfering
-//   cuboid(50) {
-//       edge_profile_asym(FWD, flip=false)
-//           xflip() mask2d_chamfer(10);
-//       edge_profile_asym(BACK, flip=true, corner_type="sharp")
-//           xflip() mask2d_chamfer(10);
-//   }
-// Example: Negative Roundings
-//   cuboid(50) {
-//       edge_profile_asym(FWD, flip=false)
-//           xflip() mask2d_roundover(10);
-//       edge_profile_asym(BACK, flip=true, corner_type="round")
-//           xflip() mask2d_roundover(10);
-//   }
-// Example: Cornerless
-//   cuboid(50) {
-//       edge_profile_asym(
-//           "ALL", except=[TOP+FWD+RIGHT, BOT+BACK+LEFT]
-//        ) xflip() mask2d_roundover(10);
-//   }
-// Example: More complicated edge sets
-//   cuboid(50) {
-//       edge_profile_asym(
-//           "ALL", except=[TOP+FWD+RIGHT, BOT+BACK+LEFT],
-//           corner_type="chamfer"
-//        ) xflip() mask2d_roundover(10);
-//   }
-
-module edge_profile_asym(edges=EDGES_ALL, except=[], excess=0.01, convexity=10, flip=false, corner_type="none") {
-    function _corner_orientation(pos,pvec) =
-        let(
-            j = [for (i=[0:2]) if (pvec[i]) i][0],
-            T =
-                (pos.x>0? xflip() : ident(4)) *
-                (pos.y>0? yflip() : ident(4)) *
-                (pos.z>0? zflip() : ident(4)) *
-                rot(-120*(2-j), v=[1,1,1])
-        ) T;
-
-    function _default_edge_orientation(edge) =
-        edge.z < 0? [[-edge.x,-edge.y,0], UP] :
-        edge.z > 0? [[-edge.x,-edge.y,0], DOWN] :
-        edge.y < 0? [[-edge.x,0,0], BACK] :
-        [[-edge.x,0,0], FWD] ;
-
-    function _edge_transition_needs_flip(from,to) =
-        let(
-            flip_edges = [
-                [BOT+FWD, [FWD+LEFT, FWD+RIGHT]],
-                [BOT+BACK, [BACK+LEFT, BACK+RIGHT]],
-                [BOT+LEFT, []],
-                [BOT+RIGHT, []],
-                [TOP+FWD, [FWD+LEFT, FWD+RIGHT]],
-                [TOP+BACK, [BACK+LEFT, BACK+RIGHT]],
-                [TOP+LEFT, []],
-                [TOP+RIGHT, []],
-                [FWD+LEFT, [TOP+FWD, BOT+FWD]],
-                [FWD+RIGHT, [TOP+FWD, BOT+FWD]],
-                [BACK+LEFT, [TOP+BACK, BOT+BACK]],
-                [BACK+RIGHT, [TOP+BACK, BOT+BACK]],
-            ],
-            i = search([from], flip_edges, num_returns_per_match=1)[0],
-            check = assert(i!=[], "Bad edge vector.")
-        ) in_list(to,flip_edges[i][1]);
-
-    function _edge_corner_numbers(vec) =
-        let(
-            v2 = [for (i=idx(vec)) vec[i]? (vec[i]+1)/2*pow(2,i) : 0],
-            off = v2.x + v2.y + v2.z,
-            xs = [0, if (!vec.x) 1],
-            ys = [0, if (!vec.y) 2],
-            zs = [0, if (!vec.z) 4]
-        ) [for (x=xs, y=ys, z=zs) x+y+z + off];
-
-    function _gather_contiguous_edges(edge_corners) =
-        let(
-            no_tri_corners = all([for(cn = [0:7]) len([for (ec=edge_corners) if(in_list(cn,ec[1])) 1])<3]),
-            check = assert(no_tri_corners, "Cannot have three edges that meet at the same corner.")
-        )
-        _gather_contiguous_edges_r(
-            [for (i=idx(edge_corners)) if(i) edge_corners[i]],
-            edge_corners[0][1],
-            [edge_corners[0][0]], []);
-
-    function _gather_contiguous_edges_r(edge_corners, ecns, curr, out) =
-        len(edge_corners)==0? [each out, curr] :
-        let(
-            i1 = [
-                for (i = idx(edge_corners))
-                if (in_list(ecns[0], edge_corners[i][1]))
-                i
-            ],
-            i2 = [
-                for (i = idx(edge_corners))
-                if (in_list(ecns[1], edge_corners[i][1]))
-                i
-            ]
-        ) !i1 && !i2? _gather_contiguous_edges_r(
-            [for (i=idx(edge_corners)) if(i) edge_corners[i]],
-            edge_corners[0][1],
-            [edge_corners[0][0]],
-            [each out, curr]
-        ) : let(
-            nu_curr = [
-                if (i1) edge_corners[i1[0]][0],
-                each curr,
-                if (i2) edge_corners[i2[0]][0],
-            ],
-            nu_ecns = [
-                if (!i1) ecns[0] else [
-                    for (ecn = edge_corners[i1[0]][1])
-                    if (ecn != ecns[0]) ecn
-                ][0],
-                if (!i2) ecns[1] else [
-                    for (ecn = edge_corners[i2[0]][1])
-                    if (ecn != ecns[1]) ecn
-                ][0],
-            ],
-            rem = [
-                for (i = idx(edge_corners))
-                if (i != i1[0] && i != i2[0])
-                edge_corners[i]
-            ]
-        )
-        _gather_contiguous_edges_r(rem, nu_ecns, nu_curr, out);
-
-    function _edge_transition_inversions(edge_string) =
-        let(
-            // boolean cumulative sum
-            bcs = function(list, i=0, inv=false, out=[])
-                    i>=len(list)? out :
-                    let( nu_inv = list[i]? !inv : inv )
-                    bcs(list, i+1, nu_inv, [each out, nu_inv]),
-            inverts = bcs([
-                false,
-                for(i = idx(edge_string)) if (i)
-                    _edge_transition_needs_flip(
-                        edge_string[i-1],
-                        edge_string[i]
-                    )
-            ]),
-            boti = [for(i = idx(edge_string)) if (edge_string[i].z<0) i],
-            topi = [for(i = idx(edge_string)) if (edge_string[i].z>0) i],
-            lfti = [for(i = idx(edge_string)) if (edge_string[i].x<0) i],
-            rgti = [for(i = idx(edge_string)) if (edge_string[i].x>0) i],
-            idx = [for (m = [boti, topi, lfti, rgti]) if(m) m[0]][0],
-            rinverts = inverts[idx] == false? inverts : [for (x = inverts) !x]
-        ) rinverts;
-
-    function _is_closed_edge_loop(edge_string) =
-        let(
-            e1 = edge_string[0],
-            e2 = last(edge_string)
-        )
-        len([for (i=[0:2]) if (abs(e1[i])==1 && e1[i]==e2[i]) 1]) == 1 &&
-        len([for (i=[0:2]) if (e1[i]==0 && abs(e2[i])==1) 1]) == 1 &&
-        len([for (i=[0:2]) if (e2[i]==0 && abs(e1[i])==1) 1]) == 1;
-
-    function _edge_pair_perp_vec(e1,e2) =
-        [for (i=[0:2]) if (abs(e1[i])==1 && e1[i]==e2[i]) -e1[i] else 0];
-
-    req_children($children);
-    check1 = assert($parent_geom != undef, "No object to attach to!")
-        assert(in_list(corner_type, ["none", "round", "chamfer", "sharp"]))
-        assert(is_bool(flip));
-    edges = _edges(edges, except=except);
-    vecs = [
-        for (i = [0:3], axis=[0:2])
-        if (edges[axis][i]>0)
-        EDGE_OFFSETS[axis][i]
-    ];
-    all_vecs_are_edges = all([for (vec = vecs) sum(v_abs(vec))==2]);
-    check2 = assert(all_vecs_are_edges, "All vectors must be edges.");
-    edge_corners = [for (vec = vecs) [vec, _edge_corner_numbers(vec)]];
-    edge_strings = _gather_contiguous_edges(edge_corners);
-    for (edge_string = edge_strings) {
-        inverts = _edge_transition_inversions(edge_string);
-        flipverts = [for (x = inverts) flip? !x : x];
-        vecpairs = [
-            for (i = idx(edge_string))
-            let (p = _default_edge_orientation(edge_string[i]))
-            flipverts[i]? [p.y,p.x] : p
-        ];
-        is_loop = _is_closed_edge_loop(edge_string);
-        for (i = idx(edge_string)) {
-            if (corner_type!="none" && (i || is_loop)) {
-                e1 = select(edge_string,i-1);
-                e2 = select(edge_string,i);
-                vp1 = select(vecpairs,i-1);
-                vp2 = select(vecpairs,i);
-                pvec = _edge_pair_perp_vec(e1,e2);
-                pos = [for (i=[0:2]) e1[i]? e1[i] : e2[i]];
-                if (vp1.y == vp2.y) {
-                    default_tag("remove")
-                    position(pos) {
-                        mirT = _corner_orientation(pos, pvec);
-                        multmatrix(mirT) {
-                            if (corner_type=="chamfer") {
-                                fn = $fn;
-                                rotate_extrude(angle=90, $fn=4)
-                                    right_half(planar=true, $fn=fn)
-                                        children();
-                                rotate_extrude(angle=90, $fn=4)
-                                    left_half(planar=true, $fn=fn)
-                                        children();
-                            } else if (corner_type=="round") {
-                                rotate_extrude(angle=90)
-                                    right_half(planar=true)
-                                        children();
-                                rotate_extrude(angle=90)
-                                    left_half(planar=true)
-                                        children();
-                            } else { //corner_type == "sharp"
-                                intersection() {
-                                    rot([90,0, 0]) linear_extrude(height=100,center=true,convexity=convexity) children();
-                                    rot([90,0,90]) linear_extrude(height=100,center=true,convexity=convexity) children();
-                                }
-                            }
-                        }
-                    }
-                }
-            }
-        }
-        for (i = idx(edge_string)) {
-            edge_profile(edge_string[i], excess=excess, convexity=convexity) {
-                if (flipverts[i]) {
-                    mirror([-1,1]) children();
-                } else {
-                    children();
-                }
-            }
-        }
-    }
-}
-
-
-// Module: corner_profile()
-// Synopsis: Rotationally extrudes a 2d edge profile into corner mask on the given corners of the parent.
-// SynTags: Geom
-// Topics: Attachments, Masking
-// See Also: attachable(), position(), attach(), face_profile(), edge_profile(), corner_mask(), face_mask(), edge_mask()
-// Usage:
-//   PARENT() corner_profile([corners], [except], [r=|d=], [convexity=]) CHILDREN;
-// Description:
-//   Takes a 2D mask shape, rotationally extrudes and converts it into a corner mask, and attaches it
-//   to the selected corners with the appropriate orientation. If no tag is set then `corner_profile()`
-//   sets the tag for children to "remove" so that it will work with the default {{diff()}} tag.
-//   See [Specifying Corners](attachments.scad#subsection-specifying-corners) for information on how to specify corner sets.
-//   For a step-by-step explanation of attachments, see the [Attachments Tutorial](Tutorial-Attachments).
-// Arguments:
-//   corners = Corners to mask.  See [Specifying Corners](attachments.scad#subsection-specifying-corners).  Default: All corners.
-//   except = Corners to explicitly NOT mask.  See [Specifying Corners](attachments.scad#subsection-specifying-corners).  Default: No corners.
-//   ---
-//   r = Radius of corner mask.
-//   d = Diameter of corner mask.
-//   convexity = Max number of times a line could intersect the perimeter of the mask shape.  Default: 10
-// Side Effects:
-//   Tags the children with "remove" (and hence sets $tag) if no tag is already set.
-//   `$idx` is set to the index number of each corner.
-//   `$attach_anchor` is set for each corner given, to the `[ANCHOR, POSITION, ORIENT, SPIN]` information for that anchor.
-//   `$profile_type` is set to `"corner"`.
-// Example:
-//   diff()
-//   cuboid([50,60,70],rounding=10,edges="Z",anchor=CENTER) {
-//       corner_profile(TOP,r=10)
-//           mask2d_teardrop(r=10, angle=40);
-//   }
-module corner_profile(corners=CORNERS_ALL, except=[], r, d, convexity=10) {
-    check1 = assert($parent_geom != undef, "No object to attach to!");
-    r = max(0.01, get_radius(r=r, d=d, dflt=undef));
-    check2 = assert(is_num(r), "Bad r/d argument.");
-    corners = _corners(corners, except=except);
-    vecs = [for (i = [0:7]) if (corners[i]>0) CORNER_OFFSETS[i]];
-    all_vecs_are_corners = all([for (vec = vecs) sum(v_abs(vec))==3]);
-    check3 = assert(all_vecs_are_corners, "All vectors must be corners.");
-    for ($idx = idx(vecs)) {
-        vec = vecs[$idx];
-        anch = _find_anchor(vec, $parent_geom);
-        $attach_to = undef;
-        $attach_anchor = anch;
-        $attach_norot = true;
-        $profile_type = "corner";
-        rotang = vec.z<0?
-            [  0,0,180+v_theta(vec)-45] :
-            [180,0,-90+v_theta(vec)-45];
-        $tag = $tag=="" ? str($tag_prefix,"remove") : $tag;
-        translate(anch[1]) {
-            rot(rotang) {
-                down(0.01) {
-                    linear_extrude(height=r+0.01, center=false) {
-                        difference() {
-                            translate(-[0.01,0.01]) square(r);
-                            translate([r,r]) circle(r=r*0.999);
-                        }
-                    }
-                }
-                translate([r,r]) zrot(180) {
-                    rotate_extrude(angle=90, convexity=convexity) {
-                        right(r) xflip() {
-                            children();
-                        }
-                    }
-                }
-            }
-        }
-    }
-}
-
-
-// Section: Making your objects attachable
-
-
-// Module: attachable()
-// Synopsis: Manages the anchoring, spin, orientation, and attachments for an object.
-// Topics: Attachments
-// See Also: reorient()
-// Usage: Square/Trapezoid Geometry
-//   attachable(anchor, spin, two_d=true, size=, [size2=], [shift=], [override=], ...) {OBJECT; children();}
-// Usage: Circle/Oval Geometry
-//   attachable(anchor, spin, two_d=true, r=|d=, ...) {OBJECT; children();}
-// Usage: 2D Path/Polygon Geometry
-//   attachable(anchor, spin, two_d=true, path=, [extent=], ...) {OBJECT; children();}
-// Usage: 2D Region Geometry
-//   attachable(anchor, spin, two_d=true, region=, [extent=], ...) {OBJECT; children();}
-// Usage: Cubical/Prismoidal Geometry
-//   attachable(anchor, spin, [orient], size=, [size2=], [shift=], ...) {OBJECT; children();}
-// Usage: Cylindrical Geometry
-//   attachable(anchor, spin, [orient], r=|d=, l=, [axis=], ...) {OBJECT; children();}
-// Usage: Conical Geometry
-//   attachable(anchor, spin, [orient], r1=|d1=, r2=|d2=, l=, [axis=], ...) {OBJECT; children();}
-// Usage: Spheroid/Ovoid Geometry
-//   attachable(anchor, spin, [orient], r=|d=, ...) {OBJECT; children();}
-// Usage: Extruded Path/Polygon Geometry
-//   attachable(anchor, spin, path=, l=|h=, [extent=], ...) {OBJECT; children();}
-// Usage: Extruded Region Geometry
-//   attachable(anchor, spin, region=, l=|h=, [extent=], ...) {OBJECT; children();}
-// Usage: VNF Geometry
-//   attachable(anchor, spin, [orient], vnf=, [extent=], ...) {OBJECT; children();}
-// Usage: Pre-Specified Geometry
-//   attachable(anchor, spin, [orient], geom=) {OBJECT; children();}
-//
-// Description:
-//   Manages the anchoring, spin, orientation, and attachments for OBJECT, located in a 3D volume or 2D area.
-//   A managed 3D volume is assumed to be vertically (Z-axis) oriented, and centered.
-//   A managed 2D area is just assumed to be centered.  The shape to be managed is given
-//   as the first child to this module, and the second child should be given as `children()`.
-//   For example, to manage a conical shape:
-//   ```openscad
-//   attachable(anchor, spin, orient, r1=r1, r2=r2, l=h) {
-//       cyl(r1=r1, r2=r2, l=h);
-//       children();
-//   }
-//   ```
-//   .
-//   If this is *not* run as a child of `attach()` with the `to` argument
-//   given, then the following transformations are performed in order:
-//   * Translates so the `anchor` point is at the origin (0,0,0).
-//   * Rotates around the Z axis by `spin` degrees counter-clockwise.
-//   * Rotates so the top of the part points towards the vector `orient`.
-//   .
-//   If this is called as a child of `attach(from,to)`, then the info
-//   for the anchor points referred to by `from` and `to` are fetched,
-//   which will include position, direction, and spin.  With that info,
-//   the following transformations are performed:
-//   * Translates this part so it's anchor position matches the parent's anchor position.
-//   * Rotates this part so it's anchor direction vector exactly opposes the parent's anchor direction vector.
-//   * Rotates this part so it's anchor spin matches the parent's anchor spin.
-//   .
-//   For a step-by-step explanation of attachments, see the [Attachments Tutorial](Tutorial-Attachments).
-//
-// Arguments:
-//   anchor = Translate so anchor point is at origin (0,0,0).  See [anchor](attachments.scad#subsection-anchor).  Default: `CENTER`
-//   spin = Rotate this many degrees around the Z axis after anchor.  See [spin](attachments.scad#subsection-spin).  Default: `0`
-//   orient = Vector to rotate top towards, after spin.  See [orient](attachments.scad#subsection-orient).  Default: `UP`
-//   ---
-//   size = If given as a 3D vector, contains the XY size of the bottom of the cuboidal/prismoidal volume, and the Z height.  If given as a 2D vector, contains the front X width of the rectangular/trapezoidal shape, and the Y length.
-//   size2 = If given as a 2D vector, contains the XY size of the top of the prismoidal volume.  If given as a number, contains the back width of the trapezoidal shape.
-//   shift = If given as a 2D vector, shifts the top of the prismoidal or conical shape by the given amount.  If given as a number, shifts the back of the trapezoidal shape right by that amount.  Default: No shift.
-//   r = Radius of the cylindrical/conical volume.  Can be a scalar, or a list of sizes per axis.
-//   d = Diameter of the cylindrical/conical volume.  Can be a scalar, or a list of sizes per axis.
-//   r1 = Radius of the bottom of the conical volume.  Can be a scalar, or a list of sizes per axis.
-//   r2 = Radius of the top of the conical volume.  Can be a scalar, or a list of sizes per axis.
-//   d1 = Diameter of the bottom of the conical volume.  Can be a scalar, a list of sizes per axis.
-//   d2 = Diameter of the top of the conical volume.  Can be a scalar, a list of sizes per axis.
-//   l/h = Length of the cylindrical, conical, or extruded path volume along axis.
-//   vnf = The [VNF](vnf.scad) of the volume.
-//   path = The path to generate a polygon from.
-//   region = The region to generate a shape from.
-//   extent = If true, calculate anchors by extents, rather than intersection, for VNFs and paths.  Default: true.
-//   cp = If given, specifies the centerpoint of the volume.  Default: `[0,0,0]`
-//   offset = If given, offsets the perimeter of the volume around the centerpoint.
-//   anchors = If given as a list of anchor points, allows named anchor points.
-//   two_d = If true, the attachable shape is 2D.  If false, 3D.  Default: false (3D)
-//   axis = The vector pointing along the axis of a geometry.  Default: UP
-//   override = Function that takes an anchor and returns a pair `[position,direction]` to use for that anchor to override the normal one.  You can also supply a lookup table that is a list of `[anchor, [position, direction]]` entries.  If the direction/position that is returned is undef then the default will be used.
-//   geom = If given, uses the pre-defined (via {{attach_geom()}} geometry.
-//
-// Side Effects:
-//   `$parent_anchor` is set to the parent object's `anchor` value.
-//   `$parent_spin` is set to the parent object's `spin` value.
-//   `$parent_orient` is set to the parent object's `orient` value.
-//   `$parent_geom` is set to the parent object's `geom` value.
-//   `$parent_size` is set to the parent object's cubical `[X,Y,Z]` volume size.
-//   `$color` is used to set the color of the object
-//   `$save_color` is used to revert color to the parent's color
-//
-// Example(NORENDER): Cubical Shape
-//   attachable(anchor, spin, orient, size=size) {
-//       cube(size, center=true);
-//       children();
-//   }
-//
-// Example(NORENDER): Prismoidal Shape
-//   attachable(
-//       anchor, spin, orient,
-//       size=point3d(botsize,h),
-//       size2=topsize,
-//       shift=shift
-//   ) {
-//       prismoid(botsize, topsize, h=h, shift=shift);
-//       children();
-//   }
-//
-// Example(NORENDER): Cylindrical Shape, Z-Axis Aligned
-//   attachable(anchor, spin, orient, r=r, l=h) {
-//       cyl(r=r, l=h);
-//       children();
-//   }
-//
-// Example(NORENDER): Cylindrical Shape, Y-Axis Aligned
-//   attachable(anchor, spin, orient, r=r, l=h, axis=BACK) {
-//       cyl(r=r, l=h);
-//       children();
-//   }
-//
-// Example(NORENDER): Cylindrical Shape, X-Axis Aligned
-//   attachable(anchor, spin, orient, r=r, l=h, axis=RIGHT) {
-//       cyl(r=r, l=h);
-//       children();
-//   }
-//
-// Example(NORENDER): Conical Shape, Z-Axis Aligned
-//   attachable(anchor, spin, orient, r1=r1, r2=r2, l=h) {
-//       cyl(r1=r1, r2=r2, l=h);
-//       children();
-//   }
-//
-// Example(NORENDER): Conical Shape, Y-Axis Aligned
-//   attachable(anchor, spin, orient, r1=r1, r2=r2, l=h, axis=BACK) {
-//       cyl(r1=r1, r2=r2, l=h);
-//       children();
-//   }
-//
-// Example(NORENDER): Conical Shape, X-Axis Aligned
-//   attachable(anchor, spin, orient, r1=r1, r2=r2, l=h, axis=RIGHT) {
-//       cyl(r1=r1, r2=r2, l=h);
-//       children();
-//   }
-//
-// Example(NORENDER): Spherical Shape
-//   attachable(anchor, spin, orient, r=r) {
-//       sphere(r=r);
-//       children();
-//   }
-//
-// Example(NORENDER): Extruded Polygon Shape, by Extents
-//   attachable(anchor, spin, orient, path=path, l=length) {
-//       linear_extrude(height=length, center=true)
-//           polygon(path);
-//       children();
-//   }
-//
-// Example(NORENDER): Extruded Polygon Shape, by Intersection
-//   attachable(anchor, spin, orient, path=path, l=length, extent=false) {
-//       linear_extrude(height=length, center=true)
-//           polygon(path);
-//       children();
-//   }
-//
-// Example(NORENDER): Arbitrary VNF Shape, by Extents
-//   attachable(anchor, spin, orient, vnf=vnf) {
-//       vnf_polyhedron(vnf);
-//       children();
-//   }
-//
-// Example(NORENDER): Arbitrary VNF Shape, by Intersection
-//   attachable(anchor, spin, orient, vnf=vnf, extent=false) {
-//       vnf_polyhedron(vnf);
-//       children();
-//   }
-//
-// Example(NORENDER): 2D Rectangular Shape
-//   attachable(anchor, spin, orient, two_d=true, size=size) {
-//       square(size, center=true);
-//       children();
-//   }
-//
-// Example(NORENDER): 2D Trapezoidal Shape
-//   attachable(
-//       anchor, spin, orient,
-//       two_d=true,
-//       size=[x1,y],
-//       size2=x2,
-//       shift=shift
-//   ) {
-//       trapezoid(w1=x1, w2=x2, h=y, shift=shift);
-//       children();
-//   }
-//
-// Example(NORENDER): 2D Circular Shape
-//   attachable(anchor, spin, orient, two_d=true, r=r) {
-//       circle(r=r);
-//       children();
-//   }
-//
-// Example(NORENDER): Arbitrary 2D Polygon Shape, by Extents
-//   attachable(anchor, spin, orient, two_d=true, path=path) {
-//       polygon(path);
-//       children();
-//   }
-//
-// Example(NORENDER): Arbitrary 2D Polygon Shape, by Intersection
-//   attachable(anchor, spin, orient, two_d=true, path=path, extent=false) {
-//       polygon(path);
-//       children();
-//   }
-//
-// Example(NORENDER): Using Pre-defined Geometry
-//   geom = atype=="perim"? attach_geom(two_d=true, path=path, extent=false) :
-//       atype=="extents"? attach_geom(two_d=true, path=path, extent=true) :
-//       atype=="circle"? attach_geom(two_d=true, r=r) :
-//       assert(false, "Bad atype");
-//   attachable(anchor, spin, orient, geom=geom) {
-//       polygon(path);
-//       children();
-//   }
-//
-// Example: An object can be designed to attach as negative space using {{diff()}}, but if you want an object to include both positive and negative space then you need to call attachable() twice, because tags inside the attachable() call don't work as expected.  This example shows how you can call attachable twice to create an object with positive and negative space.  Note, however, that children in the negative space are differenced away: the highlighted little cube does not survive into the final model.
-//   module thing(anchor,spin,orient) {
-//      tag("remove") attachable(size=[15,15,15],anchor=anchor,spin=spin,orient=orient){
-//        cuboid([10,10,16]);
-//        union(){}   // dummy children
-//      }
-//      attachable(size=[15,15,15], anchor=anchor, spin=spin, orient=orient){
-//        cuboid([15,15,15]);
-//        children();
-//      }
-//   }
-//   diff()
-//     cube([19,10,19])
-//       attach([FRONT],overlap=-4)
-//         thing(anchor=TOP)
-//           # attach(TOP) cuboid(2,anchor=TOP);
-// Example: Here is an example where the "keep" tag allows children to appear in the negative space.  That tag is also needed for this module to produce the desired output.  As above, the tag must be applied outside the attachable() call.
-//   module thing(anchor = CENTER, spin = 0, orient = UP) {
-//      tag("remove") attachable(anchor, spin, orient, d1=0,d2=95,h=33) {
-//          cylinder(h = 33.1, d1 = 0, d2 = 95, anchor=CENTER);
-//          union(){}  // dummy children
-//      }
-//      tag("keep") attachable(anchor, spin, orient,d1=0,d2=95,h=33) {
-//            cylinder(h = 33, d = 10,anchor=CENTER);
-//            children();
-//        }
-//    }
-//    diff()
-//      cube(100)
-//        attach([FRONT,TOP],overlap=-4)
-//          thing(anchor=TOP)
-//            tube(ir=12,h=10);
-module attachable(
-    anchor, spin, orient,
-    size, size2, shift,
-    r,r1,r2, d,d1,d2, l,h,
-    vnf, path, region,
-    extent=true,
-    cp=[0,0,0],
-    offset=[0,0,0],
-    anchors=[],
-    two_d=false,
-    axis=UP,override,
-    geom
-) {
-    dummy1 =
-        assert($children==2, "attachable() expects exactly two children; the shape to manage, and the union of all attachment candidates.")
-        assert(is_undef(anchor) || is_vector(anchor) || is_string(anchor), str("Got: ",anchor))
-        assert(is_undef(spin)   || is_vector(spin,3) || is_num(spin), str("Got: ",spin))
-        assert(is_undef(orient) || is_vector(orient,3), str("Got: ",orient));
-    anchor = default(anchor, CENTER);
-    spin =   default(spin,   0);
-    orient = default(orient, UP);
-    region = !is_undef(region)? region :
-        !is_undef(path)? [path] :
-        undef;
-    geom = is_def(geom)? geom :
-        attach_geom(
-            size=size, size2=size2, shift=shift,
-            r=r, r1=r1, r2=r2, h=h,
-            d=d, d1=d1, d2=d2, l=l,
-            vnf=vnf, region=region, extent=extent,
-            cp=cp, offset=offset, anchors=anchors,
-            two_d=two_d, axis=axis, override=override
-        );
-    m = _attach_transform(anchor,spin,orient,geom);
-    multmatrix(m) {
-        $parent_anchor = anchor;
-        $parent_spin   = spin;
-        $parent_orient = orient;
-        $parent_geom   = geom;
-        $parent_size   = _attach_geom_size(geom);
-        $attach_to   = undef;
-        if (_is_shown())
-            _color($color) children(0);
-        if (is_def($save_color)) {
-            $color=$save_color;
-            $save_color=undef;
-            children(1);
-        }
-        else children(1);
-    }
-}
-
-// Function: reorient()
-// Synopsis: Calculates the transformation matrix needed to reorient an object.
-// SynTags: Trans, Path, VNF
-// Topics: Attachments
-// See Also: reorient(), attachable()
-// Usage: Square/Trapezoid Geometry
-//   mat = reorient(anchor, spin, [orient], two_d=true, size=, [size2=], [shift=], ...);
-//   pts = reorient(anchor, spin, [orient], two_d=true, size=, [size2=], [shift=], p=, ...);
-// Usage: Circle/Oval Geometry
-//   mat = reorient(anchor, spin, [orient], two_d=true, r=|d=, ...);
-//   pts = reorient(anchor, spin, [orient], two_d=true, r=|d=, p=, ...);
-// Usage: 2D Path/Polygon Geometry
-//   mat = reorient(anchor, spin, [orient], two_d=true, path=, [extent=], ...);
-//   pts = reorient(anchor, spin, [orient], two_d=true, path=, [extent=], p=, ...);
-// Usage: 2D Region/Polygon Geometry
-//   mat = reorient(anchor, spin, [orient], two_d=true, region=, [extent=], ...);
-//   pts = reorient(anchor, spin, [orient], two_d=true, region=, [extent=], p=, ...);
-// Usage: Cubical/Prismoidal Geometry
-//   mat = reorient(anchor, spin, [orient], size=, [size2=], [shift=], ...);
-//   vnf = reorient(anchor, spin, [orient], size=, [size2=], [shift=], p=, ...);
-// Usage: Cylindrical Geometry
-//   mat = reorient(anchor, spin, [orient], r=|d=, l=, [axis=], ...);
-//   vnf = reorient(anchor, spin, [orient], r=|d=, l=, [axis=], p=, ...);
-// Usage: Conical Geometry
-//   mat = reorient(anchor, spin, [orient], r1=|d1=, r2=|d2=, l=, [axis=], ...);
-//   vnf = reorient(anchor, spin, [orient], r1=|d1=, r2=|d2=, l=, [axis=], p=, ...);
-// Usage: Spheroid/Ovoid Geometry
-//   mat = reorient(anchor, spin, [orient], r|d=, ...);
-//   vnf = reorient(anchor, spin, [orient], r|d=, p=, ...);
-// Usage: Extruded Path/Polygon Geometry
-//   mat = reorient(anchor, spin, [orient], path=, l=|h=, [extent=], ...);
-//   vnf = reorient(anchor, spin, [orient], path=, l=|h=, [extent=], p=, ...);
-// Usage: Extruded Region Geometry
-//   mat = reorient(anchor, spin, [orient], region=, l=|h=, [extent=], ...);
-//   vnf = reorient(anchor, spin, [orient], region=, l=|h=, [extent=], p=, ...);
-// Usage: VNF Geometry
-//   mat = reorient(anchor, spin, [orient], vnf, [extent], ...);
-//   vnf = reorient(anchor, spin, [orient], vnf, [extent], p=, ...);
-//
-// Description:
-//   Given anchor, spin, orient, and general geometry info for a managed volume, this calculates
-//   the transformation matrix needed to be applied to the contents of that volume.  A managed 3D
-//   volume is assumed to be vertically (Z-axis) oriented, and centered.  A managed 2D area is just
-//   assumed to be centered.
-//   .
-//   If `p` is not given, then the transformation matrix will be returned.
-//   If `p` contains a VNF, a new VNF will be returned with the vertices transformed by the matrix.
-//   If `p` contains a path, a new path will be returned with the vertices transformed by the matrix.
-//   If `p` contains a point, a new point will be returned, transformed by the matrix.
-//   .
-//   If `$attach_to` is not defined, then the following transformations are performed in order:
-//   * Translates so the `anchor` point is at the origin (0,0,0).
-//   * Rotates around the Z axis by `spin` degrees counter-clockwise.
-//   * Rotates so the top of the part points towards the vector `orient`.
-//   .
-//   If `$attach_to` is defined, as a consequence of `attach(from,to)`, then
-//   the following transformations are performed in order:
-//   * Translates this part so it's anchor position matches the parent's anchor position.
-//   * Rotates this part so it's anchor direction vector exactly opposes the parent's anchor direction vector.
-//   * Rotates this part so it's anchor spin matches the parent's anchor spin.
-//   .
-//   For a step-by-step explanation of attachments, see the [Attachments Tutorial](Tutorial-Attachments).
-//
-// Arguments:
-//   anchor = Translate so anchor point is at origin (0,0,0).  See [anchor](attachments.scad#subsection-anchor).  Default: `CENTER`
-//   spin = Rotate this many degrees around the Z axis after anchor.  See [spin](attachments.scad#subsection-spin).  Default: `0`
-//   orient = Vector to rotate top towards, after spin.  See [orient](attachments.scad#subsection-orient).  Default: `UP`
-//   ---
-//   size = If given as a 3D vector, contains the XY size of the bottom of the cuboidal/prismoidal volume, and the Z height.  If given as a 2D vector, contains the front X width of the rectangular/trapezoidal shape, and the Y length.
-//   size2 = If given as a 2D vector, contains the XY size of the top of the prismoidal volume.  If given as a number, contains the back width of the trapezoidal shape.
-//   shift = If given as a 2D vector, shifts the top of the prismoidal or conical shape by the given amount.  If given as a number, shifts the back of the trapezoidal shape right by that amount.  Default: No shift.
-//   r = Radius of the cylindrical/conical volume.  Can be a scalar, or a list of sizes per axis.
-//   d = Diameter of the cylindrical/conical volume.  Can be a scalar, or a list of sizes per axis.
-//   r1 = Radius of the bottom of the conical volume.  Can be a scalar, or a list of sizes per axis.
-//   r2 = Radius of the top of the conical volume.  Can be a scalar, or a list of sizes per axis.
-//   d1 = Diameter of the bottom of the conical volume.  Can be a scalar, a list of sizes per axis.
-//   d2 = Diameter of the top of the conical volume.  Can be a scalar, a list of sizes per axis.
-//   l/h = Length of the cylindrical, conical, or extruded path volume along axis.
-//   vnf = The [VNF](vnf.scad) of the volume.
-//   path = The path to generate a polygon from.
-//   region = The region to generate a shape from.
-//   extent = If true, calculate anchors by extents, rather than intersection.  Default: false.
-//   cp = If given, specifies the centerpoint of the volume.  Default: `[0,0,0]`
-//   offset = If given, offsets the perimeter of the volume around the centerpoint.
-//   anchors = If given as a list of anchor points, allows named anchor points.
-//   two_d = If true, the attachable shape is 2D.  If false, 3D.  Default: false (3D)
-//   axis = The vector pointing along the axis of a geometry.  Default: UP
-//   p = The VNF, path, or point to transform.
-function reorient(
-    anchor, spin, orient,
-    size, size2, shift,
-    r,r1,r2, d,d1,d2, l,h,
-    vnf, path, region,
-    extent=true,
-    offset=[0,0,0],
-    cp=[0,0,0],
-    anchors=[],
-    two_d=false,
-    axis=UP, override, 
-    geom,
-    p=undef
-) =
-    assert(is_undef(anchor) || is_vector(anchor) || is_string(anchor), str("Got: ",anchor))
-    assert(is_undef(spin)   || is_vector(spin,3) || is_num(spin), str("Got: ",spin))
-    assert(is_undef(orient) || is_vector(orient,3), str("Got: ",orient))
-    let(
-        anchor = default(anchor, CENTER),
-        spin =   default(spin,   0),
-        orient = default(orient, UP),
-        region = !is_undef(region)? region :
-            !is_undef(path)? [path] :
-            undef,
-        geom = is_def(geom)? geom :
-            attach_geom(
-                size=size, size2=size2, shift=shift,
-                r=r, r1=r1, r2=r2, h=h,
-                d=d, d1=d1, d2=d2, l=l,
-                vnf=vnf, region=region, extent=extent,
-                cp=cp, offset=offset, anchors=anchors,
-                two_d=two_d, axis=axis, override=override
-            ),
-        $attach_to = undef
-    ) _attach_transform(anchor,spin,orient,geom,p);
-
-
-// Function: named_anchor()
-// Synopsis: Creates an anchro data structure.
-// Topics: Attachments
-// See Also: reorient(), attachable()
-// Usage:
-//   a = named_anchor(name, pos, [orient], [spin]);
-// Description:
-//   Creates an anchor data structure.  For a step-by-step explanation of attachments,
-//   see the [Attachments Tutorial](Tutorial-Attachments).
-// Arguments:
-//   name = The string name of the anchor.  Lowercase.  Words separated by single dashes.  No spaces.
-//   pos = The [X,Y,Z] position of the anchor.
-//   orient = A vector pointing in the direction parts should project from the anchor position.  Default: UP
-//   spin = If needed, the angle to rotate the part around the direction vector.  Default: 0
-function named_anchor(name, pos, orient=UP, spin=0) = [name, pos, orient, spin];
-
-
-// Function: attach_geom()
-// Synopsis: Returns the internal geometry description of an attachable object.
-// Topics: Attachments
-// See Also: reorient(), attachable()
-// Usage: Null/Point Geometry
-//   geom = attach_geom(...);
-// Usage: Square/Trapezoid Geometry
-//   geom = attach_geom(two_d=true, size=, [size2=], [shift=], ...);
-// Usage: Circle/Oval Geometry
-//   geom = attach_geom(two_d=true, r=|d=, ...);
-// Usage: 2D Path/Polygon/Region Geometry
-//   geom = attach_geom(two_d=true, region=, [extent=], ...);
-// Usage: Cubical/Prismoidal Geometry
-//   geom = attach_geom(size=, [size2=], [shift=], ...);
-// Usage: Cylindrical Geometry
-//   geom = attach_geom(r=|d=, l=|h=, [axis=], ...);
-// Usage: Conical Geometry
-//   geom = attach_geom(r1|d1=, r2=|d2=, l=, [axis=], ...);
-// Usage: Spheroid/Ovoid Geometry
-//   geom = attach_geom(r=|d=, ...);
-// Usage: Extruded 2D Path/Polygon/Region Geometry
-//   geom = attach_geom(region=, l=|h=, [extent=], [shift=], [scale=], [twist=], ...);
-// Usage: VNF Geometry
-//   geom = attach_geom(vnf=, [extent=], ...);
-//
-// Description:
-//   Given arguments that describe the geometry of an attachable object, returns the internal geometry description.
-//   This will probably not not ever need to be called by the end user.
-//
-// Arguments:
-//   ---
-//   size = If given as a 3D vector, contains the XY size of the bottom of the cuboidal/prismoidal volume, and the Z height.  If given as a 2D vector, contains the front X width of the rectangular/trapezoidal shape, and the Y length.
-//   size2 = If given as a 2D vector, contains the XY size of the top of the prismoidal volume.  If given as a number, contains the back width of the trapezoidal shape.
-//   shift = If given as a 2D vector, shifts the top of the prismoidal or conical shape by the given amount.  If given as a number, shifts the back of the trapezoidal shape right by that amount.  Default: No shift.
-//   scale = If given as number or a 2D vector, scales the top of the shape, relative to the bottom.  Default: `[1,1]`
-//   twist = If given as number, rotates the top of the shape by the given number of degrees clockwise, relative to the bottom.  Default: `0`
-//   r = Radius of the cylindrical/conical volume.  Can be a scalar, or a list of sizes per axis.
-//   d = Diameter of the cylindrical/conical volume.  Can be a scalar, or a list of sizes per axis.
-//   r1 = Radius of the bottom of the conical volume.  Can be a scalar, or a list of sizes per axis.
-//   r2 = Radius of the top of the conical volume.  Can be a scalar, or a list of sizes per axis.
-//   d1 = Diameter of the bottom of the conical volume.  Can be a scalar, a list of sizes per axis.
-//   d2 = Diameter of the top of the conical volume.  Can be a scalar, a list of sizes per axis.
-//   l/h = Length of the cylindrical, conical or extruded region volume along axis.
-//   vnf = The [VNF](vnf.scad) of the volume.
-//   region = The region to generate a shape from.
-//   extent = If true, calculate anchors by extents, rather than intersection.  Default: true.
-//   cp = If given, specifies the centerpoint of the volume.  Default: `[0,0,0]`
-//   offset = If given, offsets the perimeter of the volume around the centerpoint.
-//   anchors = If given as a list of anchor points, allows named anchor points.
-//   two_d = If true, the attachable shape is 2D.  If false, 3D.  Default: false (3D)
-//   axis = The vector pointing along the axis of a geometry.  Default: UP
-//   override = Function that takes an anchor and returns a pair `[position,direction]` to use for that anchor to override the normal one.  You can also supply a lookup table that is a list of `[anchor, [position, direction]]` entries.  If the direction/position that is returned is undef then the default will be used.
-//
-// Example(NORENDER): Null/Point Shape
-//   geom = attach_geom();
-//
-// Example(NORENDER): Cubical Shape
-//   geom = attach_geom(size=size);
-//
-// Example(NORENDER): Prismoidal Shape
-//   geom = attach_geom(
-//       size=point3d(botsize,h),
-//       size2=topsize, shift=shift
-//   );
-//
-// Example(NORENDER): Cylindrical Shape, Z-Axis Aligned
-//   geom = attach_geom(r=r, h=h);
-//
-// Example(NORENDER): Cylindrical Shape, Y-Axis Aligned
-//   geom = attach_geom(r=r, h=h, axis=BACK);
-//
-// Example(NORENDER): Cylindrical Shape, X-Axis Aligned
-//   geom = attach_geom(r=r, h=h, axis=RIGHT);
-//
-// Example(NORENDER): Conical Shape, Z-Axis Aligned
-//   geom = attach_geom(r1=r1, r2=r2, h=h);
-//
-// Example(NORENDER): Conical Shape, Y-Axis Aligned
-//   geom = attach_geom(r1=r1, r2=r2, h=h, axis=BACK);
-//
-// Example(NORENDER): Conical Shape, X-Axis Aligned
-//   geom = attach_geom(r1=r1, r2=r2, h=h, axis=RIGHT);
-//
-// Example(NORENDER): Spherical Shape
-//   geom = attach_geom(r=r);
-//
-// Example(NORENDER): Ovoid Shape
-//   geom = attach_geom(r=[r_x, r_y, r_z]);
-//
-// Example(NORENDER): Arbitrary VNF Shape, Anchored by Extents
-//   geom = attach_geom(vnf=vnf);
-//
-// Example(NORENDER): Arbitrary VNF Shape, Anchored by Intersection
-//   geom = attach_geom(vnf=vnf, extent=false);
-//
-// Example(NORENDER): 2D Rectangular Shape
-//   geom = attach_geom(two_d=true, size=size);
-//
-// Example(NORENDER): 2D Trapezoidal Shape
-//   geom = attach_geom(two_d=true, size=[x1,y], size2=x2, shift=shift, override=override);
-//
-// Example(NORENDER): 2D Circular Shape
-//   geom = attach_geom(two_d=true, r=r);
-//
-// Example(NORENDER): 2D Oval Shape
-//   geom = attach_geom(two_d=true, r=[r_x, r_y]);
-//
-// Example(NORENDER): Arbitrary 2D Region Shape, Anchored by Extents
-//   geom = attach_geom(two_d=true, region=region);
-//
-// Example(NORENDER): Arbitrary 2D Region Shape, Anchored by Intersection
-//   geom = attach_geom(two_d=true, region=region, extent=false);
-//
-// Example(NORENDER): Extruded Region, Anchored by Extents
-//   geom = attach_geom(region=region, l=height);
-//
-// Example(NORENDER): Extruded Region, Anchored by Intersection
-//   geom = attach_geom(region=region, l=length, extent=false);
-//
-
-function _local_struct_val(struct, key)=
-    assert(is_def(key),"key is missing")
-    let(ind = search([key],struct)[0])
-    ind == [] ? undef : struct[ind][1];
-
-
-function attach_geom(
-    size, size2,
-    shift, scale, twist,
-    r,r1,r2, d,d1,d2, l,h,
-    vnf, region,
-    extent=true,
-    cp=[0,0,0],
-    offset=[0,0,0],
-    anchors=[],
-    two_d=false,
-    axis=UP, override
-) =
-    assert(is_bool(extent))
-    assert(is_vector(cp) || is_string(cp))
-    assert(is_vector(offset))
-    assert(is_list(anchors))
-    assert(is_bool(two_d))
-    assert(is_vector(axis))
-    !is_undef(size)? (
-        two_d? (
-            let(
-                size2 = default(size2, size.x),
-                shift = default(shift, 0),
-                over_f = is_undef(override) ? function(anchor) [undef,undef]
-                       : is_func(override) ? override
-                       : function(anchor) _local_struct_val(override,anchor)
-            )
-            assert(is_vector(size,2))
-            assert(is_num(size2))
-            assert(is_num(shift))
-            ["trapezoid", point2d(size), size2, shift, over_f, cp, offset, anchors]
-        ) : (
-            let(
-                size2 = default(size2, point2d(size)),
-                shift = default(shift, [0,0])
-            )
-            assert(is_vector(size,3))
-            assert(is_vector(size2,2))
-            assert(is_vector(shift,2))
-            ["prismoid", size, size2, shift, axis, cp, offset, anchors]
-        )
-    ) : !is_undef(vnf)? (
-        assert(is_vnf(vnf))
-        assert(two_d == false)
-        extent? ["vnf_extent", vnf, cp, offset, anchors] :
-        ["vnf_isect", vnf, cp, offset, anchors]
-    ) : !is_undef(region)? (
-        assert(is_region(region),2)
-        let( l = default(l, h) )
-        two_d==true
-          ? assert(is_undef(l))
-            extent==true
-              ? ["rgn_extent", region, cp, offset, anchors]
-              : ["rgn_isect",  region, cp, offset, anchors]
-          : assert(is_finite(l))
-            let(
-                shift = default(shift, [0,0]),
-                scale = is_num(scale)? [scale,scale] : default(scale, [1,1]),
-                twist = default(twist, 0)
-            )
-            assert(is_vector(shift,2))
-            assert(is_vector(scale,2))
-            assert(is_num(twist))
-            extent==true
-              ? ["extrusion_extent", region, l, twist, scale, shift, cp, offset, anchors]
-              : ["extrusion_isect",  region, l, twist, scale, shift, cp, offset, anchors]
-    ) :
-    let(
-        r1 = get_radius(r1=r1,d1=d1,r=r,d=d,dflt=undef)
-    )
-    !is_undef(r1)? (
-        let( l = default(l, h) )
-        !is_undef(l)? (
-            let(
-                shift = default(shift, [0,0]),
-                r2 = get_radius(r1=r2,d1=d2,r=r,d=d,dflt=undef)
-            )
-            assert(is_num(r1) || is_vector(r1,2))
-            assert(is_num(r2) || is_vector(r2,2))
-            assert(is_num(l))
-            assert(is_vector(shift,2))
-            ["conoid", r1, r2, l, shift, axis, cp, offset, anchors]
-        ) : (
-            two_d? (
-                assert(is_num(r1) || is_vector(r1,2))
-                ["ellipse", r1, cp, offset, anchors]
-            ) : (
-                assert(is_num(r1) || is_vector(r1,3))
-                ["spheroid", r1, cp, offset, anchors]
-            )
-        )
-    ) :
-    ["point", cp, offset, anchors];
-
-
-
-
-
-
-//////////////////////////////////////////////////////////////////////////////////////////////////////////////
-//
-// Attachment internal functions
-
-
-/// Internal Function: _attach_geom_2d()
-/// Topics: Attachments
-/// See Also: reorient(), attachable()
-/// Usage:
-///   bool = _attach_geom_2d(geom);
-/// Description:
-///   Returns true if the given attachment geometry description is for a 2D shape.
-function _attach_geom_2d(geom) =
-    let( type = geom[0] )
-    type == "trapezoid" || type == "ellipse" ||
-    type == "rgn_isect" || type == "rgn_extent";
-
-
-/// Internal Function: _attach_geom_size()
-/// Usage:
-///   bounds = _attach_geom_size(geom);
-/// Topics: Attachments
-/// See Also: reorient(), attachable()
-/// Description:
-///   Returns the `[X,Y,Z]` bounding size for the given attachment geometry description.
-function _attach_geom_size(geom) =
-    let( type = geom[0] )
-    type == "point"? [0,0,0] :
-    type == "prismoid"? ( //size, size2, shift, axis
-        let(
-            size=geom[1], size2=geom[2], shift=point2d(geom[3]),
-            maxx = max(size.x,size2.x),
-            maxy = max(size.y,size2.y),
-            z = size.z
-        ) [maxx, maxy, z]
-    ) : type == "conoid"? ( //r1, r2, l, shift
-        let(
-            r1=geom[1], r2=geom[2], l=geom[3],
-            shift=point2d(geom[4]), axis=point3d(geom[5]),
-            rx1 = default(r1[0],r1),
-            ry1 = default(r1[1],r1),
-            rx2 = default(r2[0],r2),
-            ry2 = default(r2[1],r2),
-            maxxr = max(rx1,rx2),
-            maxyr = max(ry1,ry2)
-        )
-        approx(axis,UP)? [2*maxxr,2*maxyr,l] :
-        approx(axis,RIGHT)? [l,2*maxyr,2*maxxr] :
-        approx(axis,BACK)? [2*maxxr,l,2*maxyr] :
-        [2*maxxr, 2*maxyr, l]
-    ) : type == "spheroid"? ( //r
-        let( r=geom[1] )
-        is_num(r)? [2,2,2]*r : v_mul([2,2,2],point3d(r))
-    ) : type == "vnf_extent" || type=="vnf_isect"? ( //vnf
-        let(
-            vnf = geom[1]
-        ) vnf==EMPTY_VNF? [0,0,0] :
-        let(
-            mm = pointlist_bounds(geom[1][0]),
-            delt = mm[1]-mm[0]
-        ) delt
-    ) : type == "extrusion_isect" || type == "extrusion_extent"? ( //path, l
-        let(
-            mm = pointlist_bounds(flatten(geom[1])),
-            delt = mm[1]-mm[0]
-        ) [delt.x, delt.y, geom[2]]
-    ) : type == "trapezoid"? ( //size, size2
-        let(
-            size=geom[1], size2=geom[2], shift=geom[3],
-            maxx = max(size.x,size2+abs(shift))
-        ) [maxx, size.y]
-    ) : type == "ellipse"? ( //r
-        let( r=geom[1] )
-        is_num(r)? [2,2]*r : v_mul([2,2],point2d(r))
-    ) : type == "rgn_isect" || type == "rgn_extent"? ( //path
-        let(
-            mm = pointlist_bounds(flatten(geom[1])),
-            delt = mm[1]-mm[0]
-        ) [delt.x, delt.y]
-    ) :
-    assert(false, "Unknown attachment geometry type.");
-
-
-/// Internal Function: _attach_transform()
-/// Usage: To Get a Transformation Matrix
-///   mat = _attach_transform(anchor, spin, orient, geom);
-/// Usage: To Transform Points, Paths, Patches, or VNFs
-///   new_p = _attach_transform(anchor, spin, orient, geom, p);
-/// Topics: Attachments
-/// See Also: reorient(), attachable()
-/// Description:
-///   Returns the affine3d transformation matrix needed to `anchor`, `spin`, and `orient`
-///   the given geometry `geom` shape into position.
-/// Arguments:
-///   anchor = Anchor point to translate to the origin `[0,0,0]`.  See [anchor](attachments.scad#subsection-anchor).  Default: `CENTER`
-///   spin = Rotate this many degrees around the Z axis after anchor.  See [spin](attachments.scad#subsection-spin).  Default: `0`
-///   orient = Vector to rotate top towards, after spin.  See [orient](attachments.scad#subsection-orient).  Default: `UP`
-///   geom = The geometry description of the shape.
-///   p = If given as a VNF, path, or point, applies the affine3d transformation matrix to it and returns the result.
-function _attach_transform(anchor, spin, orient, geom, p) =
-    assert(is_undef(anchor) || is_vector(anchor) || is_string(anchor), str("Got: ",anchor))
-    assert(is_undef(spin)   || is_vector(spin,3) || is_num(spin), str("Got: ",spin))
-    assert(is_undef(orient) || is_vector(orient,3), str("Got: ",orient))
-    let(
-        anchor = default(anchor, CENTER),
-        spin   = default(spin,   0),
-        orient = default(orient, UP),
-        two_d = _attach_geom_2d(geom),
-        m = ($attach_to != undef)? (
-            let(
-                anch = _find_anchor($attach_to, geom),
-                pos = anch[1]
-            ) two_d? (
-                assert(two_d && is_num(spin))
-                affine3d_zrot(spin) *
-                rot(to=FWD, from=point3d(anch[2])) *
-                affine3d_translate(point3d(-pos))
-            ) : (
-                assert(is_num(spin) || is_vector(spin,3))
-                let(
-                    ang = vector_angle(anch[2], DOWN),
-                    axis = vector_axis(anch[2], DOWN),
-                    ang2 = (anch[2]==UP || anch[2]==DOWN)? 0 : 180-anch[3],
-                    axis2 = rot(p=axis,[0,0,ang2])
-                )
-                affine3d_rot_by_axis(axis2,ang) * (
-                    is_num(spin)? affine3d_zrot(ang2+spin) : (
-                        affine3d_zrot(spin.z) *
-                        affine3d_yrot(spin.y) *
-                        affine3d_xrot(spin.x) *
-                        affine3d_zrot(ang2)
-                    )
-                ) * affine3d_translate(point3d(-pos))
-            )
-        ) : (
-            let(
-                pos = _find_anchor(anchor, geom)[1]
-            ) two_d? (
-                assert(two_d && is_num(spin))
-                affine3d_zrot(spin) *
-                affine3d_translate(point3d(-pos))
-            ) : (
-                assert(is_num(spin) || is_vector(spin,3))
-                let(
-                    axis = vector_axis(UP,orient),
-                    ang = vector_angle(UP,orient)
-                )
-                affine3d_rot_by_axis(axis,ang) * (
-                    is_num(spin)? affine3d_zrot(spin) : (
-                        affine3d_zrot(spin.z) *
-                        affine3d_yrot(spin.y) *
-                        affine3d_xrot(spin.x)
-                    )
-                ) * affine3d_translate(point3d(-pos))
-            )
-        )
-    ) is_undef(p)? m :
-    is_vnf(p)? [(p==EMPTY_VNF? p : apply(m, p[0])), p[1]] :
-    apply(m, p);
-
-
-function _get_cp(geom) =
-    let(cp=select(geom,-3))
-    is_vector(cp) ? cp
-  : let(
-        type = in_list(geom[0],["vnf_extent","vnf_isect"]) ? "vnf"
-             : in_list(geom[0],["rgn_extent","rgn_isect"]) ? "path"
-             : in_list(geom[0],["extrusion_extent","extrusion_isect"]) ? "xpath"
-             : "other"
-    )
-    assert(type!="other", "Invalid cp value")
-    cp=="centroid" ? (
-       type=="vnf" && (len(geom[1][0])==0 || len(geom[1][1])==0) ? [0,0,0] :
-       [each centroid(geom[1]), if (type=="xpath") 0]
-    )
-  : let(points = type=="vnf"?geom[1][0]:flatten(force_region(geom[1])))
-    cp=="mean" ? [each mean(points), if (type=="xpath") 0]
-  : cp=="box" ?[each  mean(pointlist_bounds(points)), if (type=="xpath") 0]
-  : assert(false,"Invalid cp specification");
-
-
-function _get_cp(geom) =
-    let(cp=select(geom,-3))
-    is_vector(cp) ? cp
-  : let(
-        is_vnf = in_list(geom[0],["vnf_extent","vnf_isect"])
-    )
-    cp == "centroid" ? (
-       is_vnf && len(geom[1][1])==0
-          ? [0,0,0]
-          : centroid(geom[1])
-    )
-  : let(points = is_vnf?geom[1][0]:flatten(force_region(geom[1])))
-    cp=="mean" ? mean(points)
-  : cp=="box" ? mean(pointlist_bounds(points))
-  : assert(false,"Invalid cp specification");
-
-
-
-function _force_anchor_2d(anchor) =
-  assert(anchor.y==0 || anchor.z==0, "Anchor for a 2D shape cannot be fully 3D.  It must have either Y or Z component equal to zero.")
-  anchor.y==0 ? [anchor.x,anchor.z] : point2d(anchor);
-
-
-/// Internal Function: _find_anchor()
-/// Usage:
-///   anchorinfo = _find_anchor(anchor, geom);
-/// Topics: Attachments
-/// See Also: reorient(), attachable()
-/// Description:
-///   Calculates the anchor data for the given `anchor` vector or name, in the given attachment
-///   geometry.  Returns `[ANCHOR, POS, VEC, ANG]` where `ANCHOR` is the requested anchorname
-///   or vector, `POS` is the anchor position, `VEC` is the direction vector of the anchor, and
-///   `ANG` is the angle to align with around the rotation axis of th anchor direction vector.
-/// Arguments:
-///   anchor = Vector or named anchor string.
-///   geom = The geometry description of the shape.
-function _find_anchor(anchor, geom) =
-    is_string(anchor)? (
-          anchor=="origin"? [anchor, CENTER, UP, 0]
-        : let(
-              anchors = last(geom),
-              found = search([anchor], anchors, num_returns_per_match=1)[0]
-          )
-          assert(found!=[], str("Unknown anchor: ",anchor))
-          anchors[found]
-    ) :
-    let(
-        cp = _get_cp(geom),
-        offset_raw = select(geom,-2),
-        offset = [for (i=[0:2]) anchor[i]==0? 0 : offset_raw[i]],  // prevents bad centering.
-        type = geom[0]
-    )
-    assert(is_vector(anchor),str("Invalid anchor: anchor=",anchor))
-    let(
-        anchor = point3d(anchor),
-        oang = (
-            approx(point2d(anchor), [0,0])? 0 :
-            atan2(anchor.y, anchor.x)+90
-        )
-    )
-    type == "prismoid"? ( //size, size2, shift, axis
-        let(all_comps_good = [for (c=anchor) if (c!=sign(c)) 1]==[])
-        assert(all_comps_good, "All components of an anchor for a cuboid/prismoid must be -1, 0, or 1")
-        let(
-            size=geom[1], size2=geom[2],
-            shift=point2d(geom[3]), axis=point3d(geom[4]),
-            anch = rot(from=axis, to=UP, p=anchor),
-            offset = rot(from=axis, to=UP, p=offset),
-            h = size.z,
-            u = (anch.z + 1) / 2,  // u is one of 0, 0.5, or 1
-            axy = point2d(anch),
-            bot = point3d(v_mul(point2d(size )/2, axy), -h/2),
-            top = point3d(v_mul(point2d(size2)/2, axy) + shift, h/2),
-            pos = point3d(cp) + lerp(bot,top,u) + offset,
-            vecs = anchor==CENTER? [UP]
-              : [
-                    if (anch.x!=0) unit(rot(from=UP, to=[(top-bot).x,0,h], p=[axy.x,0,0]), UP),
-                    if (anch.y!=0) unit(rot(from=UP, to=[0,(top-bot).y,h], p=[0,axy.y,0]), UP),
-                    if (anch.z!=0) unit([0,0,anch.z],UP)
-                ],
-            vec2 = anchor==CENTER? UP
-              : len(vecs)==1? unit(vecs[0],UP)
-              : len(vecs)==2? vector_bisect(vecs[0],vecs[1])
-              : let(
-                    v1 = vector_bisect(vecs[0],vecs[2]),
-                    v2 = vector_bisect(vecs[1],vecs[2]),
-                    p1 = plane_from_normal(yrot(90,p=v1)),
-                    p2 = plane_from_normal(xrot(-90,p=v2)),
-                    line = plane_intersection(p1,p2),
-                    v3 = unit(line[1]-line[0],UP) * anch.z
-                )
-                unit(v3,UP),
-            vec = rot(from=UP, to=axis, p=vec2),
-            pos2 = rot(from=UP, to=axis, p=pos)
-        ) [anchor, pos2, vec, oang]
-    ) : type == "conoid"? ( //r1, r2, l, shift
-        assert(anchor.z == sign(anchor.z), "The Z component of an anchor for a cylinder/cone must be -1, 0, or 1")
-        let(
-            rr1=geom[1], rr2=geom[2], l=geom[3],
-            shift=point2d(geom[4]), axis=point3d(geom[5]),
-            r1 = is_num(rr1)? [rr1,rr1] : point2d(rr1),
-            r2 = is_num(rr2)? [rr2,rr2] : point2d(rr2),
-            anch = rot(from=axis, to=UP, p=anchor),
-            offset = rot(from=axis, to=UP, p=offset),
-            u = (anch.z+1)/2,
-            axy = unit(point2d(anch),[0,0]),
-            bot = point3d(v_mul(r1,axy), -l/2),
-            top = point3d(v_mul(r2,axy)+shift, l/2),
-            pos = point3d(cp) + lerp(bot,top,u) + offset,
-            sidevec = rot(from=UP, to=top==bot?UP:top-bot, p=point3d(axy)),
-            vvec = anch==CENTER? UP : unit([0,0,anch.z],UP),
-            vec = anch==CENTER? CENTER :
-                approx(axy,[0,0])? unit(anch,UP) :
-                approx(anch.z,0)? sidevec :
-                unit((sidevec+vvec)/2,UP),
-            pos2 = rot(from=UP, to=axis, p=pos),
-            vec2 = anch==CENTER? UP : rot(from=UP, to=axis, p=vec)
-        ) [anchor, pos2, vec2, oang]
-    ) : type == "point"? (
-        let(
-            anchor = unit(point3d(anchor),CENTER),
-            pos = point3d(cp) + point3d(offset),
-            vec = unit(anchor,UP)
-        ) [anchor, pos, vec, oang]
-    ) : type == "spheroid"? ( //r
-        let(
-            rr = geom[1],
-            r = is_num(rr)? [rr,rr,rr] : point3d(rr),
-            anchor = unit(point3d(anchor),CENTER),
-            pos = point3d(cp) + v_mul(r,anchor) + point3d(offset),
-            vec = unit(v_mul(r,anchor),UP)
-        ) [anchor, pos, vec, oang]
-    ) : type == "vnf_isect"? ( //vnf
-        let( vnf=geom[1] )
-        approx(anchor,CTR)? [anchor, [0,0,0], UP, 0] :
-        vnf==EMPTY_VNF? [anchor, [0,0,0], unit(anchor), 0] :
-        let(
-            eps = 1/2048,
-            points = vnf[0],
-            faces = vnf[1],
-            rpts = apply(rot(from=anchor, to=RIGHT) * move(-cp), points),
-            hits = [
-                for (face = faces)
-                    let(
-                        verts = select(rpts, face),
-                        ys = column(verts,1),
-                        zs = column(verts,2)
-                    )
-                    if (max(ys) >= -eps && max(zs) >= -eps &&
-                        min(ys) <=  eps &&  min(zs) <=  eps)
-                        let(
-                            poly = select(points, face),
-                            isect = polygon_line_intersection(poly, [cp,cp+anchor], eps=eps),
-                            ptlist = is_undef(isect) ? [] :
-                                     is_vector(isect) ? [isect]
-                                                      : flatten(isect),   // parallel to a face
-                            n = len(ptlist)>0 ? polygon_normal(poly) : undef
-                        )
-                        for(pt=ptlist) [anchor * (pt-cp), n, pt]
-            ]
-        )
-        assert(len(hits)>0, "Anchor vector does not intersect with the shape.  Attachment failed.")
-        let(
-            furthest = max_index(column(hits,0)),
-            dist = hits[furthest][0],
-            pos = hits[furthest][2],
-            hitnorms = [for (hit = hits) if (approx(hit[0],dist,eps=eps)) hit[1]],
-            unorms = [
-                      for (i = idx(hitnorms))
-                          let(
-                              thisnorm = hitnorms[i],
-                              isdup = [
-                                       for (j = [i+1:1:len(hitnorms)-1])
-                                           if (approx(thisnorm, hitnorms[j])) 1
-                                      ] != []
-                          )
-                          if (!isdup) thisnorm
-                     ],
-            n = unit(sum(unorms)),
-            oang = approx(point2d(n), [0,0])? 0 : atan2(n.y, n.x) + 90
-        )
-        [anchor, pos, n, oang]
-    ) : type == "vnf_extent"? ( //vnf
-        let( vnf=geom[1] )
-        approx(anchor,CTR)? [anchor, [0,0,0], UP, 0] :
-        vnf==EMPTY_VNF? [anchor, [0,0,0], unit(anchor,UP), 0] :
-        let(
-            rpts = apply(rot(from=anchor, to=RIGHT) * move(point3d(-cp)), vnf[0]),
-            maxx = max(column(rpts,0)),
-            idxs = [for (i = idx(rpts)) if (approx(rpts[i].x, maxx)) i],
-            avep = sum(select(rpts,idxs))/len(idxs),
-            mpt = approx(point2d(anchor),[0,0])? [maxx,0,0] : avep,
-            pos = point3d(cp) + rot(from=RIGHT, to=anchor, p=mpt)
-        ) [anchor, pos, anchor, oang]
-    ) : type == "trapezoid"? ( //size, size2, shift, override
-        let(all_comps_good = [for (c=anchor) if (c!=sign(c)) 1]==[])
-        assert(all_comps_good, "All components of an anchor for a rectangle/trapezoid must be -1, 0, or 1")
-        let(
-            anchor=_force_anchor_2d(anchor),
-            size=geom[1], size2=geom[2], shift=geom[3],
-            u = (anchor.y+1)/2,  // 0<=u<=1
-            frpt = [size.x/2*anchor.x, -size.y/2],
-            bkpt = [size2/2*anchor.x+shift,  size.y/2],
-            override = geom[4](anchor),
-            pos = default(override[0],point2d(cp) + lerp(frpt, bkpt, u) + point2d(offset)),
-            svec = point3d(line_normal(bkpt,frpt)*anchor.x),
-            vec = is_def(override[1]) ? override[1]
-                : anchor.y == 0? ( anchor.x == 0? BACK : svec )
-                : anchor.x == 0? [0,anchor.y,0]
-                : unit((svec + [0,anchor.y,0]) / 2, [0,anchor.y,0])
-        ) [anchor, pos, vec, 0]
-    ) : type == "ellipse"? ( //r
-        let(
-            anchor = unit(_force_anchor_2d(anchor),[0,0]),
-            r = force_list(geom[1],2),
-            pos = approx(anchor.x,0) ? [0,sign(anchor.y)*r.y]
-                      : let(
-                             m = anchor.y/anchor.x,
-                             px = sign(anchor.x) * sqrt(1/(1/sqr(r.x) + m*m/sqr(r.y)))
-                        )
-                        [px,m*px],
-            vec = unit([r.y/r.x*pos.x, r.x/r.y*pos.y],BACK)
-        ) [anchor, point2d(cp+offset)+pos, vec, 0]
-    ) : type == "rgn_isect"? ( //region
-        let(
-            anchor = _force_anchor_2d(anchor),
-            rgn = force_region(move(-point2d(cp), p=geom[1]))
-        )
-        approx(anchor,[0,0])? [anchor, [0,0,0], BACK, 0] :
-        let(
-            isects = [
-                for (path=rgn, t=triplet(path,true)) let(
-                    seg1 = [t[0],t[1]],
-                    seg2 = [t[1],t[2]],
-                    isect = line_intersection([[0,0],anchor], seg1, RAY, SEGMENT),
-                    n = is_undef(isect)? [0,1] :
-                        !approx(isect, t[1])? line_normal(seg1) :
-                        unit((line_normal(seg1)+line_normal(seg2))/2,[0,1]),
-                    n2 = vector_angle(anchor,n)>90? -n : n
-                )
-                if(!is_undef(isect) && !approx(isect,t[0])) [norm(isect), isect, n2]
-            ]
-        )
-        assert(len(isects)>0, "Anchor vector does not intersect with the shape.  Attachment failed.")
-        let(
-            maxidx = max_index(column(isects,0)),
-            isect = isects[maxidx],
-            pos = point2d(cp) + isect[1],
-            vec = unit(isect[2],[0,1])
-        ) [anchor, pos, vec, 0]
-    ) : type == "rgn_extent"? ( //region
-        let( anchor = _force_anchor_2d(anchor) )
-        approx(anchor,[0,0])? [anchor, [0,0,0], BACK, 0] :
-        let(
-            rgn = force_region(geom[1]),
-            rpts = rot(from=anchor, to=RIGHT, p=flatten(rgn)),
-            maxx = max(column(rpts,0)),
-            ys = [for (pt=rpts) if (approx(pt.x, maxx)) pt.y],
-            midy = (min(ys)+max(ys))/2,
-            pos = rot(from=RIGHT, to=anchor, p=[maxx,midy])
-        ) [anchor, pos, unit(anchor,BACK), 0]
-    ) : type=="extrusion_extent" || type=="extrusion_isect" ? (  // extruded region
-        assert(in_list(anchor.z,[-1,0,1]), "The Z component of an anchor for an extruded 2D shape must be -1, 0, or 1.")
-        let(
-            anchor_xy = point2d(anchor),
-            rgn = geom[1],
-            L = geom[2],
-            twist = geom[3],
-            scale = geom[4],
-            shift = geom[5],
-            u = (anchor.z + 1) / 2,
-            shmat = move(lerp([0,0], shift, u)),
-            scmat = scale(lerp([1,1], scale, u)),
-            twmat = zrot(lerp(0, -twist, u)),
-            mat = shmat * scmat * twmat
-        )
-        approx(anchor_xy,[0,0]) ? [anchor, apply(mat, point3d(cp,anchor.z*L/2)), unit(anchor, UP), oang] :
-        let(
-            newrgn = apply(mat, rgn),
-            newgeom = attach_geom(two_d=true, region=newrgn, extent=type=="extrusion_extent", cp=cp),
-            result2d = _find_anchor(anchor_xy, newgeom),
-            pos = point3d(result2d[1], anchor.z*L/2),
-            vec = unit(point3d(result2d[2], anchor.z),UP),
-            oang = atan2(vec.y,vec.x) + 90
-        )
-        [anchor, pos, vec, oang]
-    ) :
-    assert(false, "Unknown attachment geometry type.");
-
-
-/// Internal Function: _is_shown()
-/// Usage:
-///   bool = _is_shown();
-/// Topics: Attachments
-/// See Also: reorient(), attachable()
-/// Description:
-///   Returns true if objects should currently be shown based on the tag settings.
-function _is_shown() =
-    assert(is_list($tags_shown) || $tags_shown=="ALL")
-    assert(is_list($tags_hidden))
-    let(
-        dummy=is_undef($tags) ? 0 : echo("Use tag() instead of $tags for specifying an object's tag."),
-        $tag = default($tag,$tags)
-    )
-    assert(is_string($tag), str("Tag value (",$tag,") is not a string"))
-    assert(undef==str_find($tag," "),str("Tag string \"",$tag,"\" contains a space, which is not allowed"))
-    let(
-        shown  = $tags_shown=="ALL" || in_list($tag,$tags_shown),
-        hidden = in_list($tag, $tags_hidden)
-    )
-    shown && !hidden;
-
-
-// Section: Visualizing Anchors
-
-/// Internal Function: _standard_anchors()
-/// Usage:
-///   anchs = _standard_anchors([two_d]);
-/// Description:
-///   Return the vectors for all standard anchors.
-/// Arguments:
-///   two_d = If true, returns only the anchors where the Z component is 0.  Default: false
-function _standard_anchors(two_d=false) = [
-    for (
-        zv = [
-            if (!two_d) TOP,
-            CENTER,
-            if (!two_d) BOTTOM
-        ],
-        yv = [FRONT, CENTER, BACK],
-        xv = [LEFT, CENTER, RIGHT]
-    ) xv+yv+zv
-];
-
-
-
-// Module: show_anchors()
-// Synopsis: Shows anchors for the parent object.
-// SynTags: Geom
-// Topics: Attachments
-// See Also: expose_anchors(), anchor_arrow(), anchor_arrow2d(), frame_ref()
-// Usage:
-//   PARENT() show_anchors([s], [std=], [custom=]);
-// Description:
-//   Show all standard anchors for the parent object.
-// Arguments:
-//   s = Length of anchor arrows.
-//   ---
-//   std = If true show standard anchors.  Default: true
-//   custom = If true show named anchors.  Default: true
-// Example(FlatSpin,VPD=333):
-//   cube(50, center=true) show_anchors();
-module show_anchors(s=10, std=true, custom=true) {
-    check = assert($parent_geom != undef);
-    two_d = _attach_geom_2d($parent_geom);
-    if (std) {
-        for (anchor=_standard_anchors(two_d=two_d)) {
-            if(two_d) {
-                attach(anchor) anchor_arrow2d(s);
-            } else {
-                attach(anchor) anchor_arrow(s);
-            }
-        }
-    }
-    if (custom) {
-        for (anchor=last($parent_geom)) {
-            attach(anchor[0]) {
-                if(two_d) {
-                    anchor_arrow2d(s, color="cyan");
-                } else {
-                    anchor_arrow(s, color="cyan");
-                }
-                color("black")
-                tag("anchor-arrow") {
-                    xrot(two_d? 0 : 90) {
-                        back(s/3) {
-                            yrot_copies(n=2)
-                            up(two_d? 0.51 : s/30) {
-                                linear_extrude(height=0.01, convexity=12, center=true) {
-                                    text(text=anchor[0], size=s/4, halign="center", valign="center", font="Helvetica", $fn=36);
-                                }
-                            }
-                        }
-                    }
-                }
-                color([1, 1, 1, 1])
-                tag("anchor-arrow") {
-                    xrot(two_d? 0 : 90) {
-                        back(s/3) {
-                             cube([s/4.5*len(anchor[0]), s/3, 0.01], center=true);
-                        }
-                   }
-                }
-            }
-        }
-    }
-    children();
-}
-
-
-// Module: anchor_arrow()
-// Synopsis: Shows a 3d anchor orientation arrow.
-// SynTags: Geom
-// Topics: Attachments
-// See Also: anchor_arrow2d(), show_anchors(), expose_anchors(), frame_ref()
-// Usage:
-//   anchor_arrow([s], [color], [flag], [anchor=], [orient=], [spin=]) [ATTACHMENTS];
-// Description:
-//   Show an anchor orientation arrow.  By default, tagged with the name "anchor-arrow".
-// Arguments:
-//   s = Length of the arrows.  Default: `10`
-//   color = Color of the arrow.  Default: `[0.333, 0.333, 1]`
-//   flag = If true, draw the orientation flag on the arrowhead.  Default: true
-//   ---
-//   anchor = Translate so anchor point is at origin (0,0,0).  See [anchor](attachments.scad#subsection-anchor).  Default: `CENTER`
-//   spin = Rotate this many degrees around the Z axis after anchor.  See [spin](attachments.scad#subsection-spin).  Default: `0`
-//   orient = Vector to rotate top towards, after spin.  See [orient](attachments.scad#subsection-orient).  Default: `UP`
-// Example:
-//   anchor_arrow(s=20);
-module anchor_arrow(s=10, color=[0.333,0.333,1], flag=true, $tag="anchor-arrow", $fn=12, anchor=BOT, spin=0, orient=UP) {
-    attachable(anchor,spin,orient, r=s/6, l=s) {
-        down(s/2)
-        recolor("gray") spheroid(d=s/6) {
-            attach(CENTER,BOT) recolor(color) cyl(h=s*2/3, d=s/15) {
-                attach(TOP,BOT) cyl(h=s/3, d1=s/5, d2=0) {
-                    if(flag) {
-                        position(BOT)
-                            recolor([1,0.5,0.5])
-                                cuboid([s/100, s/6, s/4], anchor=FRONT+BOT);
-                    }
-                }
-            }
-        }
-        children();
-    }
-}
-
-
-
-// Module: anchor_arrow2d()
-// Synopsis: Shows a 2d anchor orientation arrow.
-// SynTags: Geom
-// Topics: Attachments
-// See Also: anchor_arrow(), show_anchors(), expose_anchors(), frame_ref()
-// Usage:
-//   anchor_arrow2d([s], [color], [flag]);
-// Description:
-//   Show an anchor orientation arrow.
-// Arguments:
-//   s = Length of the arrows.
-//   color = Color of the arrow.
-// Example:
-//   anchor_arrow2d(s=20);
-module anchor_arrow2d(s=15, color=[0.333,0.333,1], $tag="anchor-arrow") {
-    color(color) stroke([[0,0],[0,s]], width=s/10, endcap1="butt", endcap2="arrow2");
-}
-
-
-
-// Module: expose_anchors()
-// Synopsis: Used to show a transparent object with solid color anchor arrows.
-// Topics: Attachments
-// See Also: anchor_arrow2d(), show_anchors(), show_anchors(), frame_ref()
-// Usage:
-//   expose_anchors(opacity) {child1() show_anchors(); child2() show_anchors(); ...}
-// Description:
-//   Used in combination with show_anchors() to display an object in transparent gray with its anchors in solid color.
-//   Children will appear transparent and any anchor arrows drawn with will appear in solid color.
-// Arguments:
-//   opacity = The opacity of the children.  0.0 is invisible, 1.0 is opaque.  Default: 0.2
-// Example(FlatSpin,VPD=333):
-//   expose_anchors() cube(50, center=true) show_anchors();
-module expose_anchors(opacity=0.2) {
-    show_only("anchor-arrow")
-        children();
-    hide("anchor-arrow")
-        color(is_undef($color) || $color=="default" ? [0,0,0] :
-              is_string($color) ? $color
-                                : point3d($color),
-              opacity)
-            children();
-}
-
-
-
-// Module: frame_ref()
-// Synopsis: Shows axis orientation arrows.
-// SynTags: Geom
-// Topics: Attachments
-// See Also: anchor_arrow(), anchor_arrow2d(), show_anchors(), expose_anchors()
-// Usage:
-//   frame_ref(s, opacity);
-// Description:
-//   Displays X,Y,Z axis arrows in red, green, and blue respectively.
-// Arguments:
-//   s = Length of the arrows.
-//   opacity = The opacity of the arrows.  0.0 is invisible, 1.0 is opaque.  Default: 1.0
-// Examples:
-//   frame_ref(25);
-//   frame_ref(30, opacity=0.5);
-module frame_ref(s=15, opacity=1) {
-    cube(0.01, center=true) {
-        attach([1,0,0]) anchor_arrow(s=s, flag=false, color=[1.0, 0.3, 0.3, opacity]);
-        attach([0,1,0]) anchor_arrow(s=s, flag=false, color=[0.3, 1.0, 0.3, opacity]);
-        attach([0,0,1]) anchor_arrow(s=s, flag=false, color=[0.3, 0.3, 1.0, opacity]);
-        children();
-    }
-}
-
-
-////////////////////////////////////////////////////////////////////////////////////////////////////
-////////////////////////////////////////////////////////////////////////////////////////////////////
-////////////////////////////////////////////////////////////////////////////////////////////////////
-////////////////////////////////////////////////////////////////////////////////////////////////////
-///
-/// Code after this is internal code for managing edge and corner sets and for displaying
-/// edge and corners in the docs
-///
-
-module _edges_text3d(txt,size=3) {
-    if (is_list(txt)) {
-        for (i=idx(txt)) {
-            down((i-len(txt)/2+0.5)*size*1.5) {
-                _edges_text3d(txt[i], size=size);
-            }
-        }
-    } else {
-        xrot(90) color("#000")
-        linear_extrude(height=0.1) {
-            text(text=txt, size=size, halign="center", valign="center");
-        }
-    }
-}
-
-
-function _edges_vec_txt(x) = is_string(x)? str("\"", x, "\"") :
-    assert(is_string(x) || is_vector(x,3), str(x))
-    let(
-        lst = concat(
-            x.z>0? ["TOP"]   : x.z<0? ["BOT"]  : [],
-            x.y>0? ["BACK"]  : x.y<0? ["FWD"]  : [],
-            x.x>0? ["RIGHT"] : x.x<0? ["LEFT"] : []
-        ),
-        out = [
-           for (i = idx(lst))
-           i>0? str("+",lst[i]) : lst[i]
-        ]
-    ) out;
-
-
-function _edges_text(edges) =
-    is_string(edges) ? [str("\"",edges,"\"")] :
-    edges==EDGES_NONE ? ["EDGES_NONE"] :
-    edges==EDGES_ALL ? ["EDGES_ALL"] :
-    _is_edge_array(edges) ? [""] :
-    is_vector(edges,3) ? _edges_vec_txt(edges) :
-    is_list(edges) ? let(
-        lst = [for (x=edges) each _edges_text(x)],
-        out = [
-            for (i=idx(lst))
-            str(
-                (i==0? "[" : ""),
-                lst[i],
-                (i<len(lst)-1? "," : ""),
-                (i==len(lst)-1? "]" : "")
-            )
-        ]
-    ) out :
-    [""];
-
-
-
-/// Internal Constant: EDGES_NONE
-/// Topics: Edges
-/// See Also: EDGES_ALL, edges()
-/// Description:
-///   The set of no edges.
-/// Figure(3D):
-///   _show_edges(edges="NONE");
-EDGES_NONE = [[0,0,0,0], [0,0,0,0], [0,0,0,0]];
-
-
-/// Internal Constant: EDGES_ALL
-/// Topics: Edges
-/// See Also: EDGES_NONE, edges()
-/// Description:
-///   The set of all edges.
-/// Figure(3D):
-///   _show_edges(edges="ALL");
-EDGES_ALL = [[1,1,1,1], [1,1,1,1], [1,1,1,1]];
-
-
-/// Internal Constant: EDGES_OFFSETS
-/// Topics: Edges
-/// See Also: EDGES_NONE, EDGES_ALL, edges()
-/// Description:
-///   The vectors pointing to the center of each edge of a unit sized cube.
-///   Each item in an edge array will have a corresponding vector in this array.
-EDGE_OFFSETS = [
-    [
-        [ 0,-1,-1],
-        [ 0, 1,-1],
-        [ 0,-1, 1],
-        [ 0, 1, 1]
-    ], [
-        [-1, 0,-1],
-        [ 1, 0,-1],
-        [-1, 0, 1],
-        [ 1, 0, 1]
-    ], [
-        [-1,-1, 0],
-        [ 1,-1, 0],
-        [-1, 1, 0],
-        [ 1, 1, 0]
-    ]
-];
-
-
-
-/// Internal Function: _is_edge_array()
-/// Topics: Edges, Type Checking
-/// Usage:
-///   bool = _is_edge_array(x);
-/// Description:
-///   Returns true if the given value has the form of an edge array.
-/// Arguments:
-///   x = The item to check the type of.
-/// See Also: edges(), EDGES_NONE, EDGES_ALL
-function _is_edge_array(x) = is_list(x) && is_vector(x[0]) && len(x)==3 && len(x[0])==4;
-
-
-function _edge_set(v) =
-    _is_edge_array(v)? v : [
-    for (ax=[0:2]) [
-        for (b=[-1,1], a=[-1,1]) let(
-            v2=[[0,a,b],[a,0,b],[a,b,0]][ax]
-        ) (
-            is_string(v)? (
-                v=="X"? (ax==0) :   // Return all X axis aligned edges.
-                v=="Y"? (ax==1) :   // Return all Y axis aligned edges.
-                v=="Z"? (ax==2) :   // Return all Z axis aligned edges.
-                v=="ALL"? true :    // Return all edges.
-                v=="NONE"? false :  // Return no edges.
-                let(valid_values = ["X", "Y", "Z", "ALL", "NONE"])
-                assert(
-                    in_list(v, valid_values),
-                    str(v, " must be a vector, edge array, or one of ", valid_values)
-                ) v
-            ) :
-            let(nonz = sum(v_abs(v)))
-            nonz==2? (v==v2) :  // Edge: return matching edge.
-            let(
-                matches = num_true([
-                    for (i=[0:2]) v[i] && (v[i]==v2[i])
-                ])
-            )
-            nonz==1? (matches==1) :  // Face: return surrounding edges.
-            (matches==2)             // Corner: return touching edges.
-        )? 1 : 0
-    ]
-];
-
-
-/// Internal Function: _normalize_edges()
-/// Topics: Edges
-/// Usage:
-///   edges = _normalize_edges(v);
-/// Description:
-///   Normalizes all values in an edge array to be `1`, if it was originally greater than `0`,
-///   or `0`, if it was originally less than or equal to `0`.
-/// See Also:  edges(), EDGES_NONE, EDGES_ALL
-function _normalize_edges(v) = [for (ax=v) [for (edge=ax) edge>0? 1 : 0]];
-
-
-
-
-/// Internal Function: _edges()
-/// Topics: Edges
-/// Usage:
-///   edgs = _edges(v);
-///   edgs = _edges(v, except);
-///
-/// Description:
-///   Takes a list of edge set descriptors, and returns a normalized edges array
-///   that represents all those given edges.
-/// Arguments:
-///   v = The edge set to include.
-///   except = The edge set to specifically exclude, even if they are in `v`.
-///
-/// See Also:  EDGES_NONE, EDGES_ALL
-///
-function _edges(v, except=[]) =
-    v==[] ? EDGES_NONE :
-    (is_string(v) || is_vector(v) || _is_edge_array(v))? _edges([v], except=except) :
-    (is_string(except) || is_vector(except) || _is_edge_array(except))? _edges(v, except=[except]) :
-    except==[]? _normalize_edges(sum([for (x=v) _edge_set(x)])) :
-    _normalize_edges(
-        _normalize_edges(sum([for (x=v) _edge_set(x)])) -
-        sum([for (x=except) _edge_set(x)])
-    );
-
-
-/// Internal Module: _show_edges()
-/// Topics: Edges, Debugging
-/// Usage:
-///   _show_edges(edges, [size=], [text=], [txtsize=]);
-/// Description:
-///   Draws a semi-transparent cube with the given edges highlighted in red.
-/// Arguments:
-///   edges = The edges to highlight.
-///   size = The scalar size of the cube.
-///   text = The text to show on the front of the cube.
-///   txtsize = The size of the text.
-/// See Also: _edges(), EDGES_NONE, EDGES_ALL
-/// Example:
-///   _show_edges(size=30, edges=["X","Y"]);
-module _show_edges(edges="ALL", size=20, text, txtsize=3,toplabel) {
-    edge_set = _edges(edges);
-    text = !is_undef(text) ? text : _edges_text(edges);
-    color("red") {
-        for (axis=[0:2], i=[0:3]) {
-            if (edge_set[axis][i] > 0) {
-                translate(EDGE_OFFSETS[axis][i]*size/2) {
-                    if (axis==0) xcyl(h=size, d=2);
-                    if (axis==1) ycyl(h=size, d=2);
-                    if (axis==2) zcyl(h=size, d=2);
-                }
-            }
-        }
-    }
-    fwd(size/2) _edges_text3d(text, size=txtsize);
-    color("yellow",0.7) cuboid(size=size);
-    vpr = [55,0,25];
-    color("black")
-    if (is_def(toplabel))
-      for(h=idx(toplabel)) up(21+6*h)rot(vpr) text3d(select(toplabel,-h-1),size=3.3,h=0.1,orient=UP,anchor=FRONT);
-}
-
-
-
-
-/// Internal Constant: CORNERS_NONE
-/// Topics: Corners
-/// Description:
-///   The set of no corners.
-/// Figure(3D):
-///   _show_corners(corners="NONE");
-/// See Also: CORNERS_ALL, corners()
-CORNERS_NONE = [0,0,0,0,0,0,0,0];  // No corners.
-
-
-/// Internal Constant: CORNERS_ALL
-/// Topics: Corners
-/// Description:
-///   The set of all corners.
-/// Figure(3D):
-///   _show_corners(corners="ALL");
-/// See Also: CORNERS_NONE, _corners()
-CORNERS_ALL = [1,1,1,1,1,1,1,1];
-
-
-/// Internal Constant: CORNER_OFFSETS
-/// Topics: Corners
-/// Description:
-///   The vectors pointing to each corner of a unit sized cube.
-///   Each item in a corner array will have a corresponding vector in this array.
-/// See Also: CORNERS_NONE, CORNERS_ALL, _corners()
-CORNER_OFFSETS = [
-    [-1,-1,-1], [ 1,-1,-1], [-1, 1,-1], [ 1, 1,-1],
-    [-1,-1, 1], [ 1,-1, 1], [-1, 1, 1], [ 1, 1, 1]
-];
-
-
-
-
-/// Internal Function: _is_corner_array()
-/// Topics: Corners, Type Checking
-/// Usage:
-///   bool = _is_corner_array(x)
-/// Description:
-///   Returns true if the given value has the form of a corner array.
-/// See Also: CORNERS_NONE, CORNERS_ALL, _corners()
-function _is_corner_array(x) = is_vector(x) && len(x)==8 && all([for (xx=x) xx==1||xx==0]);
-
-
-/// Internal Function: _normalize_corners()
-/// Topics: Corners
-/// Usage:
-///   corns = _normalize_corners(v);
-/// Description:
-///   Normalizes all values in a corner array to be `1`, if it was originally greater than `0`,
-///   or `0`, if it was originally less than or equal to `0`.
-/// See Also: CORNERS_NONE, CORNERS_ALL, _corners()
-function _normalize_corners(v) = [for (x=v) x>0? 1 : 0];
-
-
-function _corner_set(v) =
-    _is_corner_array(v)? v : [
-    for (i=[0:7]) let(
-        v2 = CORNER_OFFSETS[i]
-    ) (
-        is_string(v)? (
-            v=="ALL"? true :    // Return all corners.
-            v=="NONE"? false :  // Return no corners.
-            let(valid_values = ["ALL", "NONE"])
-            assert(
-                in_list(v, valid_values),
-                str(v, " must be a vector, corner array, or one of ", valid_values)
-            ) v
-        ) :
-        all([for (i=[0:2]) !v[i] || (v[i]==v2[i])])
-    )? 1 : 0
-];
-
-
-/// Function: _corners()
-/// Topics: Corners
-/// Usage:
-///   corns = _corners(v);
-///   corns = _corners(v, except);
-/// Description:
-///   Takes a list of corner set descriptors, and returns a normalized corners array
-///   that represents all those given corners.  If the `except` argument is given
-///   a list of corner set descriptors, then all those corners will be removed
-///   from the returned corners array.  If either argument only has a single corner
-///   set descriptor, you do not have to pass it in a list.
-function _corners(v, except=[]) =
-    v==[] ? CORNERS_NONE :
-    (is_string(v) || is_vector(v) || _is_corner_array(v))? _corners([v], except=except) :
-    (is_string(except) || is_vector(except) || _is_corner_array(except))? _corners(v, except=[except]) :
-    except==[]? _normalize_corners(sum([for (x=v) _corner_set(x)])) :
-    let(
-        a = _normalize_corners(sum([for (x=v) _corner_set(x)])),
-        b = _normalize_corners(sum([for (x=except) _corner_set(x)]))
-    ) _normalize_corners(a - b);
-
-
-/// Internal Function: _corner_edges()
-/// Topics: Corners
-/// Description:
-///   Returns [XCOUNT,YCOUNT,ZCOUNT] where each is the count of edges aligned with that
-///   axis that are in the edge set and touch the given corner.
-/// Arguments:
-///   edges = Standard edges array.
-///   v = Vector pointing to the corner to count edge intersections at.
-/// See Also: CORNERS_NONE, CORNERS_ALL, _corners()
-function _corner_edges(edges, v) =
-    let(u = (v+[1,1,1])/2) [edges[0][u.y+u.z*2], edges[1][u.x+u.z*2], edges[2][u.x+u.y*2]];
-
-
-/// InternalFunction: _corner_edge_count()
-/// Topics: Corners
-/// Description:
-///   Counts how many given edges intersect at a specific corner.
-/// Arguments:
-///   edges = Standard edges array.
-///   v = Vector pointing to the corner to count edge intersections at.
-/// See Also: CORNERS_NONE, CORNERS_ALL, _corners()
-function _corner_edge_count(edges, v) =
-    let(u = (v+[1,1,1])/2) edges[0][u.y+u.z*2] + edges[1][u.x+u.z*2] + edges[2][u.x+u.y*2];
-
-
-function _corners_text(corners) =
-    is_string(corners) ? [str("\"",corners,"\"")] :
-    corners==CORNERS_NONE ? ["CORNERS_NONE"] :
-    corners==CORNERS_ALL ? ["CORNERS_ALL"] :
-    _is_corner_array(corners) ? [""] :
-    is_vector(corners,3) ? _edges_vec_txt(corners) :
-    is_list(corners) ? let(
-        lst = [for (x=corners) each _corners_text(x)],
-        out = [
-            for (i=idx(lst))
-            str(
-                (i==0? "[" : ""),
-                lst[i],
-                (i<len(lst)-1? "," : ""),
-                (i==len(lst)-1? "]" : "")
-            )
-        ]
-    ) out :
-    [""];
-
-
-/// Internal Module: _show_corners()
-/// Topics: Corners, Debugging
-/// Usage:
-///   _show_corners(corners, [size=], [text=], [txtsize=]);
-/// Description:
-///   Draws a semi-transparent cube with the given corners highlighted in red.
-/// Arguments:
-///   corners = The corners to highlight.
-///   size = The scalar size of the cube.
-///   text = If given, overrides the text to be shown on the front of the cube.
-///   txtsize = The size of the text.
-/// See Also: CORNERS_NONE, CORNERS_ALL, corners()
-/// Example:
-///   _show_corners(corners=FWD+RIGHT, size=30);
-module _show_corners(corners="ALL", size=20, text, txtsize=3,toplabel) {
-    corner_set = _corners(corners);
-    text = !is_undef(text) ? text : _corners_text(corners);
-    for (i=[0:7]) if (corner_set[i]>0)
-        translate(CORNER_OFFSETS[i]*size/2)
-            color("red") sphere(d=2, $fn=16);
-    fwd(size/2) _edges_text3d(text, size=txtsize);
-    color("yellow",0.7) cuboid(size=size);
-    vpr = [55,0,25];
-    color("black")
-    if (is_def(toplabel))
-      for(h=idx(toplabel)) up(21+6*h)rot(vpr) text3d(select(toplabel,-h-1),size=3.3,h=.1,orient=UP,anchor=FRONT);
-}
-
-module _show_cube_faces(faces, size=20, toplabel,botlabel) {
-   color("red")
-     for(f=faces){
-          move(f*size/2) rot(from=UP,to=f)
-             cuboid([size,size,.1]);
-     }
-   vpr = [55,0,25];
-   color("black"){
-   if (is_def(toplabel))
-     for(h=idx(toplabel)) up(21+6*h)rot(vpr) text3d(select(toplabel,-h-1),size=3.3,h=.1,orient=UP,anchor=FRONT);
-   if (is_def(botlabel))
-     for(h=idx(botlabel)) down(26+6*h)rot(vpr) text3d(botlabel[h],size=3.3,h=.1,orient=UP,anchor=FRONT);
-   }
-   color("yellow",0.7) cuboid(size=size);
-}
-
-// vim: expandtab tabstop=4 shiftwidth=4 softtabstop=4 nowrap
->>>>>>> def9f0c2
+// vim: expandtab tabstop=4 shiftwidth=4 softtabstop=4 nowrap