//////////////////////////////////////////////////////////////////////
// LibFile: common.scad
//   Common functions used in argument processing.
//   To use, include this line at the top of your file:
//   ```
//   use <BOSL2/std.scad>
//   ```
//////////////////////////////////////////////////////////////////////


// Section: Type handling helpers.


// Function: typeof()
// Usage:
//   typ = typeof(x);
// Description:
//   Returns a string representing the type of the value.  One of "undef", "boolean", "number", "nan", "string", "list", "range" or "invalid".
//   Some malformed "ranges", like '[0:NAN:INF]' and '[0:"a":INF]', may be classified as "undef" or "invalid".
function typeof(x) =
    is_undef(x)? "undef" :
    is_bool(x)? "boolean" :
    is_num(x)? "number" :
    is_nan(x)? "nan" :
    is_string(x)? "string" :
    is_list(x)? "list" :
    is_range(x) ? "range" :
    "invalid";



// Function: is_type()
// Usage:
//   b = is_type(x, types);
// Description:
//   Returns true if the type of the value `x` is one of those given as strings in the list `types`. 
//   Valid types are "undef", "boolean", "number", "nan", "string", "list", or "range"
// Arguments:
//   x = The value to check the type of.
//   types = A list of types to check 
// Example:
//   is_str_or_list = is_type("foo", ["string","list"]);   // Returns: true
//   is_str_or_list2 = is_type([1,2,3], ["string","list"]);  // Returns: true
//   is_str_or_list3 = is_type(2, ["string","list"]);  // Returns: false
//   is_str = is_type("foo", "string");  // Returns: true
//   is_str2 = is_type([3,4], "string");  // Returns: false
//   is_str3 = is_type(["foo"], "string");  // Returns: false
//   is_str4 = is_type(3, "string");  // Returns: false
function is_type(x,types) =
    is_list(types)? in_list(typeof(x),types) :
    is_string(types)? typeof(x) == types :
    assert(is_list(types)||is_string(types));


// Function: is_def()
// Usage:
//   is_def(x)
// Description:
//   Returns true if `x` is not `undef`.  False if `x==undef`.
function is_def(x) = !is_undef(x);


// Function: is_str()
// Usage:
//   is_str(x)
// Description:
//   Returns true if `x` is a string.  A shortcut for `is_string()`.
function is_str(x) = is_string(x);


// Function: is_int()
// Usage:
//   is_int(n)
// Description:
//   Returns true if the given value is an integer (it is a number and it rounds to itself).  
function is_int(n) = is_finite(n) && n == round(n);
function is_integer(n) = is_finite(n) && n == round(n);


// Function: is_nan()
// Usage:
//   is_nan(x);
// Description:
//   Returns true if a given value `x` is nan, a floating point value representing "not a number".
function is_nan(x) = (x!=x);


// Function: is_finite()
// Usage:
//   is_finite(x);
// Description:
//   Returns true if a given value `x` is a finite number.
function is_finite(v) = is_num(0*v);


// Function: is_range()
// Description:
//   Returns true if its argument is a range
function is_range(x) = !is_list(x) && is_finite(x[0]+x[1]+x[2]) ;


// Function: valid_range()
// Description:
//   Returns true if its argument is a valid range (deprecated ranges excluded).
function valid_range(x) = 
    is_range(x) 
    && ( x[1]>0 
         ? x[0]<=x[2]
         : ( x[1]<0 && x[0]>=x[2] ) );


// Function: is_list_of()
// Usage:
//   is_list_of(list, pattern)
// Description:
//   Tests whether the input is a list whose entries are all numeric lists that have the same
//   list shape as the pattern.
// Example:
//   is_list_of([3,4,5], 0);            // Returns true
//   is_list_of([3,4,undef], 0);        // Returns false
//   is_list_of([[3,4],[4,5]], [1,1]);  // Returns true
//   is_list_of([[3,"a"],[4,true]], [1,undef]);  // Returns true
//   is_list_of([[3,4], 6, [4,5]], [1,1]);  // Returns false
//   is_list_of([[1,[3,4]], [4,[5,6]]], [1,[2,3]]);    // Returns true
//   is_list_of([[1,[3,INF]], [4,[5,6]]], [1,[2,3]]);  // Returns false
//   is_list_of([], [1,[2,3]]);                        // Returns true
function is_list_of(list,pattern) =
    let(pattern = 0*pattern)
    is_list(list) &&
    []==[for(entry=0*list) if (entry != pattern) entry];

function _list_pattern(list) =
  is_list(list) ? [for(entry=list) is_list(entry) ? _list_pattern(entry) : 0]
                : 0;



// Function: is_consistent()
// Usage:
//   is_consistent(list)
// Description:
//   Tests whether input is a list of entries which all have the same list structure
//   and are filled with finite numerical data.
// Example:
//   is_consistent([3,4,5]);              // Returns true
//   is_consistent([[3,4],[4,5],[6,7]]);  // Returns true
//   is_consistent([[3,4,5],[3,4]]);      // Returns false
//   is_consistent([[3,[3,4,[5]]], [5,[2,9,[9]]]]); // Returns true
//   is_consistent([[3,[3,4,[5]]], [5,[2,9,9]]]);   // Returns false
function is_consistent(list) =
  is_list(list) && is_list_of(list, _list_pattern(list[0]));
<<<<<<< HEAD
=======


//Internal function
//Creates a list with the same structure of `list` with each of its elements substituted by 0.
function _list_pattern(list) =
  is_list(list) 
  ? [for(entry=list) is_list(entry) ? _list_pattern(entry) : 0]
  : 0;
>>>>>>> d3360757


// Function: same_shape()
// Usage:
//   same_shape(a,b)
// Description:
//   Tests whether the inputs `a` and `b` are both numeric and are the same shaped list.
// Example:
//   same_shape([3,[4,5]],[7,[3,4]]);   // Returns true
//   same_shape([3,4,5], [7,[3,4]]);    // Returns false
function same_shape(a,b) = _list_pattern(a) == b*0;


// Section: Handling `undef`s.


// Function: default()
// Description:
//   Returns the value given as `v` if it is not `undef`.
//   Otherwise, returns the value of `dflt`.
// Arguments:
//   v = Value to pass through if not `undef`.
//   dflt = Value to return if `v` *is* `undef`.
function default(v,dflt=undef) = is_undef(v)? dflt : v;


// Function: first_defined()
// Description:
//   Returns the first item in the list that is not `undef`.
//   If all items are `undef`, or list is empty, returns `undef`.
// Arguments:
//   v = The list whose items are being checked.
//   recursive = If true, sublists are checked recursively for defined values.  The first sublist that has a defined item is returned.
function first_defined(v,recursive=false,_i=0) =
    _i<len(v) && (
        is_undef(v[_i]) || (
            recursive &&
            is_list(v[_i]) &&
            is_undef(first_defined(v[_i],recursive=recursive))
        )
    )? first_defined(v,recursive=recursive,_i=_i+1) : v[_i];


// Function: one_defined()
// Usage:
//   one_defined(vars, names, [required])
// Description:
//   Examines the input list `vars` and returns the entry which is not `undef`.  If more
//   than one entry is `undef` then issues an assertion specifying "Must define exactly one of" followed
//   by the defined items from the `names` parameter.  If `required` is set to false then it is OK if all of the
//   entries of `vars` are undefined, and in this case, `undef` is returned.
// Example:
//   length = one_defined([length,L,l], ["length","L","l"]);
function one_defined(vars, names, required=true) =
   assert(len(vars)==len(names))
   let (
     ok = num_defined(vars)==1 || (!required && num_defined(vars)==0)
   )
   assert(ok,str("Must define ",required?"exactly":"at most"," one of ",num_defined(vars)==0?names:[for(i=[0:len(vars)]) if (is_def(vars[i])) names[i]]))
   first_defined(vars);


// Function: num_defined()
// Description: Counts how many items in list `v` are not `undef`.
function num_defined(v,_i=0,_cnt=0) = _i>=len(v)? _cnt : num_defined(v,_i+1,_cnt+(is_undef(v[_i])? 0 : 1));


// Function: any_defined()
// Description:
//   Returns true if any item in the given array is not `undef`.
// Arguments:
//   v = The list whose items are being checked.
//   recursive = If true, any sublists are evaluated recursively.
function any_defined(v,recursive=false) = first_defined(v,recursive=recursive) != undef;


// Function: all_defined()
// Description:
//   Returns true if all items in the given array are not `undef`.
// Arguments:
//   v = The list whose items are being checked.
//   recursive = If true, any sublists are evaluated recursively.
function all_defined(v,recursive=false) = max([for (x=v) is_undef(x)||(recursive&&is_list(x)&&!all_defined(x))? 1 : 0])==0;




// Section: Argument Helpers


// Function: get_anchor()
// Usage:
//   get_anchor(anchor,center,[uncentered],[dflt]);
// Description:
//   Calculated the correct anchor from `anchor` and `center`.  In order:
//   - If `center` is not `undef` and `center` evaluates as true, then `CENTER` (`[0,0,0]`) is returned.
//   - Otherwise, if `center` is not `undef` and `center` evaluates as false, then the value of `uncentered` is returned.
//   - Otherwise, if `anchor` is not `undef`, then the value of `anchor` is returned.
//   - Otherwise, the value of `dflt` is returned.
//   This ordering ensures that `center` will override `anchor`.
// Arguments:
//   anchor = The anchor name or vector.
//   center = If not `undef`, this overrides the value of `anchor`.
//   uncentered = The value to return if `center` is not `undef` and evaluates as false.  Default: ALLNEG
//   dflt = The default value to return if both `anchor` and `center` are `undef`.  Default: `CENTER`
function get_anchor(anchor,center,uncentered=BOT,dflt=CENTER) =
    !is_undef(center)? (center? CENTER : uncentered) :
    !is_undef(anchor)? anchor :
    dflt;


// Function: get_radius()
// Usage:
//   get_radius([r1], [r2], [r], [d1], [d2], [d], [dflt]);
// Description:
//   Given various radii and diameters, returns the most specific radius.
//   If a diameter is most specific, returns half its value, giving the radius.
//   If no radii or diameters are defined, returns the value of dflt.
//   Value specificity order is r1, r2, d1, d2, r, d, then dflt
//   Only one of `r1`, `r2`, `d1`, or `d2` can be defined at once, or else it
//   errors out, complaining about conflicting radius/diameter values.
//   Only one of `r` or `d` can be defined at once, or else it errors out,
//   complaining about conflicting radius/diameter values.
// Arguments:
//   r1 = Most specific radius.
//   d1 = Most specific diameter.
//   r2 = Second most specific radius.
//   d2 = Second most specific diameter.
//   r = Most general radius.
//   d = Most general diameter.
//   dflt = Value to return if all other values given are `undef`.
function get_radius(r1=undef, r2=undef, r=undef, d1=undef, d2=undef, d=undef, dflt=undef) = (
    !is_undef(r1)? assert(is_undef(r2)&&is_undef(d1)&&is_undef(d2), "Conflicting or redundant radius/diameter arguments given.") r1 :
    !is_undef(r2)? assert(is_undef(d1)&&is_undef(d2), "Conflicting or redundant radius/diameter arguments given.") r2 :
    !is_undef(d1)? d1/2 :
    !is_undef(d2)? d2/2 :
    !is_undef(r)? assert(is_undef(d), "Conflicting or redundant radius/diameter arguments given.") r :
    !is_undef(d)? d/2 :
    dflt
);

// Function: get_height()
// Usage:
//   get_height([h],[l],[height],[dflt])
// Description:
//   Given several different parameters for height check that height is not multiply defined
//   and return a single value.  If the three values `l`, `h`, and `height` are all undefined
//   then return the value `dflt`, if given, or undef otherwise.
// Arguments:
//   l = l.
//   h = h.
//   height = height.
//   dflt = Value to return if other values are `undef`. 
function get_height(h=undef,l=undef,height=undef,dflt=undef) =
    assert(num_defined([h,l,height])<=1,"You must specify only one of `l`, `h`, and `height`")
    first_defined([h,l,height,dflt]);


// Function: scalar_vec3()
// Usage:
//   scalar_vec3(v, [dflt]);
// Description:
//   If `v` is a scalar, and `dflt==undef`, returns `[v, v, v]`.
//   If `v` is a scalar, and `dflt!=undef`, returns `[v, dflt, dflt]`.
//   If `v` is a vector, returns the first 3 items, with any missing values replaced by `dflt`.
//   If `v` is `undef`, returns `undef`.
// Arguments:
//   v = Value to return vector from.
//   dflt = Default value to set empty vector parts from.
function scalar_vec3(v, dflt=undef) =
    is_undef(v)? undef :
    is_list(v)? [for (i=[0:2]) default(v[i], default(dflt, 0))] :
    !is_undef(dflt)? [v,dflt,dflt] : [v,v,v];


// Function: segs()
// Usage:
//   sides = segs(r);
// Description:
//   Calculate the standard number of sides OpenSCAD would give a circle based on `$fn`, `$fa`, and `$fs`.
// Arguments:
//   r = Radius of circle to get the number of segments for.
function segs(r) = 
    $fn>0? ($fn>3? $fn : 3) :
    let( r = is_finite(r)? r: 0 ) 
    ceil(max(5, min(360/$fa, abs(r)*2*PI/$fs))) ;



// Section: Testing Helpers


function _valstr(x) =
    is_list(x)? str("[",str_join([for (xx=x) _valstr(xx)],","),"]") :
    is_finite(x)? fmt_float(x,12) : x;


// Module: assert_approx()
// Usage:
//   assert_approx(got, expected, [info]);
// Description:
//   Tests if the value gotten is what was expected.  If not, then
//   the expected and received values are printed to the console and
//   an assertion is thrown to stop execution.
// Arguments:
//   got = The value actually received.
//   expected = The value that was expected.
//   info = Extra info to print out to make the error clearer.
module assert_approx(got, expected, info) {
    if (!approx(got, expected)) {
        echo();
        echo(str("EXPECT: ", _valstr(expected)));
        echo(str("GOT   : ", _valstr(got)));
        if (same_shape(got, expected)) {
            echo(str("DELTA : ", _valstr(got - expected)));
        }
        if (is_def(info)) {
            echo(str("INFO  : ", _valstr(info)));
        }
        assert(approx(got, expected));
    }
}


// Module: assert_equal()
// Usage:
//   assert_equal(got, expected, [info]);
// Description:
//   Tests if the value gotten is what was expected.  If not, then
//   the expected and received values are printed to the console and
//   an assertion is thrown to stop execution.
// Arguments:
//   got = The value actually received.
//   expected = The value that was expected.
//   info = Extra info to print out to make the error clearer.
module assert_equal(got, expected, info) {
    if (got != expected || (is_nan(got) && is_nan(expected))) {
        echo();
        echo(str("EXPECT: ", _valstr(expected)));
        echo(str("GOT   : ", _valstr(got)));
        if (same_shape(got, expected)) {
            echo(str("DELTA : ", _valstr(got - expected)));
        }
        if (is_def(info)) {
            echo(str("INFO  : ", _valstr(info)));
        }
        assert(got == expected);
    }
}


// Module: shape_compare()
// Usage:
//   shape_compare([eps]) {test_shape(); expected_shape();}
// Description:
//   Compares two child shapes, returning empty geometry if they are very nearly the same shape and size.
//   Returns the differential geometry if they are not nearly the same shape and size.
// Arguments:
//   eps = The surface of the two shapes must be within this size of each other.  Default: 1/1024
module shape_compare(eps=1/1024) {
    union() {
        difference() {
            children(0);
            if (eps==0) {
                children(1);
            } else {
                minkowski() {
                    children(1);
                    cube(eps, center=true);
                }
            }
        }
        difference() {
            children(1);
            if (eps==0) {
                children(0);
            } else {
                minkowski() {
                    children(0);
                    cube(eps, center=true);
                }
            }
        }
    }
}



// vim: expandtab tabstop=4 shiftwidth=4 softtabstop=4 nowrap<|MERGE_RESOLUTION|>--- conflicted
+++ resolved
@@ -149,8 +149,6 @@
 //   is_consistent([[3,[3,4,[5]]], [5,[2,9,9]]]);   // Returns false
 function is_consistent(list) =
   is_list(list) && is_list_of(list, _list_pattern(list[0]));
-<<<<<<< HEAD
-=======
 
 
 //Internal function
@@ -159,7 +157,6 @@
   is_list(list) 
   ? [for(entry=list) is_list(entry) ? _list_pattern(entry) : 0]
   : 0;
->>>>>>> d3360757
 
 
 // Function: same_shape()
