include <../std.scad>
<<<<<<< HEAD

=======
>>>>>>> 68459776

// Section: List Query Operations

module test_select() {
    l = [3,4,5,6,7,8,9];
    assert(select(l, 5, 6) == [8,9]);
    assert(select(l, 5, 8) == [8,9,3,4]);
    assert(select(l, 5, 2) == [8,9,3,4,5]);
    assert(select(l, -3, -1) == [7,8,9]);
    assert(select(l, 3, 3) == [6]);
    assert(select(l, 4) == 7);
    assert(select(l, -2) == 8);
    assert(select(l, [1:3]) == [4,5,6]);
    assert(select(l, [1,3]) == [4,6]);
}
test_select();


module test_slice() {
    assert(slice([3,4,5,6,7,8,9], 3, 5) == [6,7]);
    assert(slice([3,4,5,6,7,8,9], 2, -1) == [5,6,7,8,9]);
    assert(slice([3,4,5,6,7,8,9], 1, 1) == []);
    assert(slice([3,4,5,6,7,8,9], 6, -1) == [9]);
    assert(slice([3,4,5,6,7,8,9], 2, -2) == [5,6,7,8]);
    assert(slice([], 2, -2) == []);
}
test_slice();


module test_in_list() {
    assert(in_list("bar", ["foo", "bar", "baz"]));
    assert(!in_list("bee", ["foo", "bar", "baz"]));
    assert(in_list("bar", [[2,"foo"], [4,"bar"], [3,"baz"]], idx=1));
<<<<<<< HEAD
    
    assert(!in_list("bee", ["foo", "bar", ["bee"]]));
    assert(in_list(NAN, [NAN])==false);
=======
    assert(!in_list(undef, [3,4,5]));
    assert(in_list(undef,[3,4,undef,5]));
    assert(!in_list(3,[]));
    assert(!in_list(3,[4,5,[3]]));
    
>>>>>>> 68459776
}
test_in_list();


module test_min_index() {
    assert(min_index([5,3,9,6,2,7,8,2,1])==8);
    assert(min_index([5,3,9,6,2,7,8,2,7],all=true)==[4,7]);
//    assert(min_index([],all=true)==[]);
}
test_min_index();


module test_max_index() {
    assert(max_index([5,3,9,6,2,7,8,9,1])==2);
    assert(max_index([5,3,9,6,2,7,8,9,7],all=true)==[2,7]);
//    assert(max_index([],all=true)==[]);
}
test_max_index();


module test_list_increasing() {
    assert(list_increasing([1,2,3,4]) == true);
    assert(list_increasing([1,3,2,4]) == false);
    assert(list_increasing([4,3,2,1]) == false);
}
test_list_increasing();


module test_list_decreasing() {
    assert(list_decreasing([1,2,3,4]) == false);
    assert(list_decreasing([4,2,3,1]) == false);
    assert(list_decreasing([4,3,2,1]) == true);
}
test_list_decreasing();

// Section: Basic List Generation

module test_repeat() {
    assert(repeat(1, 4) == [1,1,1,1]);
    assert(repeat(8, [2,3]) == [[8,8,8], [8,8,8]]);
    assert(repeat(0, [2,2,3]) == [[[0,0,0],[0,0,0]], [[0,0,0],[0,0,0]]]);
    assert(repeat([1,2,3],3) == [[1,2,3], [1,2,3], [1,2,3]]);
    assert(repeat(4, [2,-1]) == [[], []]);
}
test_repeat();


module test_list_range() {
    assert(list_range(4) == [0,1,2,3]);
    assert(list_range(n=4, step=2) == [0,2,4,6]);
    assert(list_range(n=4, s=3, step=3) == [3,6,9,12]);
    assert(list_range(e=3) == [0,1,2,3]);
    assert(list_range(e=6, step=2) == [0,2,4,6]);
    assert(list_range(s=3, e=5) == [3,4,5]);
    assert(list_range(s=3, e=8, step=2) == [3,5,7]);
    assert(list_range(s=4, e=8, step=2) == [4,6,8]);
    assert(list_range(e=4, n=3) == [0,2,4]);
    assert(list_range(n=4, s=[3,4], step=[2,3]) == [[3,4], [5,7], [7,10], [9,13]]);
}
test_list_range();


module test_reverse() {
    assert(reverse([3,4,5,6]) == [6,5,4,3]);
    assert(reverse("abcd") == ["d","c","b","a"]);
    assert(reverse([]) == []);
}
test_reverse();


module test_list_rotate() {
    assert(list_rotate([1,2,3,4,5],-2) == [4,5,1,2,3]);
    assert(list_rotate([1,2,3,4,5],-1) == [5,1,2,3,4]);
    assert(list_rotate([1,2,3,4,5],0) == [1,2,3,4,5]);
    assert(list_rotate([1,2,3,4,5],1) == [2,3,4,5,1]);
    assert(list_rotate([1,2,3,4,5],2) == [3,4,5,1,2]);
    assert(list_rotate([1,2,3,4,5],3) == [4,5,1,2,3]);
    assert(list_rotate([1,2,3,4,5],4) == [5,1,2,3,4]);
    assert(list_rotate([1,2,3,4,5],5) == [1,2,3,4,5]);
    assert(list_rotate([1,2,3,4,5],6) == [2,3,4,5,1]);
    assert(list_rotate([],3) == []);
}
test_list_rotate();


module test_deduplicate() {
    assert(deduplicate([8,3,4,4,4,8,2,3,3,8,8]) == [8,3,4,8,2,3,8]);
    assert(deduplicate(closed=true, [8,3,4,4,4,8,2,3,3,8,8]) == [8,3,4,8,2,3]);
    assert(deduplicate("Hello") == ["H","e","l","o"]);
    assert(deduplicate([[3,4],[7,1.99],[7,2],[1,4]],eps=0.1) == [[3,4],[7,2],[1,4]]);
    assert(deduplicate([], closed=true) == []);
    assert(deduplicate([[1,[1,[undef]]],[1,[1,[undef]]],[1,[2]],[1,[2,[0]]]])==[[1, [1,[undef]]],[1,[2]],[1,[2,[0]]]]);
}
test_deduplicate();


module test_deduplicate_indexed() {
    assert(deduplicate_indexed([8,6,4,6,3], [1,4,3,1,2,2,0,1]) == [1,4,1,2,0,1]);
    assert(deduplicate_indexed([8,6,4,6,3], [1,4,3,1,2,2,0,1], closed=true) == [1,4,1,2,0]);
}
test_deduplicate_indexed();


module test_list_set() {
    assert(list_set([2,3,4,5], 2, 21) == [2,3,21,5]);
    assert(list_set([2,3,4,5], [1,3], [81,47]) == [2,81,4,47]);
}
test_list_set();


module test_list_remove() {
    assert(list_remove([3,6,9,12],1) == [3,9,12]);
    assert(list_remove([3,6,9,12],[1,3]) == [3,9]);
}
test_list_remove();


module test_list_remove_values() {
    animals = ["bat", "cat", "rat", "dog", "bat", "rat"];
    assert(list_remove_values(animals, "rat") == ["bat","cat","dog","bat","rat"]);
    assert(list_remove_values(animals, "bat", all=true) == ["cat","rat","dog","rat"]);
    assert(list_remove_values(animals, ["bat","rat"]) == ["cat","dog","bat","rat"]);
    assert(list_remove_values(animals, ["bat","rat"], all=true) == ["cat","dog"]);
    assert(list_remove_values(animals, ["tucan","rat"], all=true) == ["bat","cat","dog","bat"]);
}
test_list_remove_values();


module test_list_insert() {
    assert(list_insert([3,6,9,12],1,5) == [3,5,6,9,12]);
    assert(list_insert([3,6,9,12],[1,3],[5,11]) == [3,5,6,9,11,12]);
}
test_list_insert();


module test_bselect() {
    assert(bselect([3,4,5,6,7], [false,false,false,false,false]) == []);
    assert(bselect([3,4,5,6,7], [false,true,true,false,true]) == [4,5,7]);
    assert(bselect([3,4,5,6,7], [true,true,true,true,true]) == [3,4,5,6,7]);
}
test_bselect();


module test_list_bset() {
    assert(list_bset([false,true,false,true,false], [3,4]) == [0,3,0,4,0]);
    assert(list_bset([false,true,false,true,false], [3,4], dflt=1) == [1,3,1,4,1]);
}
test_list_bset();


module test_list_shortest() {
    assert(list_shortest(["foobar", "bazquxx", "abcd"]) == 4);
}
test_list_shortest();


module test_list_longest() {
    assert(list_longest(["foobar", "bazquxx", "abcd"]) == 7);
}
test_list_longest();


module test_list_pad() {
    assert(list_pad([4,5,6], 5, 8) == [4,5,6,8,8]);
    assert(list_pad([4,5,6,7,8], 5, 8) == [4,5,6,7,8]);
    assert(list_pad([4,5,6,7,8,9], 5, 8) == [4,5,6,7,8,9]);
}
test_list_pad();


module test_list_trim() {
    assert(list_trim([4,5,6], 5) == [4,5,6]);
    assert(list_trim([4,5,6,7,8], 5) == [4,5,6,7,8]);
    assert(list_trim([3,4,5,6,7,8,9], 5) == [3,4,5,6,7]);
}
test_list_trim();


module test_list_fit() {
    assert(list_fit([4,5,6], 5, 8) == [4,5,6,8,8]);
    assert(list_fit([4,5,6,7,8], 5, 8) == [4,5,6,7,8]);
    assert(list_fit([3,4,5,6,7,8,9], 5, 8) == [3,4,5,6,7]);
}
test_list_fit();


module test_idx() {
    colors = ["red", "green", "blue", "cyan"];
    assert([for (i=idx(colors)) i] == [0,1,2,3]);
    assert([for (i=idx(colors,end=-2)) i] == [0,1,2]);
    assert([for (i=idx(colors,start=1)) i] == [1,2,3]);
    assert([for (i=idx(colors,start=1,end=-2)) i] == [1,2]);
}
test_idx();


module test_enumerate() {
    assert(enumerate(["a","b","c"]) == [[0,"a"], [1,"b"], [2,"c"]]);
    assert(enumerate([[88,"a"],[76,"b"],[21,"c"]], idx=1) == [[0,"a"], [1,"b"], [2,"c"]]);
    assert(enumerate([["cat","a",12],["dog","b",10],["log","c",14]], idx=[1:2]) == [[0,"a",12], [1,"b",10], [2,"c",14]]);
}
test_enumerate();


module test_shuffle() {
    nums1 = [for (i=list_range(100)) i];
    nums2 = shuffle(nums1);
    nums3 = shuffle(nums2);
    assert(len(nums2)==len(nums1));
    assert(len(nums3)==len(nums2));
    assert(nums1!=nums2);
    assert(nums2!=nums3);
    assert(nums1!=nums3);
}
test_shuffle();


module test_sort() {
    assert(sort([7,3,9,4,3,1,8]) == [1,3,3,4,7,8,9]);
    assert(sort(["cat", "oat", "sat", "bat", "vat", "rat", "pat", "mat", "fat", "hat", "eat"]) == ["bat", "cat", "eat", "fat", "hat", "mat", "oat", "pat", "rat", "sat", "vat"]);
    assert(sort(enumerate([[2,3,4],[1,2,3],[2,4,3]]),idx=1)==[[1,[1,2,3]], [0,[2,3,4]], [2,[2,4,3]]]);
}
test_sort();


module test_sortidx() {
    lst1 = ["d","b","e","c"];
    assert(sortidx(lst1) == [1,3,0,2]);
    lst2 = [
        ["foo", 88, [0,0,1], false],
        ["bar", 90, [0,1,0], true],
        ["baz", 89, [1,0,0], false],
        ["qux", 23, [1,1,1], true]
    ];
    assert(sortidx(lst2, idx=1) == [3,0,2,1]);
    assert(sortidx(lst2, idx=0) == [1,2,0,3]);
    assert(sortidx(lst2, idx=[1,3]) == [3,0,2,1]);
    lst3 = [[-4, 0, 0], [0, 0, -4], [0, -4, 0], [-4, 0, 0], [0, -4, 0], [0, 0, 4], [0, 0, -4], [0, 4, 0], [4, 0, 0], [0, 0, 4], [0, 4, 0], [4, 0, 0]];
    assert(sortidx(lst3)==[0,3,2,4,1,6,5,9,7,10,8,11]);
}
test_sortidx();

module test_unique() {
    assert(unique([]) == []);
    assert(unique([8]) == [8]);
    assert(unique([7,3,9,4,3,1,8]) == [1,3,4,7,8,9]);
}
test_unique();


module test_unique_count() {
    assert_equal(
        unique_count([3,1,4,1,5,9,2,6,5,3,5,8,9,7,9,3,2,3,6]),
        [[1,2,3,4,5,6,7,8,9],[2,2,4,1,3,2,1,1,3]]
    );
    assert_equal(
        unique_count(["A","B","R","A","C","A","D","A","B","R","A"]),
        [["A","B","C","D","R"],[5,2,1,1,2]]
    );
}
test_unique_count();



// Sets

module test_set_union() {
    assert_equal(
        set_union([2,3,5,7,11], [1,2,3,5,8]),
        [2,3,5,7,11,1,8]
    );
    assert_equal(
        set_union([2,3,5,7,11], [1,2,3,5,8], get_indices=true),
        [[5,0,1,2,6],[2,3,5,7,11,1,8]]
    );
}
test_set_union();


module test_set_difference() {
    assert_equal(
        set_difference([2,3,5,7,11], [1,2,3,5,8]),
        [7,11]
    );
}
test_set_difference();


module test_set_intersection() {
    assert_equal(
        set_intersection([2,3,5,7,11], [1,2,3,5,8]),
        [2,3,5]
    );
}
test_set_intersection();



// Arrays


module test_add_scalar() {
    assert(add_scalar([1,2,3],3) == [4,5,6]);
    assert(add_scalar([[1,2,3],[3,4,5]],3) == [[4,5,6],[6,7,8]]);
}
test_add_scalar();


module test_subindex() {
    v = [[1,2,3,4],[5,6,7,8],[9,10,11,12],[13,14,15,16]];
    assert(subindex(v,2) == [3, 7, 11, 15]);
    assert(subindex(v,[2,1]) == [[3, 2], [7, 6], [11, 10], [15, 14]]);
    assert(subindex(v,[1:3]) == [[2, 3, 4], [6, 7, 8], [10, 11, 12], [14, 15, 16]]);
}
test_subindex();


module test_force_list() {
    assert_equal(force_list([3,4,5]), [3,4,5]);
    assert_equal(force_list(5), [5]);
    assert_equal(force_list(7, n=3), [7,7,7]);
    assert_equal(force_list(4, n=3, fill=1), [4,1,1]);
}
test_force_list();


module test_pair() {
    assert(pair([3,4,5,6]) == [[3,4], [4,5], [5,6]]);
    assert(pair("ABCD") == [["A","B"], ["B","C"], ["C","D"]]);
}
test_pair();


module test_pair_wrap() {
    assert(pair_wrap([3,4,5,6]) == [[3,4], [4,5], [5,6], [6,3]]);
    assert(pair_wrap("ABCD") == [["A","B"], ["B","C"], ["C","D"], ["D","A"]]);
}
test_pair_wrap();


module test_triplet() {
    assert(triplet([3,4,5,6,7]) == [[3,4,5], [4,5,6], [5,6,7]]);
    assert(triplet("ABCDE") == [["A","B","C"], ["B","C","D"], ["C","D","E"]]);
}
test_triplet();


module test_triplet_wrap() {
    assert(triplet_wrap([3,4,5,6]) == [[3,4,5], [4,5,6], [5,6,3], [6,3,4]]);
    assert(triplet_wrap("ABCD") == [["A","B","C"], ["B","C","D"], ["C","D","A"], ["D","A","B"]]);
}
test_triplet_wrap();


module test_permute() {
    assert(permute([3,4,5,6]) ==  [[3,4],[3,5],[3,6],[4,5],[4,6],[5,6]]);
    assert(permute([3,4,5,6],n=3) == [[3,4,5],[3,4,6],[3,5,6],[4,5,6]]);
}
test_permute();


module test_repeat_entries() {
    list = [0,1,2,3];
    assert(repeat_entries(list, 6) == [0,0,1,2,2,3]);
    assert(repeat_entries(list, 6, exact=false) == [0,0,1,1,2,2,3,3]);
    assert(repeat_entries(list, [1,1,2,1], exact=false) == [0,1,2,2,3]);
}
test_repeat_entries();


module test_zip() {
    v1 = [1,2,3,4];
    v2 = [5,6,7];
    v3 = [8,9,10,11];
    assert(zip(v1,v3) == [[1,8],[2,9],[3,10],[4,11]]);
    assert(zip([v1,v3]) == [[1,8],[2,9],[3,10],[4,11]]);
    assert(zip([v1,v2],fit="short") == [[1,5],[2,6],[3,7]]);
    assert(zip([v1,v2],fit="long") == [[1,5],[2,6],[3,7],[4,undef]]);
    assert(zip([v1,v2],fit="long", fill=0) == [[1,5],[2,6],[3,7],[4,0]]);
    assert(zip([v1,v2,v3],fit="long") == [[1,5,8],[2,6,9],[3,7,10],[4,undef,11]]);
}
test_zip();


module test_array_group() {
    v = [1,2,3,4,5,6];
    assert(array_group(v,2) == [[1,2], [3,4], [5,6]]);
    assert(array_group(v,3) == [[1,2,3], [4,5,6]]);
    assert(array_group(v,4,0) == [[1,2,3,4], [5,6,0,0]]);
}
test_array_group();


module test_flatten() {
    assert(flatten([[1,2,3], [4,5,[6,7,8]]]) == [1,2,3,4,5,[6,7,8]]);
}
test_flatten();


module test_array_dim() {
    assert(array_dim([[[1,2,3],[4,5,6]],[[7,8,9],[10,11,12]]]) == [2,2,3]);
    assert(array_dim([[[1,2,3],[4,5,6]],[[7,8,9],[10,11,12]]], 0) == 2);
    assert(array_dim([[[1,2,3],[4,5,6]],[[7,8,9],[10,11,12]]], 2) == 3);
    assert(array_dim([[[1,2,3],[4,5,6]],[[7,8,9]]]) == [2,undef,3]);
}
test_array_dim();


module test_transpose() {
    assert(transpose([[1,2,3],[4,5,6],[7,8,9]]) == [[1,4,7],[2,5,8],[3,6,9]]);
    assert(transpose([[1,2,3],[4,5,6]]) == [[1,4],[2,5],[3,6]]);
    assert(transpose([3,4,5]) == [3,4,5]);
}
test_transpose();


cube();


// vim: expandtab tabstop=4 shiftwidth=4 softtabstop=4 nowrap<|MERGE_RESOLUTION|>--- conflicted
+++ resolved
@@ -1,8 +1,5 @@
 include <../std.scad>
-<<<<<<< HEAD
-
-=======
->>>>>>> 68459776
+
 
 // Section: List Query Operations
 
@@ -36,17 +33,13 @@
     assert(in_list("bar", ["foo", "bar", "baz"]));
     assert(!in_list("bee", ["foo", "bar", "baz"]));
     assert(in_list("bar", [[2,"foo"], [4,"bar"], [3,"baz"]], idx=1));
-<<<<<<< HEAD
-    
-    assert(!in_list("bee", ["foo", "bar", ["bee"]]));
-    assert(in_list(NAN, [NAN])==false);
-=======
+
     assert(!in_list(undef, [3,4,5]));
     assert(in_list(undef,[3,4,undef,5]));
     assert(!in_list(3,[]));
     assert(!in_list(3,[4,5,[3]]));
     
->>>>>>> 68459776
+
 }
 test_in_list();
 
