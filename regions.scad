--- conflicted
+++ resolved
@@ -473,7 +473,6 @@
 //   Splits region1 at the places where polygons in region1 touches each other at corners and at locations
 //   where region1 intersections region2.  Split region2 similarly with respect to region1.
 //   The return is a pair of results of the form [split1, split2] where split1=[frags1,frags2,...]
-<<<<<<< HEAD
 //   and frags1 is a list of paths that when placed end to end (in the given order), give the first polygon of region1.
 //   Each path in the list is either entirely inside or entirely outside region2.  
 //   Then frags2 is the decomposition of the second polygon into path pieces, and so on.  Finally split2 is
@@ -481,11 +480,6 @@
 //   You can pass a single polygon in for either region, but the output will be a singleton list, as if
 //   you passed in a singleton region.  If you set the closed parameters to false then the region components
 //   will be treated as open paths instead of polygons.  
-=======
-//   and frags1 is a list of path pieces (in order) from the first path of the region.
-//   You can pass a single path in for either region, but the output will be a singleton list, as if
-//   you passed in a singleton region.
->>>>>>> 92e84d0d
 // Arguments:
 //   region1 = first region
 //   region2 = second region
