//////////////////////////////////////////////////////////////////////
// LibFile: arrays.scad
//   List and Array manipulation functions.
//   To use, add the following lines to the beginning of your file:
//   ```
//   use <BOSL2/std.scad>
//   ```
//////////////////////////////////////////////////////////////////////


// Section: Terminology
//   - **List**: An ordered collection of zero or more items.  ie: `["a", "b", "c"]`
//   - **Vector**: A list of numbers. ie: `[4, 5, 6]`
//   - **Array**: A nested list of lists, or list of lists of lists, or deeper.  ie: `[[2,3], [4,5], [6,7]]`
//   - **Dimension**: The depth of nesting of lists in an array.  A List is 1D.  A list of lists is 2D.  etc.
//   - **Set**: A list of unique items.


// Section: List Query Operations


// Function: select()
// Description:
//   Returns a portion of a list, wrapping around past the beginning, if end<start. 
//   The first item is index 0. Negative indexes are counted back from the end.
//   The last item is -1.  If only the `start` index is given, returns just the value
//   at that position.
// Usage:
//   select(list,start)
//   select(list,start,end)
// Arguments:
//   list = The list to get the portion of.
//   start = The index of the first item.
//   end = The index of the last item.
// Example:
//   l = [3,4,5,6,7,8,9];
//   select(l, 5, 6);   // Returns [8,9]
//   select(l, 5, 8);   // Returns [8,9,3,4]
//   select(l, 5, 2);   // Returns [8,9,3,4,5]
//   select(l, -3, -1); // Returns [7,8,9]
//   select(l, 3, 3);   // Returns [6]
//   select(l, 4);      // Returns 7
//   select(l, -2);     // Returns 8
//   select(l, [1:3]);  // Returns [4,5,6]
//   select(l, [1,3]);  // Returns [4,6]
function select(list, start, end=undef) =
    assert( is_list(list) || is_string(list), "Invalid list.")
    let(l=len(list))
    l==0 ? []
    :   end==undef? 
            is_num(start)?
                list[ (start%l+l)%l ]
            :   assert( is_list(start) || is_range(start), "Invalid start parameter")
                [for (i=start) list[ (i%l+l)%l ] ]
        :   assert(is_num(start), "Invalid start parameter.")
            assert(is_num(end), "Invalid end parameter.")
            let( s = (start%l+l)%l, e = (end%l+l)%l )
            (s <= e)? [for (i = [s:1:e]) list[i]]
            :   concat([for (i = [s:1:l-1]) list[i]], [for (i = [0:1:e]) list[i]]) ;


//***
// 1. avoids undef when the list is void
// 2. format


// Function: slice()
// Description:
//   Returns a slice of a list.  The first item is index 0.
//   Negative indexes are counted back from the end.  The last item is -1.
// Arguments:
//   list = The array/list to get the slice of.
//   start = The index of the first item to return.
//   end = The index after the last item to return, unless negative, in which case the last item to return.
// Example:
//   slice([3,4,5,6,7,8,9], 3, 5);   // Returns [6,7]
//   slice([3,4,5,6,7,8,9], 2, -1);  // Returns [5,6,7,8,9]
//   slice([3,4,5,6,7,8,9], 1, 1);   // Returns []
//   slice([3,4,5,6,7,8,9], 6, -1);  // Returns [9]
//   slice([3,4,5,6,7,8,9], 2, -2);  // Returns [5,6,7,8]
function slice(list,start,end) =
    assert( is_list(list), "Invalid list" )
    assert( is_finite(start) && is_finite(end), "Invalid number(s)" )
    let( l = len(list) )
    l==0 ? []
    :   let(
            s = start<0? (l+start): start,
            e = end<0? (l+end+1): end
        ) [for (i=[s:1:e-1]) if (e>s) list[i]];


//***
// 1. for sake of consistence, the list argument identifier was changed to list and st to start
// 2. avoids undef when the list is void
// 3. checks inputs of start and end

// Function: in_list()
// Description: Returns true if value `val` is in list `list`.
// Arguments:
//   val = The simple value to search for.
//   list = The list to search.
//   idx = If given, searches the given subindexes for matches for `val`.
// Example:
//   in_list("bar", ["foo", "bar", "baz"]);  // Returns true.
//   in_list("bee", ["foo", "bar", "baz"]);  // Returns false.
//   in_list("bar", [[2,"foo"], [4,"bar"], [3,"baz"]], idx=1);  // Returns true.
<<<<<<< HEAD
//   in_list("bee", ["foo", "bar", ["bee",0]]);  // Returns true.
//   in_list("bar", [[2,"foo"], [4,["bar"]], [3,"baz"]]);  // Returns false.
// Note:
//   When `val==NAN` the answer will be false for any list.
//   `val` cannot be a boolean.
//   When the some element in `list` is a list containing `val` at it first element, the return is also true. 
=======

>>>>>>> d2e851ae
function in_list(val,list,idx=undef) = 
    let( s = search([val], list, num_returns_per_match=1, index_col_num=idx)[0] )
    s==[] || s[0]==[] ? false
    : is_undef(idx) ? val==list[s] 
    : val==list[s][idx];
    
//***
// 1. for sake of consistence, the arguments were changed to val and list
// 2. in_list(0,[ 1, [0,1],2])) was returning true



// Function: min_index()
// Usage:
//   min_index(vals,[all]);
// Description:
//   Returns the index of the first occurrence of the minimum value in the given list. 
//   If `all` is true then returns a list of all indices where the minimum value occurs.
// Arguments:
//   vals = vector of values
//   all = set to true to return indices of all occurences of the minimum.  Default: false
// Example:
//   min_index([5,3,9,6,2,7,8,2,1]); // Returns: 8
//   min_index([5,3,9,6,2,7,8,2,7],all=true); // Returns: [4,7]
function min_index(vals, all=false) =
    assert( is_vector(vals) && len(vals)>0 , "Invalid or empty list of numbers.")
    all ? search(min(vals),vals,0) : search(min(vals), vals)[0];

//***
// 1. corrected examples
// 2. input data check

// Function: max_index()
// Usage:
//   max_index(vals,[all]);
// Description:
//   Returns the index of the first occurrence of the maximum value in the given list. 
//   If `all` is true then returns a list of all indices where the maximum value occurs.
// Arguments:
//   vals = vector of values
//   all = set to true to return indices of all occurences of the maximum.  Default: false
// Example:
//   max_index([5,3,9,6,2,7,8,9,1]); // Returns: 2
//   max_index([5,3,9,6,2,7,8,9,1],all=true); // Returns: [2,7]
function max_index(vals, all=false) =
    assert( is_vector(vals) && len(vals)>0 , "Invalid or empty list of numbers.")
    all ? search(max(vals),vals,0) : search(max(vals), vals)[0];

//***
// 1. input data check

// Function: list_increasing()
// Usage:
//    list_increasing(list)
// Description:
//   Returns true if the list is (non-strictly) increasing
// Example:
//   list_increasing([1,2,3,4]);  // Returns: true
//   list_increasing([1,3,2,4]);  // Returns: false
//   list_increasing([4,3,2,1]);  // Returns: false
function list_increasing(list) =
    assert(is_list(list)||is_string(list))
    len([for (p=pair(list)) if(p.x>p.y) true])==0;


// Function: list_decreasing()
// Usage:
//    list_decreasing(list)
// Description:
//   Returns true if the list is (non-strictly) decreasing
// Example:
//   list_decreasing([1,2,3,4]);  // Returns: false
//   list_decreasing([4,2,3,1]);  // Returns: false
//   list_decreasing([4,3,2,1]);  // Returns: true
function list_decreasing(list) =
    assert(is_list(list)||is_string(list))
    len([for (p=pair(list)) if(p.x<p.y) true])==0;



// Section: Basic List Generation


// Function: repeat()
// Usage:
//   repeat(val, n)
// Description:
//   Generates a list or array of `n` copies of the given `list`.
//   If the count `n` is given as a list of counts, then this creates a
//   multi-dimensional array, filled with `val`.
// Arguments:
//   val = The value to repeat to make the list or array.
//   n = The number of copies to make of `val`.
// Example:
//   repeat(1, 4);        // Returns [1,1,1,1]
//   repeat(8, [2,3]);    // Returns [[8,8,8], [8,8,8]]
//   repeat(0, [2,2,3]);  // Returns [[[0,0,0],[0,0,0]], [[0,0,0],[0,0,0]]]
//   repeat([1,2,3],3);   // Returns [[1,2,3], [1,2,3], [1,2,3]]
function repeat(val, n, i=0) =
    is_num(n)? [for(j=[1:1:n]) val] :
    assert( is_list(n), "Invalid count number.")
    (i>=len(n))? val :
    [for (j=[1:1:n[i]]) repeat(val, n, i+1)];

//***
// 1. input data check

// Function: list_range()
// Usage:
//   list_range(n, [s], [e])
//   list_range(n, [s], [step])
//   list_range(e, [step])
//   list_range(s, e, [step])
// Description:
//   Returns a list, counting up from starting value `s`, by `step` increments,
//   until either `n` values are in the list, or it reaches the end value `e`.
//   If both `n` and `e` are given, returns `n` values evenly spread from `s`
//   to `e`, and `step` is ignored.
// Arguments:
//   n = Desired number of values in returned list, if given.
//   s = Starting value.  Default: 0
//   e = Ending value to stop at, if given.
//   step = Amount to increment each value.  Default: 1
// Example:
//   list_range(4);                  // Returns [0,1,2,3]
//   list_range(n=4, step=2);        // Returns [0,2,4,6]
//   list_range(n=4, s=3, step=3);   // Returns [3,6,9,12]
//   list_range(n=5, s=0, e=10);     // Returns [0, 2.5, 5, 7.5, 10]
//   list_range(e=3);                // Returns [0,1,2,3]
//   list_range(e=7, step=2);        // Returns [0,2,4,6]
//   list_range(s=3, e=5);           // Returns [3,4,5]
//   list_range(s=3, e=8, step=2);   // Returns [3,5,7]
//   list_range(s=4, e=8.3, step=2); // Returns [4,6,8]
//   list_range(n=4, s=[3,4], step=[2,3]);  // Returns [[3,4], [5,7], [7,10], [9,13]]
function list_range(n=undef, s=0, e=undef, step=undef) =
    assert( is_undef(n) || is_finite(n), "Parameter `n` must be a number.")
    assert( is_undef(n) || is_undef(e) || is_undef(step), "At most 2 of n, e, and step can be given.")
    let( step = (n!=undef && e!=undef)? (e-s)/(n-1) : default(step,1) )
    is_undef(e) ? 
        assert( is_consistent([s, step]), "Incompatible data.")
        [for (i=[0:1:n-1]) s+step*i ]
    :   assert( is_vector([s,step,e]), "Start `s`, step `step` and end `e` must be numbers.")
        [for (v=[s:step:e]) v] ;
    
//***
// 1. input data check
// 2. reworked accordingly


// Section: List Manipulation

// Function: reverse()
// Description: Reverses a list/array.
// Arguments:
//   list = The list to reverse.
// Example:
//   reverse([3,4,5,6]);  // Returns [6,5,4,3]
function reverse(list) =
    assert(is_list(list)||is_string(list))
    [ for (i = [len(list)-1 : -1 : 0]) list[i] ];


// Function: list_rotate()
// Usage:
//   rlist = list_rotate(list,n);
// Description:
//   Rotates the contents of a list by `n` positions left.
//   If `n` is negative, then the rotation is `abs(n)` positions to the right.
// Arguments:
//   list = The list to rotate.
//   n = The number of positions to rotate by.  If negative, rotated to the right.  Positive rotates to the left.  Default: 1
// Example:
//   l1 = list_rotate([1,2,3,4,5],-2); // Returns: [4,5,1,2,3]
//   l2 = list_rotate([1,2,3,4,5],-1); // Returns: [5,1,2,3,4]
//   l3 = list_rotate([1,2,3,4,5],0);  // Returns: [1,2,3,4,5]
//   l4 = list_rotate([1,2,3,4,5],1);  // Returns: [2,3,4,5,1]
//   l5 = list_rotate([1,2,3,4,5],2);  // Returns: [3,4,5,1,2]
//   l6 = list_rotate([1,2,3,4,5],3);  // Returns: [4,5,1,2,3]
//   l7 = list_rotate([1,2,3,4,5],4);  // Returns: [5,1,2,3,4]
//   l8 = list_rotate([1,2,3,4,5],5);  // Returns: [1,2,3,4,5]
//   l9 = list_rotate([1,2,3,4,5],6);  // Returns: [2,3,4,5,1]
function list_rotate(list,n=1) =
    assert(is_list(list)||is_string(list), "Invalid list or string.")
    assert(is_finite(n), "Invalid number")
    select(list,n,n+len(list)-1);

//***
// 1. review of the input data check

// Function: deduplicate()
// Usage:
//   deduplicate(list,[close],[eps]);
// Description:
//   Removes consecutive duplicate items in a list.
//   When `eps` is zero, the comparison between consecutive items is exact.
//   Otherwise, when all list items and subitems are numbers, the comparison is within the tolerance `eps`.
//   This is different from `unique()` in that the list is *not* sorted.
// Arguments:
//   list = The list to deduplicate.
//   closed = If true, drops trailing items if they match the first list item.
//   eps = The maximum tolerance between items.
// Examples:
//   deduplicate([8,3,4,4,4,8,2,3,3,8,8]);  // Returns: [8,3,4,8,2,3,8]
//   deduplicate(closed=true, [8,3,4,4,4,8,2,3,3,8,8]);  // Returns: [8,3,4,8,2,3]
//   deduplicate("Hello");  // Returns: ["H","e","l","o"]
//   deduplicate([[3,4],[7,2],[7,1.99],[1,4]],eps=0.1);  // Returns: [[3,4],[7,2],[1,4]]
//   deduplicate([[7,undef],[7,undef],[1,4],[1,4+1e-12],eps=0);    // Returns: [[7,undef],[1,4],[1,4+1e-12]]
function deduplicate(list, closed=false, eps=EPSILON) =
    assert(is_list(list)||is_string(list))
    let( l = len(list),
         end = l-(closed?0:1) )
    is_string(list) || (eps==0)
    ? [for (i=[0:1:l-1]) if (i==end || list[i] != list[(i+1)%l]) list[i]]
    : [for (i=[0:1:l-1]) if (i==end || !approx(list[i], list[(i+1)%l], eps)) list[i]];

//***
// 1. change Usage:, Description and Arguments
// 2. reworked accordingly
// 3. when eps==0, doesn't call approx
// 4. the list may contain non numerical itens


// Function: deduplicate_indexed()
// Usage:
//   new_idxs = deduplicate_indexed(list, indices, [closed], [eps]);
// Description:
//   Given a list, and indices into it, removes consecutive indices that
//   index to the same values in the list.
// Arguments:
//   list = The list that the indices index into.
//   indices = The list of indices to deduplicate.
//   closed = If true, drops trailing indices if what they index matches what the first index indexes.
//   eps = The maximum difference to allow between numbers or vectors.
// Examples:
//   deduplicate_indexed([8,6,4,6,3], [1,4,3,1,2,2,0,1]);  // Returns: [1,4,3,2,0,1]
//   deduplicate_indexed([8,6,4,6,3], [1,4,3,1,2,2,0,1], closed=true);  // Returns: [1,4,3,2,0]
function deduplicate_indexed(list, indices, closed=false, eps=EPSILON) =
    assert(is_list(list)||is_string(list), "Improper list or string.")
    indices==[]? [] :
    assert(is_vector(indices), "Indices must be a list of numbers.")
    let( l = len(indices),
         end = l-(closed?0:1) ) 
    [ for (i = [0:1:l-1]) 
        let(
           a = list[indices[i]],
           b = list[indices[(i+1)%l]],
           eq = (a == b)? true :
                (a*0 != b*0) || (eps==0)? false :
                is_num(a) || is_vector(a) ? approx(a, b, eps=eps) 
                : false
        ) 
        if (i==end || !eq) indices[i]
    ];

//**
// 1. msg of asserts
// 2. format


// Function: repeat_entries()
// Usage:
//   newlist = repeat_entries(list, N)
// Description:
//   Takes a list as input and duplicates some of its entries to produce a list
//   with length `N`.  If the requested `N` is not a multiple of the list length then
//   the entries will be duplicated as uniformly as possible.  You can also set `N` to a vector,
//   in which case len(N) must equal len(list) and the output repeats the ith entry N[i] times.
//   In either case, the result will be a list of length `N`.  The `exact` option requires
//   that the final length is exactly as requested.  If you set it to `false` then the
//   algorithm will favor uniformity and the output list may have a different number of
//   entries due to rounding.
//   
//   When applied to a path the output path is the same geometrical shape but has some vertices
//   repeated.  This can be useful when you need to align paths with a different number of points.
//   (See also subdivide_path for a different way to do that.) 
// Arguments:
//   list = list whose entries will be repeated
//   N = scalar total number of points desired or vector requesting N[i] copies of vertex i.  
//   exact = if true return exactly the requested number of points, possibly sacrificing uniformity.  If false, return uniform points that may not match the number of points requested.  Default: True
// Examples:
//   list = [0,1,2,3];
//   echo(repeat_entries(list, 6));  // Ouputs [0,0,1,2,2,3]
//   echo(repeat_entries(list, 6, exact=false));  // Ouputs [0,0,1,1,2,2,3,3]
//   echo(repeat_entries(list, [1,1,2,1], exact=false));  // Ouputs [0,1,2,2,3]
function repeat_entries(list, N, exact = true) =
    assert(is_list(list) && len(list)>0, "The list cannot be void.")
    assert((is_finite(N) && N>0) || is_vector(N,len(list)),
            "Parameter N must be a number greater than zero or vector with the same length of `list`")
    let(
        length = len(list),
        reps_guess = is_list(N)? N : repeat(N/length,length),
        reps = exact ?
                 _sum_preserving_round(reps_guess) 
               : [for (val=reps_guess) round(val)]
    )
    [for(i=[0:length-1]) each repeat(list[i],reps[i])];
    
//***
// 1. Complete asserts
// 2. Format


// Function: list_set()
// Usage:
//   list_set(list, indices, values, [dflt], [minlen])
// Description:
//   Takes the input list and returns a new list such that `list[indices[i]] = values[i]` for all of
//   the (index,value) pairs supplied and unchanged for other indices.  If you supply `indices` that are 
//   beyond the length of the list then the list is extended and filled in with the `dflt` value.  
//   If you set `minlen` then the list is lengthed, if necessary, by padding with `dflt` to that length.  
//   Repetitions in `indices` are not allowed. The lists `indices` and `values` must have the same length.  
//   If `indices` is given as a scalar, then that index of the given `list` will be set to the scalar value of `values`.
// Arguments:
//   list = List to set items in.  Default: []
//   indices = List of indices into `list` to set.
//   values = List of values to set.
//   dflt = Default value to store in sparse skipped indices.
//   minlen = Minimum length to expand list to.
// Examples:
//   list_set([2,3,4,5], 2, 21);  // Returns: [2,3,21,5]
//   list_set([2,3,4,5], [1,3], [81,47]);  // Returns: [2,81,4,47]
function list_set(list=[],indices,values,dflt=0,minlen=0) = 
    assert(is_list(list)||is_string(list))
    !is_list(indices)? (
        (is_finite(indices) && indices<len(list))? 
           [for (i=idx(list)) i==indices? values : list[i]]
        :  list_set(list,[indices],[values],dflt) )
    :   assert(is_vector(indices) && is_list(values) && len(values)==len(indices) ,
               "Index list and value list must have the same length")
        let( midx = max(len(list)-1, max(indices)) )
        [ for(i=[0:midx] ) 
            let( j = search(i,indices,0),
                 k = j[0] )
            assert( len(j)<2, "Repeated indices are not acceptable." )
            k!=undef ? values[k] :
            i<len(list) ? list[i]:
                dflt ,
          each repeat(dflt, minlen-max(indices))
        ];
      
//***
// a full refactoring without sorting; its is quite faster than the original


// Function: list_insert()
// Usage:
//   list_insert(list, indices, values);
// Description:
//   Insert `values` into `list` before position `indices`.
// Example:
//   list_insert([3,6,9,12],1,5);  // Returns [3,5,6,9,12]
//   list_insert([3,6,9,12],[1,3],[5,11]);  // Returns [3,5,6,9,11,12]
function list_insert(list, indices, values, _i=0) = 
    assert(is_list(list)||is_string(list))
    ! is_list(indices)? 
        assert( is_finite(indices) && is_finite(values), "Invalid indices/values." ) 
        assert( indices<=len(list), "Indices must be <= len(list) ." )
        [for (i=idx(list)) each ( i==indices?  [ values, list[i] ] : [ list[i] ] ) ]
    :   assert( is_vector(indices) && is_list(values) && len(values)==len(indices) ,
               "Index list and value list must have the same length")
        assert( max(indices)<=len(list), "Indices must be <= len(list) ." )
        let( maxidx = max(indices),
             minidx  = min(indices) )
        [ for(i=[0:1:minidx-1] ) list[i],
          for(i=[minidx: min(maxidx, len(list)-1)] ) 
            let( j = search(i,indices,0),
                 k = j[0],
                 x = assert( len(j)<2, "Repeated indices are not acceptable." )
              )
            each ( k != undef  ? [ values[k], list[i] ] : [ list[i] ] ),
          for(i=[min(maxidx, len(list)-1)+1:1:len(list)-1] ) list[i],
          if(maxidx==len(list)) values[max_index(indices)]
        ];


//***
// Full refactoring without sorting
// For sake of consistence, change `pos` and `elements` to `indices` and `values`


// Function: list_remove()
// Usage:
//   list_remove(list, indices)
// Description:
//   Remove all items from `list` whose indexes are in `indices`.
// Arguments:
//   list = The list to remove items from.
//   indices = The list of indexes of items to remove.
// Example:
//   list_insert([3,6,9,12],1);      // Returns: [3,9,12]
//   list_insert([3,6,9,12],[1,3]);  // Returns: [3,9]
function list_remove(list, indices) =
    assert(is_list(list)||is_string(list), "Invalid list/string." )
    is_finite(indices) 
    ?   [  for(i=[0:1:min(indices, len(list)-1)-1]) list[i],
           for(i=[min(indices, len(list)-1)+1:1:len(list)-1]) list[i]  ]
    :   assert( is_vector(indices), "Invalid list `indices`." )
        len(indices)==0 ? list :
        [ for(i=[0:len(list)-1])
            if ( []==search(i,indices,1) ) list[i] ]; 

//***
// Refactoring without sort
// For sake of consistence, change `elements` to `indices`


// Function: list_remove_values()
// Usage:
//   list_remove_values(list,values,all=false) =
// Description:
//   Removes the first, or all instances of the given `values` from the `list`.
//   Returns the modified list.
// Arguments:
//   list = The list to modify.
//   values = The values to remove from the list.
//   all = If true, remove all instances of the value `value` from the list `list`.  If false, remove only the first.  Default: false
// Example:
//   animals = ["bat", "cat", "rat", "dog", "bat", "rat"];
//   animals2 = list_remove_values(animals, "rat");   // Returns: ["bat","cat","dog","bat","rat"]
//   nonflying = list_remove_values(animals, "bat", all=true);  // Returns: ["cat","rat","dog","rat"]
//   animals3 = list_remove_values(animals, ["bat","rat"]);  // Returns: ["cat","dog","bat","rat"]
//   domestic = list_remove_values(animals, ["bat","rat"], all=true);  // Returns: ["cat","dog"]
//   animals4 = list_remove_values(animals, ["tucan","rat"], all=true);  // Returns: ["bat","cat","dog","bat"]
function list_remove_values(list,values=[],all=false) =
    assert(is_list(list)||is_string(list))
    !is_list(values)? list_remove_values(list, values=[values], all=all) :
    let(
        idxs = all? flatten(search(values,list,0)) : search(values,list,1),
        uidxs = unique(idxs)
    ) list_remove(list,uidxs);


// Function: bselect()
// Usage:
//   bselect(array,index);
// Description:
//   Returns the items in `array` whose matching element in `index` is true.
// Arguments:
//   array = Initial list to extract items from.
//   index = List of booleans.
// Example:
//   bselect([3,4,5,6,7], [false,true,true,false,true]);  // Returns: [4,5,7]
function bselect(array,index) =
    assert(is_list(array)||is_string(array), "Improper array." )
    assert(is_list(index) && len(index)>=len(array) , "Improper index list." )
    [for(i=[0:len(array)-1]) if (index[i]) array[i]];


// Function: list_bset()
// Usage:
//   list_bset(indexset, valuelist,[dflt])
// Description:
//   Opposite of `bselect()`.  Returns a list the same length as `indexlist`, where each item will
//   either be 0 if the corresponding item in `indexset` is false, or the next sequential value
//   from `valuelist` if true.  The number of `true` values in `indexset` must be equal to the length
//   of `valuelist`.
// Arguments:
//   indexset = A list of boolean values.
//   valuelist = The list of values to set into the returned list.
//   dflt = Default value to store when the indexset item is false.
// Example:
//   list_bset([false,true,false,true,false], [3,4]);  // Returns: [0,3,0,4,0]
//   list_bset([false,true,false,true,false], [3,4],dflt=1);  // Returns: [1,3,1,4,1]
function list_bset(indexset, valuelist, dflt=0) =
    assert(is_list(indexset), "The index set is not a list." )
    assert(is_list(valuelist), "The `valuelist` is not a list." )
//       trueind = search([true], indexset,0)[0]
    let( trueind = [for(i=[0:len(indexset)-1]) if(indexset[i]) i ] )
    concat(
        list_set([],trueind, valuelist, dflt=dflt),    // Fill in all of the values
        repeat(dflt,len(indexset)-max(trueind)-1)  // Add trailing values so length matches indexset
    );

//***
// search might return false results depending if it identifies `true` with 1.


// Section: List Length Manipulation

// Function: list_shortest()
// Description:
//   Returns the length of the shortest sublist in a list of lists.
// Arguments:
//   array = A list of lists.
function list_shortest(array) =
    assert(is_list(array)||is_string(list), "Invalid input." )
    min([for (v = array) len(v)]);
<<<<<<< HEAD

=======
>>>>>>> d2e851ae

//***
// parameter name changed here and in the following for sake of consistence. It was `vecs`

//***
// parameter name changed here and in the following for sake of consistence. It was `vecs`

// Function: list_longest()
// Description:
//   Returns the length of the longest sublist in a list of lists.
// Arguments:
//   array = A list of lists.
function list_longest(array) =
    assert(is_list(array)||is_string(list), "Invalid input." )
    max([for (v = array) len(v)]);


// Function: list_pad()
// Description:
//   If the list `array` is shorter than `minlen` length, pad it to length with the value given in `fill`.
// Arguments:
//   array = A list.
//   minlen = The minimum length to pad the list to.
//   fill = The value to pad the list with.
function list_pad(array, minlen, fill=undef) =
    assert(is_list(array)||is_string(list), "Invalid input." )
    concat(array,repeat(fill,minlen-len(array)));


// Function: list_trim()
// Description:
//   If the list `array` is longer than `maxlen` length, truncates it to be `maxlen` items long.
// Arguments:
//   array = A list.
//   minlen = The minimum length to pad the list to.
function list_trim(array, maxlen) =
    assert(is_list(array)||is_string(list), "Invalid input." )
    [for (i=[0:1:min(len(array),maxlen)-1]) array[i]];


// Function: list_fit()
// Description:
//   If the list `array` is longer than `length` items long, truncates it to be exactly `length` items long.
//   If the list `array` is shorter than `length` items long, pad it to length with the value given in `fill`.
// Arguments:
//   array = A list.
//   minlen = The minimum length to pad the list to.
//   fill = The value to pad the list with.
function list_fit(array, length, fill) =
    assert(is_list(array)||is_string(list), "Invalid input." )
    let(l=len(array)) 
    l==length ? array : 
    l> length ? list_trim(array,length) 
              : list_pad(array,length,fill);

//***
// formating

// Section: List Shuffling and Sorting

// Function: shuffle()
// Description:
//   Shuffles the input list into random order.
function shuffle(list) =
    assert(is_list(list)||is_string(list), "Invalid input." )
    len(list)<=1 ? list :
    let (
        rval = rands(0,1,len(list)),
        left  = [for (i=[0:len(list)-1]) if (rval[i]< 0.5) list[i]],
        right = [for (i=[0:len(list)-1]) if (rval[i]>=0.5) list[i]]
    ) 
    concat(shuffle(left), shuffle(right));


// Sort a vector of scalar values
function _sort_scalars(arr) =
    len(arr)<=1 ? arr : 
    let(
        pivot   = arr[floor(len(arr)/2)],
        lesser  = [ for (y = arr) if (y  < pivot) y ],
        equal   = [ for (y = arr) if (y == pivot) y ],
        greater = [ for (y = arr) if (y  > pivot) y ]
    ) 
    concat( _sort_scalars(lesser), equal, _sort_scalars(greater) );


// Sort a vector of vectors based on the first entry only of each vector
function _sort_vectors1(arr) =
    len(arr)<=1 ? arr :
    !(len(arr)>0) ? [] : 
    let(
        pivot   = arr[floor(len(arr)/2)],
        lesser  = [ for (y = arr) if (y[0]  < pivot[0]) y ],
        equal   = [ for (y = arr) if (y[0] == pivot[0]) y ],
        greater = [ for (y = arr) if (y[0]  > pivot[0]) y ]
    ) 
    concat( _sort_vectors1(lesser), equal, _sort_vectors1(greater) );


// Sort a vector of vectors based on the first two entries of each vector
// Lexicographic order, remaining entries of vector ignored
function _sort_vectors2(arr) =
    len(arr)<=1 ? arr :
    !(len(arr)>0) ? [] : 
    let(
        pivot   = arr[floor(len(arr)/2)],
        lesser  = [ for (y = arr) if (y[0] < pivot[0] || (y[0]==pivot[0] && y[1]<pivot[1])) y ],
        equal   = [ for (y = arr) if (y[0] == pivot[0] && y[1]==pivot[1]) y ],
        greater = [ for (y = arr) if (y[0] > pivot[0] || (y[0]==pivot[0] && y[1]>pivot[1])) y ]
    ) 
    concat( _sort_vectors2(lesser), equal, _sort_vectors2(greater) );

// Sort a vector of vectors based on the first three entries of each vector
// Lexicographic order, remaining entries of vector ignored
function _sort_vectors3(arr) =
    len(arr)<=1 ? arr : 
    let(
        pivot   = arr[floor(len(arr)/2)],
        lesser  = [
            for (y = arr) if (
                y[0] < pivot[0] || (
                    y[0]==pivot[0] && (
                        y[1]<pivot[1] || (
                            y[1]==pivot[1] &&
                            y[2]<pivot[2]
                        )
                    )
                )
            ) y
        ],
        equal = [
            for (y = arr) if (
                y[0] == pivot[0] && y[1]== pivot[1] && y[2]==pivot[2]
            ) y
        ],
        greater = [
            for (y = arr) if (
                y[0] > pivot[0] || (
                    y[0]==pivot[0] && (
                        y[1]>pivot[1] || (
                            y[1]==pivot[1] &&
                            y[2]>pivot[2]
                        )
                    )
                )
            ) y
        ]
    ) 
    concat( _sort_vectors3(lesser), equal, _sort_vectors3(greater) );


// Sort a vector of vectors based on the first four entries of each vector
// Lexicographic order, remaining entries of vector ignored
function _sort_vectors4(arr) =
    len(arr)<=1 ? arr : 
    let(
        pivot = arr[floor(len(arr)/2)],
        lesser = [
            for (y = arr) if (
                y[0] < pivot[0] || (
                    y[0]==pivot[0] && (
                        y[1]<pivot[1] || (
                            y[1]==pivot[1] && (
                                y[2]<pivot[2] || (
                                    y[2]==pivot[2] &&
                                    y[3]<pivot[3]
                                )
                            )
                        )
                    )
                )
            ) y
        ],
        equal = [
            for (y = arr) if (
                y[0] == pivot[0] &&
                y[1] == pivot[1] &&
                y[2] == pivot[2] &&
                y[3] == pivot[3]
            ) y
        ],
        greater = [
            for (y = arr) if (
                y[0] > pivot[0] || (
                    y[0]==pivot[0] && (
                        y[1]>pivot[1] || (
                            y[1]==pivot[1] && (
                                y[2]>pivot[2] || (
                                    y[2]==pivot[2] &&
                                    y[3]>pivot[3]
                                )
                            )
                        )
                    )
                )
            ) y
        ]
    ) 
    concat( _sort_vectors4(lesser), equal, _sort_vectors4(greater) );
    

function _sort_general(arr, idx=undef) =
    (len(arr)<=1) ? arr :
    let(
        pivot = arr[floor(len(arr)/2)],
        pivotval = idx==undef? pivot : [for (i=idx) pivot[i]],
        compare = 
            is_undef(idx) ? [for(entry=arr) compare_vals(entry, pivotval) ] :
            [ for (entry = arr) 
                let( val = [for (i=idx) entry[i] ] )
                compare_vals(val, pivotval) ] ,
        lesser  = [ for (i = [0:1:len(arr)-1]) if (compare[i] < 0) arr[i] ],
        equal   = [ for (i = [0:1:len(arr)-1]) if (compare[i] ==0) arr[i] ],
        greater = [ for (i = [0:1:len(arr)-1]) if (compare[i] > 0) arr[i] ]
    )
    concat(_sort_general(lesser,idx), equal, _sort_general(greater,idx));

//***
// format simplification


// Function: sort()
// Usage:
//   sort(list, [idx])
// Description:
//   Sorts the given list using `compare_vals()`, sorting in lexicographic order, with types ordered according to
//   `undef < boolean < number < string < list`.  Comparison of lists is recursive. 
//   If the list is a list of vectors whose length is from 1 to 4 and the `idx` parameter is not passed, then 
//   `sort` uses a much more efficient method for comparisons and will run much faster.  In this case, all entries
//   in the data are compared using the native comparison operator, so comparisons between types will fail.  
// Arguments:
//   list = The list to sort.
//   idx = If given, do the comparison based just on the specified index, range or list of indices.  
// Example:
//   l = [45,2,16,37,8,3,9,23,89,12,34];
//   sorted = sort(l);  // Returns [2,3,8,9,12,16,23,34,37,45,89]
function sort(list, idx=undef) =
    !is_list(list) || len(list)<=1 ? list :
    assert( is_undef(idx) || is_finite(idx) || is_vector(idx), "Invalid indices.")
    is_def(idx) ? _sort_general(list,idx) :
    let(size = array_dim(list))
    len(size)==1 ? _sort_scalars(list) :
    len(size)==2 && size[1] <=4 
    ? (
        size[1]==0 ? list :
        size[1]==1 ? _sort_vectors1(list) :
        size[1]==2 ? _sort_vectors2(list) :
        size[1]==3 ? _sort_vectors3(list)
   /*size[1]==4*/  : _sort_vectors4(list)
      ) 
    : _sort_general(list);

//***
// Formating and input check

// Function: sortidx()
// Description:
//   Given a list, calculates the sort order of the list, and returns
//   a list of indexes into the original list in that sorted order.
//   If you iterate the returned list in order, and use the list items
//   to index into the original list, you will be iterating the original
//   values in sorted order.
// Example:
//   lst = ["d","b","e","c"];
//   idxs = sortidx(lst);  // Returns: [1,3,0,2]
//   ordered = select(lst, idxs);   // Returns: ["b", "c", "d", "e"]
// Example:
//   lst = [
//       ["foo", 88, [0,0,1], false],
//       ["bar", 90, [0,1,0], true],
//       ["baz", 89, [1,0,0], false],
//       ["qux", 23, [1,1,1], true]
//   ];
//   idxs1 = sortidx(lst, idx=1); // Returns: [3,0,2,1]
//   idxs2 = sortidx(lst, idx=0); // Returns: [1,2,0,3]
//   idxs3 = sortidx(lst, idx=[1,3]); // Returns: [3,0,2,1]
function sortidx(list, idx=undef) =
    assert( is_list(list) || is_string(list) , "Invalid input." )
    assert( is_undef(idx) || is_finite(idx) || is_vector(idx), "Invalid indices.")
    list==[] ? [] : 
    let(
        size = array_dim(list),
        aug = is_undef(idx) && (len(size) == 1 || (len(size) == 2 && size[1]<=4))
              ?  zip(list, list_range(len(list)))
              :  enumerate(list,idx=idx)
    )
    is_undef(idx) && len(size) == 1? subindex(_sort_vectors1(aug),1) :
    is_undef(idx) && len(size) == 2 && size[1] <=4
    ? (
        size[1]==0 ? list_range(len(arr)) :
        size[1]==1 ? subindex(_sort_vectors1(aug),1) :
        size[1]==2 ? subindex(_sort_vectors2(aug),2) :
        size[1]==3 ? subindex(_sort_vectors3(aug),3)
    /*size[1]==4*/ : subindex(_sort_vectors4(aug),4)
      ) 
    :   // general case
        subindex(_sort_general(aug, idx=list_range(s=1,n=len(aug)-1)), 0);

//***
// Formating and input check


// Function: unique()
// Usage:
//   unique(arr);
// Description:
//   Returns a sorted list with all repeated items removed.
// Arguments:
//   arr = The list to uniquify.
function unique(arr) =
    assert(is_list(arr)||is_string(arr), "Invalid input." )
    len(arr)<=1? arr : 
    let( sorted = sort(arr))
    [   for (i=[0:1:len(sorted)-1])
            if (i==0 || (sorted[i] != sorted[i-1]))
                sorted[i]
    ];

//***
// Formating and input check

// Function: unique_count()
// Usage:
//   unique_count(arr);
// Description:
//   Returns `[sorted,counts]` where `sorted` is a sorted list of the unique items in `arr` and `counts` is a list such 
//   that `count[i]` gives the number of times that `sorted[i]` appears in `arr`.  
// Arguments:
//   arr = The list to analyze. 
function unique_count(arr) =
      assert(is_list(arr) || is_string(arr), "Invalid input." )
      arr == [] ? [[],[]] : 
      let( arr=sort(arr) )
      let( ind = [0, for(i=[1:1:len(arr)-1]) if (arr[i]!=arr[i-1]) i] )
      [ select(arr,ind), deltas( concat(ind,[len(arr)]) ) ];

//***
// Formating and input check


// Section: List Iteration Helpers

// Function: idx()
// Usage:
//   i = idx(list);
//   for(i=idx(list)) ...
// Description:
//   Returns the range of indexes for the given list.
// Arguments:
//   list = The list to returns the index range of.
//   step = The step size to stride through the list.  Default: 1
//   end = The delta from the end of the list.  Default: -1
//   start = The starting index.  Default: 0
// Example(2D):
//   colors = ["red", "green", "blue"];
//   for (i=idx(colors)) right(20*i) color(colors[i]) circle(d=10);
function idx(list, step=1, end=-1,start=0) =
    assert(is_list(list)||is_string(list), "Invalid input." )
    [start : step : len(list)+end];


// Function: enumerate()
// Description:
//   Returns a list, with each item of the given list `l` numbered in a sublist.
//   Something like: `[[0,l[0]], [1,l[1]], [2,l[2]], ...]`
// Arguments:
//   l = List to enumerate.
//   idx = If given, enumerates just the given subindex items of `l`.
// Example:
//   enumerate(["a","b","c"]);  // Returns: [[0,"a"], [1,"b"], [2,"c"]]
//   enumerate([[88,"a"],[76,"b"],[21,"c"]], idx=1);  // Returns: [[0,"a"], [1,"b"], [2,"c"]]
//   enumerate([["cat","a",12],["dog","b",10],["log","c",14]], idx=[1:2]);  // Returns: [[0,"a",12], [1,"b",10], [2,"c",14]]
// Example(2D):
//   colors = ["red", "green", "blue"];
//   for (p=enumerate(colors)) right(20*p[0]) color(p[1]) circle(d=10);
function enumerate(l,idx=undef) =
    assert(is_list(l)||is_string(list), "Invalid input." )
    assert(is_undef(idx)||is_finite(idx)||is_vector(idx) ||is_range(idx), "Invalid index/indices." )
    (idx==undef)
    ?   [for (i=[0:1:len(l)-1]) [i,l[i]]]
    :   [for (i=[0:1:len(l)-1]) concat([i], [for (j=idx) l[i][j]])];


// Function: force_list()
// Usage:
//   list = force_list(value, [n], [fill])
// Description:
//   Coerces non-list values into a list.  Makes it easy to treat a scalar input
//   consistently as a singleton list, as well as list inputs.
//   - If `value` is a list, then that list is returned verbatim.
//   - If `value` is not a list, and `fill` is not given, then a list of `n` copies of `value` will be returned.
//   - If `value` is not a list, and `fill` is given, then a list `n` items long will be returned where `value` will be the first item, and the rest will contain the value of `fill`.
// Arguments:
//   value = The value or list to coerce into a list.
//   n = The number of items in the coerced list.  Default: 1
//   fill = The value to pad the coerced list with, after the firt value.  Default: undef (pad with copies of `value`)
// Examples:
//   x = force_list([3,4,5]);  // Returns: [3,4,5]
//   y = force_list(5);  // Returns: [5]
//   z = force_list(7, n=3);  // Returns: [7,7,7]
//   w = force_list(4, n=3, fill=1);  // Returns: [4,1,1]
function force_list(value, n=1, fill) =
    is_list(value) ? value :
    is_undef(fill)? [for (i=[1:1:n]) value] : [value, for (i=[2:1:n]) fill];


// Function: pair()
// Usage:
//   pair(v)
// Description:
//   Takes a list, and returns a list of adjacent pairs from it.
// Example(2D): Note that the last point and first point do NOT get paired together.
//   for (p = pair(circle(d=20, $fn=12)))
//       move(p[0])
//           rot(from=BACK, to=p[1]-p[0])
//               trapezoid(w1=1, w2=0, h=norm(p[1]-p[0]), anchor=FRONT);
// Example:
//   l = ["A","B","C","D"];
//   echo([for (p=pair(l)) str(p.y,p.x)]);  // Outputs: ["BA", "CB", "DC"]
function pair(v) =
    assert(is_list(v)||is_string(v), "Invalid input." )
    [for (i=[0:1:len(v)-2]) [v[i],v[i+1]]];


// Function: pair_wrap()
// Usage:
//   pair_wrap(v)
// Description:
//   Takes a list, and returns a list of adjacent pairs from it, wrapping around from the end to the start of the list.
// Example(2D): 
//   for (p = pair_wrap(circle(d=20, $fn=12)))
//       move(p[0])
//           rot(from=BACK, to=p[1]-p[0])
//               trapezoid(w1=1, w2=0, h=norm(p[1]-p[0]), anchor=FRONT);
// Example:
//   l = ["A","B","C","D"];
//   echo([for (p=pair_wrap(l)) str(p.y,p.x)]);  // Outputs: ["BA", "CB", "DC", "AD"]
function pair_wrap(v) =
    assert(is_list(v)||is_string(v), "Invalid input." )
    [for (i=[0:1:len(v)-1]) [v[i],v[(i+1)%len(v)]]];


// Function: triplet()
// Usage:
//   triplet(v)
// Description:
//   Takes a list, and returns a list of adjacent triplets from it.
// Example:
//   l = ["A","B","C","D","E"];
//   echo([for (p=triplet(l)) str(p.z,p.y,p.x)]);  // Outputs: ["CBA", "DCB", "EDC"]
function triplet(v) =
    assert(is_list(v)||is_string(v), "Invalid input." )
    [for (i=[0:1:len(v)-3]) [v[i],v[i+1],v[i+2]]];


// Function: triplet_wrap()
// Usage:
//   triplet_wrap(v)
// Description:
//   Takes a list, and returns a list of adjacent triplets from it, wrapping around from the end to the start of the list.
// Example:
//   l = ["A","B","C","D"];
//   echo([for (p=triplet_wrap(l)) str(p.z,p.y,p.x)]);  // Outputs: ["CBA", "DCB", "ADC", "BAD"]
function triplet_wrap(v) =
    assert(is_list(v)||is_string(v), "Invalid input." )
    [for (i=[0:1:len(v)-1]) [v[i],v[(i+1)%len(v)],v[(i+2)%len(v)]]];


// Function: permute()
// Usage:
//   list = permute(l, [n]);
// Description:
//   Returns an ordered list of every unique permutation of `n` items out of the given list `l`.
//   For the list `[1,2,3,4]`, with `n=2`, this will return `[[1,2], [1,3], [1,4], [2,3], [2,4], [3,4]]`.
//   For the list `[1,2,3,4]`, with `n=3`, this will return `[[1,2,3], [1,2,4], [1,3,4], [2,3,4]]`.
// Arguments:
//   l = The list to provide permutations for.
//   n = The number of items in each permutation. Default: 2
// Example:
//   pairs = permute([3,4,5,6]);  // Returns: [[3,4],[3,5],[3,6],[4,5],[4,6],[5,6]]
//   triplets = permute([3,4,5,6],n=3);  // Returns: [[3,4,5],[3,4,6],[3,5,6],[4,5,6]]
// Example(2D):
//   for (p=permute(regular_ngon(n=7,d=100))) stroke(p);
function permute(l,n=2,_s=0) =
    assert(is_list(l), "Invalid list." )
    assert( is_finite(n) && n>=1 && n<=len(l), "Invalid number `n`." )
    n==1
    ?   [for (i=[_s:1:len(l)-1]) [l[i]]] 
    :   [for (i=[_s:1:len(l)-n], p=permute(l,n=n-1,_s=i+1)) concat([l[i]], p)];



// Section: Set Manipulation

// Function: set_union()
// Usage:
//   s = set_union(a, b, [get_indices]);
// Description:
//   Given two sets (lists with unique items), returns the set of unique items that are in either `a` or `b`.
//   If `get_indices` is true, a list of indices into the new union set are returned for each item in `b`,
//   in addition to returning the new union set.  In this case, a 2-item list is returned, `[INDICES, NEWSET]`,
//   where INDICES is the list of indices for items in `b`, and NEWSET is the new union set.
// Arguments:
//   a = One of the two sets to merge.
//   b = The other of the two sets to merge.
//   get_indices = If true, indices into the new union set are also returned for each item in `b`.  Returns `[INDICES, NEWSET]`.  Default: false
// Example:
//   set_a = [2,3,5,7,11];
//   set_b = [1,2,3,5,8];
//   set_u = set_union(set_a, set_b);
//   // set_u now equals [2,3,5,7,11,1,8]
//   set_v = set_union(set_a, set_b, get_indices=true);
//   // set_v now equals [[5,0,1,2,6], [2,3,5,7,11,1,8]]
function set_union(a, b, get_indices=false) =
    assert( is_list(a) && is_list(b), "Invalid sets." )
    let(
        found1 = search(b, a),
        found2 = search(b, b),
        c = [ for (i=idx(b))
                if (found1[i] == [] && found2[i] == i)
                    b[i] 
            ],
        nset = concat(a, c)
    ) 
    ! get_indices ? nset :
    let(
        la = len(a),
        found3 = search(b, c),
        idxs =  [ for (i=idx(b))
                    (found1[i] != [])? found1[i] : la + found3[i]
                ]
    ) [idxs, nset];

//***
// Formating and input check


// Function: set_difference()
// Usage:
//   s = set_difference(a, b);
// Description:
//   Given two sets (lists with unique items), returns the set of items that are in `a`, but not `b`.
// Arguments:
//   a = The starting set.
//   b = The set of items to remove from set `a`.
// Example:
//   set_a = [2,3,5,7,11];
//   set_b = [1,2,3,5,8];
//   set_d = set_difference(set_a, set_b);
//   // set_d now equals [7,11]
function set_difference(a, b) =
    assert( is_list(a) && is_list(b), "Invalid sets." )
    let( found = search(a, b, num_returns_per_match=1) )
    [ for (i=idx(a)) if(found[i]==[]) a[i] ];

//***
// Formating and input check

// Function: set_intersection()
// Usage:
//   s = set_intersection(a, b);
// Description:
//   Given two sets (lists with unique items), returns the set of items that are in both sets.
// Arguments:
//   a = The starting set.
//   b = The set of items to intersect with set `a`.
// Example:
//   set_a = [2,3,5,7,11];
//   set_b = [1,2,3,5,8];
//   set_i = set_intersection(set_a, set_b);
//   // set_i now equals [2,3,5]
function set_intersection(a, b) =
    assert( is_list(a) && is_list(b), "Invalid sets." )
    let( found = search(a, b, num_returns_per_match=1) )
    [ for (i=idx(a)) if(found[i]!=[]) a[i] ];

//***
// Formating and input check


// Section: Array Manipulation

// Function: add_scalar()
// Usage:  
//   add_scalar(v,s);
// Description:
//   Given an array and a scalar, returns the array with the scalar added to each item in it.
//   If given a list of arrays, recursively adds the scalar to the each array.
// Arguments:
//   v = The initial array.
//   s = A scalar value to add to every item in the array.
// Example:
//   add_scalar([1,2,3],3);            // Returns: [4,5,6]
//   add_scalar([[1,2,3],[3,4,5]],3);  // Returns: [[4,5,6],[6,7,8]]
function add_scalar(v,s) = 
    is_finite(s) ? [for (x=v) is_list(x)? add_scalar(x,s) : is_finite(x) ? x+s: x] : v;

//***
// for sake of consistence, move it to here from vectors.scad

// Function: subindex()
// Description:
//   For each array item, return the indexed subitem.
//   Returns a list of the values of each vector at the specfied
//   index list or range.  If the index list or range has
//   only one entry the output list is flattened.  
// Arguments:
//   v = The given list of lists.
//   idx = The index, list of indices, or range of indices to fetch.
// Example:
//   v = [[[1,2,3,4],[5,6,7,8],[9,10,11,12],[13,14,15,16]];
//   subindex(v,2);      // Returns [3, 7, 11, 15]
//   subindex(v,[2,1]);  // Returns [[3, 2], [7, 6], [11, 10], [15, 14]]
//   subindex(v,[1:3]);  // Returns [[2, 3, 4], [6, 7, 8], [10, 11, 12], [14, 15, 16]]
function subindex(v, idx) = 
    [ for(val=v) 
        let( value=[for(i=idx) val[i]] )
        len(value)==1 ? value[0] : value
    ];


// Function: zip()
// Usage:
//   zip(v1, v2, v3, [fit], [fill]);
//   zip(vecs, [fit], [fill]);
// Description:
//   Zips together corresponding items from two or more lists.
//   Returns a list of lists, where each sublist contains corresponding
//   items from each of the input lists.  `[[A1, B1, C1], [A2, B2, C2], ...]`
// Arguments:
//   vecs = A list of two or more lists to zipper together.
//   fit = If `fit=="short"`, the zips together up to the length of the shortest list in vecs.  If `fit=="long"`, then pads all lists to the length of the longest, using the value in `fill`.  If `fit==false`, then requires all lists to be the same length.  Default: false.
//   fill = The default value to fill in with if one or more lists if short.  Default: undef
// Example:
//   v1 = [1,2,3,4];
//   v2 = [5,6,7];
//   v3 = [8,9,10,11];
//   zip(v1,v3);                       // returns [[1,8], [2,9], [3,10], [4,11]]
//   zip([v1,v3]);                     // returns [[1,8], [2,9], [3,10], [4,11]]
//   zip([v1,v2], fit="short");        // returns [[1,5], [2,6], [3,7]]
//   zip([v1,v2], fit="long");         // returns [[1,5], [2,6], [3,7], [4,undef]]
//   zip([v1,v2], fit="long, fill=0);  // returns [[1,5], [2,6], [3,7], [4,0]]
//   zip([v1,v2,v3], fit="long");      // returns [[1,5,8], [2,6,9], [3,7,10], [4,undef,11]]
// Example:
//   v1 = [[1,2,3], [4,5,6], [7,8,9]];
//   v2 = [[20,19,18], [17,16,15], [14,13,12]];
//   zip(v1,v2);    // Returns [[1,2,3,20,19,18], [4,5,6,17,16,15], [7,8,9,14,13,12]]
function zip(vecs, v2, v3, fit=false, fill=undef) =
    (v3!=undef)? zip([vecs,v2,v3], fit=fit, fill=fill) :
    (v2!=undef)? zip([vecs,v2], fit=fit, fill=fill) :
    assert(in_list(fit, [false, "short", "long"]), "Invalid fit value." )
    assert(all([for(v=vecs) is_list(v)]), "One of the inputs to zip is not a list")
    let(
        minlen = list_shortest(vecs),
        maxlen = list_longest(vecs)
    )
    assert(fit!=false || minlen==maxlen, "Input vectors to zip must have the same length")
    (fit == "long")
    ?   [for(i=[0:1:maxlen-1]) [for(v=vecs) for(x=(i<len(v)? v[i] : (fill==undef)? [fill] : fill)) x] ] 
    :   [for(i=[0:1:minlen-1]) [for(v=vecs) for(x=v[i]) x] ];


// Function: array_group()
// Description:
//   Takes a flat array of values, and groups items in sets of `cnt` length.
//   The opposite of this is `flatten()`.
// Arguments:
//   v = The list of items to group.
//   cnt = The number of items to put in each grouping.
//   dflt = The default value to fill in with is the list is not a multiple of `cnt` items long.
// Example:
//   v = [1,2,3,4,5,6];
//   array_group(v,2) returns [[1,2], [3,4], [5,6]]
//   array_group(v,3) returns [[1,2,3], [4,5,6]]
//   array_group(v,4,0) returns [[1,2,3,4], [5,6,0,0]]
function array_group(v, cnt=2, dflt=0) = [for (i = [0:cnt:len(v)-1]) [for (j = [0:1:cnt-1]) default(v[i+j], dflt)]];


// Function: flatten()
// Description: Takes a list of lists and flattens it by one level.
// Arguments:
//   l = List to flatten.
// Example:
//   flatten([[1,2,3], [4,5,[6,7,8]]]) returns [1,2,3,4,5,[6,7,8]]
function flatten(l) = [for (a = l) each a];


// Internal.  Not exposed.
function _array_dim_recurse(v) =
    !is_list(v[0])
    ?   sum( [for(entry=v) is_list(entry) ? 1 : 0] ) == 0 ? [] : [undef]
    :   let(
          firstlen = len(v[0]),
          first = sum( [for(entry = v) len(entry) == firstlen  ? 0 : 1]   ) == 0 ? firstlen : undef,
          leveldown = flatten(v)
        ) 
        is_list(leveldown[0])
        ?  concat([first],_array_dim_recurse(leveldown))
        : [first];


// Function: array_dim()
// Usage:
//   array_dim(v, [depth])
// Description:
//   Returns the size of a multi-dimensional array.  Returns a list of
//   dimension lengths.  The length of `v` is the dimension `0`.  The
//   length of the items in `v` is dimension `1`.  The length of the
//   items in the items in `v` is dimension `2`, etc.  For each dimension,
//   if the length of items at that depth is inconsistent, `undef` will
//   be returned.  If no items of that dimension depth exist, `0` is
//   returned.  Otherwise, the consistent length of items in that
//   dimensional depth is returned.
// Arguments:
//   v = Array to get dimensions of.
//   depth = Dimension to get size of.  If not given, returns a list of dimension lengths.
// Examples:
//   array_dim([[[1,2,3],[4,5,6]],[[7,8,9],[10,11,12]]]);     // Returns [2,2,3]
//   array_dim([[[1,2,3],[4,5,6]],[[7,8,9],[10,11,12]]], 0);  // Returns 2
//   array_dim([[[1,2,3],[4,5,6]],[[7,8,9],[10,11,12]]], 2);  // Returns 3
//   array_dim([[[1,2,3],[4,5,6]],[[7,8,9]]]);                // Returns [2,undef,3]
function array_dim(v, depth=undef) =
    assert( is_undef(depth) || ( is_finite(depth) && depth>=0 ), "Invalid depth.")
    ! is_list(v) ? 0 :
    (depth == undef)
    ?   concat([len(v)], _array_dim_recurse(v))
    :   (depth == 0)
        ?  len(v)
        :  let( dimlist = _array_dim_recurse(v))
           (depth > len(dimlist))? 0 : dimlist[depth-1] ;

//***
// Formating
// This function may return undef!


// Function: transpose()
// Description: Returns the transposition of the given array.
// Example:
//   arr = [
//       ["a", "b", "c"],
//       ["d", "e", "f"],
//       ["g", "h", "i"]
//   ];
//   t = transpose(arr);
//   // Returns:
//   // [
//   //     ["a", "d", "g"],
//   //     ["b", "e", "h"],
//   //     ["c", "f", "i"],
//   // ]
// Example:
//   arr = [
//       ["a", "b", "c"],
//       ["d", "e", "f"]
//   ];
//   t = transpose(arr);
//   // Returns:
//   // [
//   //     ["a", "d"],
//   //     ["b", "e"],
//   //     ["c", "f"],
//   // ]
// Example:
//   transpose([3,4,5]);  // Returns: [3,4,5]
function transpose(arr) =
    let( a0 = arr[0] )
    is_list(a0)
    ?   assert([for(a=arr) if(len(a)!=len(a0)) 1]==[], "The array is not a matrix." )
        [for (i=[0:1:len(a0)-1]) 
          [ for (j=[0:1:len(arr)-1]) arr[j][i] ] ] 
    :  arr;

//***
// Input data check and formating


// vim: expandtab tabstop=4 shiftwidth=4 softtabstop=4 nowrap<|MERGE_RESOLUTION|>--- conflicted
+++ resolved
@@ -104,16 +104,8 @@
 //   in_list("bar", ["foo", "bar", "baz"]);  // Returns true.
 //   in_list("bee", ["foo", "bar", "baz"]);  // Returns false.
 //   in_list("bar", [[2,"foo"], [4,"bar"], [3,"baz"]], idx=1);  // Returns true.
-<<<<<<< HEAD
-//   in_list("bee", ["foo", "bar", ["bee",0]]);  // Returns true.
-//   in_list("bar", [[2,"foo"], [4,["bar"]], [3,"baz"]]);  // Returns false.
 // Note:
 //   When `val==NAN` the answer will be false for any list.
-//   `val` cannot be a boolean.
-//   When the some element in `list` is a list containing `val` at it first element, the return is also true. 
-=======
-
->>>>>>> d2e851ae
 function in_list(val,list,idx=undef) = 
     let( s = search([val], list, num_returns_per_match=1, index_col_num=idx)[0] )
     s==[] || s[0]==[] ? false
@@ -123,7 +115,6 @@
 //***
 // 1. for sake of consistence, the arguments were changed to val and list
 // 2. in_list(0,[ 1, [0,1],2])) was returning true
-
 
 
 // Function: min_index()
@@ -301,7 +292,7 @@
     select(list,n,n+len(list)-1);
 
 //***
-// 1. review of the input data check
+// 1. input data check
 
 // Function: deduplicate()
 // Usage:
@@ -320,7 +311,7 @@
 //   deduplicate(closed=true, [8,3,4,4,4,8,2,3,3,8,8]);  // Returns: [8,3,4,8,2,3]
 //   deduplicate("Hello");  // Returns: ["H","e","l","o"]
 //   deduplicate([[3,4],[7,2],[7,1.99],[1,4]],eps=0.1);  // Returns: [[3,4],[7,2],[1,4]]
-//   deduplicate([[7,undef],[7,undef],[1,4],[1,4+1e-12],eps=0);    // Returns: [[7,undef],[1,4],[1,4+1e-12]]
+//   deduplicate([[7,undef],[7,undef],[1,4],[1,4+1e-12]],eps=0);    // Returns: [[7,undef],[1,4],[1,4+1e-12]]
 function deduplicate(list, closed=false, eps=EPSILON) =
     assert(is_list(list)||is_string(list))
     let( l = len(list),
@@ -330,10 +321,9 @@
     : [for (i=[0:1:l-1]) if (i==end || !approx(list[i], list[(i+1)%l], eps)) list[i]];
 
 //***
-// 1. change Usage:, Description and Arguments
+// 1. change Usage, Description, Arguments and add Example of eps=0
 // 2. reworked accordingly
-// 3. when eps==0, doesn't call approx
-// 4. the list may contain non numerical itens
+// 3. when eps==0, doesn't call approx; the list may contain non numerical itens
 
 
 // Function: deduplicate_indexed()
@@ -350,6 +340,7 @@
 // Examples:
 //   deduplicate_indexed([8,6,4,6,3], [1,4,3,1,2,2,0,1]);  // Returns: [1,4,3,2,0,1]
 //   deduplicate_indexed([8,6,4,6,3], [1,4,3,1,2,2,0,1], closed=true);  // Returns: [1,4,3,2,0]
+//   deduplicate_indexed([[7,undef],[7,undef],[1,4],[1,4],[1,4+1e-12]],eps=0);    // Returns: [0,2,4]
 function deduplicate_indexed(list, indices, closed=false, eps=EPSILON) =
     assert(is_list(list)||is_string(list), "Improper list or string.")
     indices==[]? [] :
@@ -371,6 +362,7 @@
 //**
 // 1. msg of asserts
 // 2. format
+// 3. eps=0 change
 
 
 // Function: repeat_entries()
@@ -491,7 +483,7 @@
 
 //***
 // Full refactoring without sorting
-// For sake of consistence, change `pos` and `elements` to `indices` and `values`
+// For sake of consistence, changes `pos` and `elements` to `indices` and `values`
 
 
 // Function: list_remove()
@@ -568,8 +560,8 @@
 // Description:
 //   Opposite of `bselect()`.  Returns a list the same length as `indexlist`, where each item will
 //   either be 0 if the corresponding item in `indexset` is false, or the next sequential value
-//   from `valuelist` if true.  The number of `true` values in `indexset` must be equal to the length
-//   of `valuelist`.
+//   from `valuelist` if the item is true.  The number of `true` values in `indexset` must be equal 
+//   to the length of `valuelist`.
 // Arguments:
 //   indexset = A list of boolean values.
 //   valuelist = The list of values to set into the returned list.
@@ -580,8 +572,9 @@
 function list_bset(indexset, valuelist, dflt=0) =
     assert(is_list(indexset), "The index set is not a list." )
     assert(is_list(valuelist), "The `valuelist` is not a list." )
-//       trueind = search([true], indexset,0)[0]
-    let( trueind = [for(i=[0:len(indexset)-1]) if(indexset[i]) i ] )
+    let( trueind = search([true], indexset,0)[0] )
+    assert( !(len(trueind)>len(valuelist)), str("List `valuelist` too short; its length should be ",len(trueind)) )
+    assert( !(len(trueind)<len(valuelist)), str("List `valuelist` too long; its length should be ",len(trueind)) )
     concat(
         list_set([],trueind, valuelist, dflt=dflt),    // Fill in all of the values
         repeat(dflt,len(indexset)-max(trueind)-1)  // Add trailing values so length matches indexset
@@ -589,6 +582,7 @@
 
 //***
 // search might return false results depending if it identifies `true` with 1.
+// this function failed elsewere when the length of valuelist is different from the length of trueind
 
 
 // Section: List Length Manipulation
@@ -601,13 +595,6 @@
 function list_shortest(array) =
     assert(is_list(array)||is_string(list), "Invalid input." )
     min([for (v = array) len(v)]);
-<<<<<<< HEAD
-
-=======
->>>>>>> d2e851ae
-
-//***
-// parameter name changed here and in the following for sake of consistence. It was `vecs`
 
 //***
 // parameter name changed here and in the following for sake of consistence. It was `vecs`
@@ -661,7 +648,7 @@
               : list_pad(array,length,fill);
 
 //***
-// formating
+// format
 
 // Section: List Shuffling and Sorting
 
@@ -720,91 +707,65 @@
 // Sort a vector of vectors based on the first three entries of each vector
 // Lexicographic order, remaining entries of vector ignored
 function _sort_vectors3(arr) =
-    len(arr)<=1 ? arr : 
-    let(
+    len(arr)<=1 ? arr : let(
         pivot   = arr[floor(len(arr)/2)],
-        lesser  = [
-            for (y = arr) if (
-                y[0] < pivot[0] || (
-                    y[0]==pivot[0] && (
-                        y[1]<pivot[1] || (
-                            y[1]==pivot[1] &&
-                            y[2]<pivot[2]
-                        )
-                    )
-                )
-            ) y
-        ],
-        equal = [
-            for (y = arr) if (
-                y[0] == pivot[0] && y[1]== pivot[1] && y[2]==pivot[2]
-            ) y
-        ],
-        greater = [
-            for (y = arr) if (
-                y[0] > pivot[0] || (
-                    y[0]==pivot[0] && (
-                        y[1]>pivot[1] || (
-                            y[1]==pivot[1] &&
-                            y[2]>pivot[2]
-                        )
-                    )
-                )
-            ) y
-        ]
-    ) 
-    concat( _sort_vectors3(lesser), equal, _sort_vectors3(greater) );
-
+        lesser  = [ for (y = arr) 
+                      if ( y[0] < pivot[0] 
+                           || ( y[0]==pivot[0] 
+                                && ( y[1]<pivot[1] 
+                                     || ( y[1]==pivot[1] 
+                                          && y[2]<pivot[2] ))))
+                    y ],
+        equal = [ for (y = arr) 
+                    if ( y[0] == pivot[0] 
+                         && y[1]== pivot[1] 
+                         && y[2]==pivot[2] )
+                  y ],
+        greater = [ for (y = arr) 
+                      if ( y[0] > pivot[0] 
+                           || ( y[0]==pivot[0] 
+                                && ( y[1] > pivot[1] 
+                                     || ( y[1]==pivot[1] 
+                                          && y[2] > pivot[2] )))) 
+                    y ]
+    ) concat( _sort_vectors3(lesser), equal, _sort_vectors3(greater) );
+
+//***
+// format
 
 // Sort a vector of vectors based on the first four entries of each vector
 // Lexicographic order, remaining entries of vector ignored
 function _sort_vectors4(arr) =
-    len(arr)<=1 ? arr : 
-    let(
+    len(arr)<=1 ? arr : let(
         pivot = arr[floor(len(arr)/2)],
-        lesser = [
-            for (y = arr) if (
-                y[0] < pivot[0] || (
-                    y[0]==pivot[0] && (
-                        y[1]<pivot[1] || (
-                            y[1]==pivot[1] && (
-                                y[2]<pivot[2] || (
-                                    y[2]==pivot[2] &&
-                                    y[3]<pivot[3]
-                                )
-                            )
-                        )
-                    )
-                )
-            ) y
-        ],
-        equal = [
-            for (y = arr) if (
-                y[0] == pivot[0] &&
-                y[1] == pivot[1] &&
-                y[2] == pivot[2] &&
-                y[3] == pivot[3]
-            ) y
-        ],
-        greater = [
-            for (y = arr) if (
-                y[0] > pivot[0] || (
-                    y[0]==pivot[0] && (
-                        y[1]>pivot[1] || (
-                            y[1]==pivot[1] && (
-                                y[2]>pivot[2] || (
-                                    y[2]==pivot[2] &&
-                                    y[3]>pivot[3]
-                                )
-                            )
-                        )
-                    )
-                )
-            ) y
-        ]
-    ) 
-    concat( _sort_vectors4(lesser), equal, _sort_vectors4(greater) );
+        lesser = [  for (y = arr) 
+                      if ( y[0] < pivot[0] 
+                           || ( y[0]==pivot[0] 
+                                && ( y[1]<pivot[1] 
+                                     || ( y[1]==pivot[1] 
+                                         && ( y[2]<pivot[2] 
+                                              || ( y[2]==pivot[2] 
+                                                   && y[3]<pivot[3] ))))))
+                      y ],
+        equal = [ for (y = arr) 
+                    if (  y[0] == pivot[0] 
+                          && y[1] == pivot[1] 
+                          && y[2] == pivot[2] 
+                          && y[3] == pivot[3] ) 
+                  y  ],
+        greater = [ for (y = arr) 
+                      if ( y[0] > pivot[0] 
+                           || ( y[0]==pivot[0] 
+                                && ( y[1]>pivot[1] 
+                                     || ( y[1]==pivot[1] 
+                                          && ( y[2]>pivot[2] 
+                                               || ( y[2]==pivot[2] 
+                                                    && y[3]>pivot[3] )))))) 
+                    y ]
+    ) concat( _sort_vectors4(lesser), equal, _sort_vectors4(greater) );
     
+//***
+// format
 
 function _sort_general(arr, idx=undef) =
     (len(arr)<=1) ? arr :
@@ -814,16 +775,34 @@
         compare = 
             is_undef(idx) ? [for(entry=arr) compare_vals(entry, pivotval) ] :
             [ for (entry = arr) 
-                let( val = [for (i=idx) entry[i] ] )
-                compare_vals(val, pivotval) ] ,
+                  let( val = [for (i=idx) entry[i] ] )
+                  compare_vals(val, pivotval) ] ,
         lesser  = [ for (i = [0:1:len(arr)-1]) if (compare[i] < 0) arr[i] ],
         equal   = [ for (i = [0:1:len(arr)-1]) if (compare[i] ==0) arr[i] ],
         greater = [ for (i = [0:1:len(arr)-1]) if (compare[i] > 0) arr[i] ]
     )
     concat(_sort_general(lesser,idx), equal, _sort_general(greater,idx));
-
-//***
-// format simplification
+    
+function _sort_general(arr, idx=undef) =
+    (len(arr)<=1) ? arr :
+    let(
+        pivot = arr[floor(len(arr)/2)],
+        pivotval = idx==undef? pivot : [for (i=idx) pivot[i]],
+        compare = [
+            for (entry = arr) let(
+                val = idx==undef? entry : [for (i=idx) entry[i]],
+                cmp = compare_vals(val, pivotval)
+            ) cmp
+        ],
+        lesser  = [ for (i = [0:1:len(arr)-1]) if (compare[i] < 0) arr[i] ],
+        equal   = [ for (i = [0:1:len(arr)-1]) if (compare[i] ==0) arr[i] ],
+        greater = [ for (i = [0:1:len(arr)-1]) if (compare[i] > 0) arr[i] ]
+    )
+    concat(_sort_general(lesser,idx), equal, _sort_general(greater,idx));
+
+
+//***
+// format 
 
 
 // Function: sort()
@@ -843,7 +822,7 @@
 //   sorted = sort(l);  // Returns [2,3,8,9,12,16,23,34,37,45,89]
 function sort(list, idx=undef) =
     !is_list(list) || len(list)<=1 ? list :
-    assert( is_undef(idx) || is_finite(idx) || is_vector(idx), "Invalid indices.")
+    assert( is_undef(idx) || is_finite(idx) || is_vector(idx) || is_range(idx) , "Invalid indices.")
     is_def(idx) ? _sort_general(list,idx) :
     let(size = array_dim(list))
     len(size)==1 ? _sort_scalars(list) :
@@ -858,7 +837,7 @@
     : _sort_general(list);
 
 //***
-// Formating and input check
+// Format and input check
 
 // Function: sortidx()
 // Description:
@@ -882,8 +861,8 @@
 //   idxs2 = sortidx(lst, idx=0); // Returns: [1,2,0,3]
 //   idxs3 = sortidx(lst, idx=[1,3]); // Returns: [3,0,2,1]
 function sortidx(list, idx=undef) =
-    assert( is_list(list) || is_string(list) , "Invalid input." )
-    assert( is_undef(idx) || is_finite(idx) || is_vector(idx), "Invalid indices.")
+    assert( is_list(list) || is_string(list) , "Invalid input to sort." )
+    assert( is_undef(idx) || is_finite(idx) || is_vector(idx) , "Invalid indices.")
     list==[] ? [] : 
     let(
         size = array_dim(list),
@@ -903,8 +882,26 @@
     :   // general case
         subindex(_sort_general(aug, idx=list_range(s=1,n=len(aug)-1)), 0);
 
-//***
-// Formating and input check
+function sortidx(list, idx=undef) =
+    list==[] ? [] : let(
+        size = array_dim(list),
+        aug = is_undef(idx) && (len(size) == 1 || (len(size) == 2 && size[1]<=4))?
+            zip(list, list_range(len(list))) :
+            enumerate(list,idx=idx)
+    )
+    is_undef(idx) && len(size) == 1? subindex(_sort_vectors1(aug),1) :
+    is_undef(idx) && len(size) == 2 && size[1] <=4? (
+        size[1]==0? list_range(len(arr)) :
+        size[1]==1? subindex(_sort_vectors1(aug),1) :
+        size[1]==2? subindex(_sort_vectors2(aug),2) :
+        size[1]==3? subindex(_sort_vectors3(aug),3) :
+        /*size[1]==4*/ subindex(_sort_vectors4(aug),4)
+    ) :
+    // general case
+    subindex(_sort_general(aug, idx=list_range(s=1,n=len(aug)-1)), 0);
+//***
+// Format and input check
+// sort() does not accept strings but sortidx does; isn't inconsistent ?
 
 
 // Function: unique()
@@ -924,7 +921,7 @@
     ];
 
 //***
-// Formating and input check
+// Format and input check
 
 // Function: unique_count()
 // Usage:
@@ -942,7 +939,7 @@
       [ select(arr,ind), deltas( concat(ind,[len(arr)]) ) ];
 
 //***
-// Formating and input check
+// format and input check
 
 
 // Section: List Iteration Helpers
@@ -1139,7 +1136,7 @@
     ) [idxs, nset];
 
 //***
-// Formating and input check
+// format and input check
 
 
 // Function: set_difference()
@@ -1161,7 +1158,7 @@
     [ for (i=idx(a)) if(found[i]==[]) a[i] ];
 
 //***
-// Formating and input check
+// format and input check
 
 // Function: set_intersection()
 // Usage:
@@ -1182,7 +1179,7 @@
     [ for (i=idx(a)) if(found[i]!=[]) a[i] ];
 
 //***
-// Formating and input check
+// format and input check
 
 
 // Section: Array Manipulation
@@ -1337,7 +1334,7 @@
            (depth > len(dimlist))? 0 : dimlist[depth-1] ;
 
 //***
-// Formating
+// format
 // This function may return undef!
 
 
@@ -1379,7 +1376,7 @@
     :  arr;
 
 //***
-// Input data check and formating
+// Input data check and format
 
 
 // vim: expandtab tabstop=4 shiftwidth=4 softtabstop=4 nowrap