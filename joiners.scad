//////////////////////////////////////////////////////////////////////
// LibFile: joiners.scad
//   Modules for joining separately printed parts including screw together, snap-together and dovetails.
// Includes:
//   include <BOSL2/std.scad>
//   include <BOSL2/joiners.scad>
// FileGroup: Parts
// FileSummary: Joiner shapes for connecting separately printed objects.
//////////////////////////////////////////////////////////////////////


include <rounding.scad>


// Section: Half Joiners


// Function&Module: half_joiner_clear()
// Synopsis: Creates a mask to clear space for a {{half_joiner()}}.
// SynTags: Geom, VNF
// Topics: Joiners, Parts
// See Also: half_joiner_clear(), half_joiner(), half_joiner2(), joiner_clear(), joiner(), snap_pin(), rabbit_clip(), dovetail()
// Usage: As Module
//   half_joiner_clear(l, w, [ang=], [clearance=], [overlap=]) [ATTACHMENTS];
// Usage: As Function
//   vnf = half_joiner_clear(l, w, [ang=], [clearance=], [overlap=]);
// Description:
//   Creates a mask to clear an area so that a half_joiner can be placed there.
// Arguments:
//   l = Length of the joiner to clear space for.
//   w = Width of the joiner to clear space for.
//   ang = Overhang angle of the joiner.
//   ---
//   clearance = Extra width to clear.
//   overlap = Extra depth to clear.
//   anchor = Translate so anchor point is at origin (0,0,0).  See [anchor](attachments.scad#subsection-anchor).  Default: `CENTER`
//   spin = Rotate this many degrees around the Z axis after anchor.  See [spin](attachments.scad#subsection-spin).  Default: `0`
//   orient = Vector to rotate top towards, after spin.  See [orient](attachments.scad#subsection-orient).  Default: `UP`
// Example:
//   half_joiner_clear();
function half_joiner_clear(l=20, w=10, ang=30, clearance=0, overlap=0.01, anchor=CENTER, spin=0, orient=UP) =
    let(
        guide = [w/3-get_slop()*2, ang_adj_to_opp(ang, l/3)*2, l/3],
        path = [
            [ l/2,-overlap], [ guide.z/2, -guide.y/2-overlap],
            [-guide.z/2, -guide.y/2-overlap], [-l/2,-overlap],
            [-l/2, overlap], [-guide.z/2,  guide.y/2+overlap],
            [ guide.z/2,  guide.y/2+overlap], [ l/2, overlap],
        ],
        dpath = deduplicate(path, closed=true),
        vnf = linear_sweep(dpath, height=w+clearance*2, center=true, spin=90, orient=RIGHT)
    ) reorient(anchor,spin,orient, vnf=vnf, p=vnf);

module half_joiner_clear(l=20, w=10, ang=30, clearance=0, overlap=0.01, anchor=CENTER, spin=0, orient=UP)
{
    vnf = half_joiner_clear(l=l, w=w, ang=ang, clearance=clearance, overlap=overlap);
    attachable(anchor,spin,orient, vnf=vnf) {
        vnf_polyhedron(vnf, convexity=2);
        children();
    }
}


// Function&Module: half_joiner()
// Synopsis: Creates a half-joiner shape to mate with a {{half_joiner2()}} shape..
// SynTags: Geom, VNF
// Topics: Joiners, Parts
// See Also: half_joiner_clear(), half_joiner(), half_joiner2(), joiner_clear(), joiner(), snap_pin(), rabbit_clip(), dovetail()
// Usage: As Module
//   half_joiner(l, w, [base=], [ang=], [screwsize=], [$slop=]) [ATTACHMENTS];
// Usage: As Function
//   vnf = half_joiner(l, w, [base=], [ang=], [screwsize=], [$slop=]);
// Description:
//   Creates a half_joiner object that can be attached to a matching half_joiner2 object.
// Arguments:
//   l = Length of the half_joiner.
//   w = Width of the half_joiner.
//   ---
//   base = Length of the backing to the half_joiner.
//   ang = Overhang angle of the half_joiner.
//   screwsize = If given, diameter of screwhole.
//   anchor = Translate so anchor point is at origin (0,0,0).  See [anchor](attachments.scad#subsection-anchor).  Default: `CENTER`
//   spin = Rotate this many degrees around the Z axis after anchor.  See [spin](attachments.scad#subsection-spin).  Default: `0`
//   orient = Vector to rotate top towards, after spin.  See [orient](attachments.scad#subsection-orient).  Default: `UP`
//   $slop = Printer specific slop value to make parts fit more closely.
// Examples(FlatSpin,VPD=75):
//   half_joiner(screwsize=3);
//   half_joiner(l=20,w=10,base=10);
// Example(3D):
//   diff()
//   cuboid(40)
//       attach([FWD,TOP,RIGHT])
//           xcopies(20) half_joiner();
function half_joiner(l=20, w=10, base=10, ang=30, screwsize, anchor=CENTER, spin=0, orient=UP) =
    let(
        guide = [w/3-get_slop()*2, ang_adj_to_opp(ang, l/3)*2, l/3],
        snap_h = 1,
        snap = [guide.x+snap_h, 2*snap_h, l*0.6],
        slope = guide.z/2/(w/8),
        snap_top = slope * (snap.x-guide.x)/2,

        verts = [
            [-w/2,-base,-l/2], [-w/2,-base,l/2], [w/2,-base,l/2], [w/2,-base,-l/2],

            [-w/2, 0,-l/2],
            [-w/2,-guide.y/2,-guide.z/2],
            [-w/2,-guide.y/2, guide.z/2],
            [-w/2, 0,l/2],
            [ w/2, 0,l/2],
            [ w/2,-guide.y/2, guide.z/2],
            [ w/2,-guide.y/2,-guide.z/2],
            [ w/2, 0,-l/2],

            [-guide.x/2, 0,-l/2],
            [-guide.x/2,-guide.y/2,-guide.z/2],
            [-guide.x/2-w/8,-guide.y/2, 0],
            [-guide.x/2,-guide.y/2, guide.z/2],
            [-guide.x/2, 0,l/2],
            [ guide.x/2, 0,l/2],
            [ guide.x/2,-guide.y/2, guide.z/2],
            [ guide.x/2+w/8,-guide.y/2, 0],
            [ guide.x/2,-guide.y/2,-guide.z/2],
            [ guide.x/2, 0,-l/2],

            [-w/6, -snap.y/2, -snap.z/2],
            [-w/6, -snap.y/2, -guide.z/2],
            [-snap.x/2, 0, min(snap_top-guide.z/2,-default(screwsize,0)*1.1/2)],
            [-w/6,  snap.y/2, -guide.z/2],
            [-w/6,  snap.y/2, -snap.z/2],
            [-snap.x/2, 0, snap_top-snap.z/2],

            [-w/6, -snap.y/2, snap.z/2],
            [-w/6, -snap.y/2, guide.z/2],
            [-snap.x/2, 0, max(guide.z/2-snap_top, default(screwsize,0)*1.1/2)],
            [-w/6,  snap.y/2, guide.z/2],
            [-w/6,  snap.y/2, snap.z/2],
            [-snap.x/2, 0, snap.z/2-snap_top],

            [ w/6, -snap.y/2, snap.z/2],
            [ w/6, -snap.y/2, guide.z/2],
            [ snap.x/2, 0, max(guide.z/2-snap_top, default(screwsize,0)*1.1/2)],
            [ w/6,  snap.y/2, guide.z/2],
            [ w/6,  snap.y/2, snap.z/2],
            [ snap.x/2, 0, snap.z/2-snap_top],

            [ w/6, -snap.y/2, -snap.z/2],
            [ w/6, -snap.y/2, -guide.z/2],
            [ snap.x/2, 0, min(snap_top-guide.z/2,-default(screwsize,0)*1.1/2)],
            [ w/6,  snap.y/2, -guide.z/2],
            [ w/6,  snap.y/2, -snap.z/2],
            [ snap.x/2, 0, snap_top-snap.z/2],

            [-w/6, guide.y/2, -guide.z/2],
            [-guide.x/2-w/8, guide.y/2, 0],
            [-w/6, guide.y/2,  guide.z/2],
            [ w/6, guide.y/2,  guide.z/2],
            [ guide.x/2+w/8, guide.y/2, 0],
            [ w/6, guide.y/2, -guide.z/2],

            if (screwsize != undef) each [
                for (a = [0:45:359]) [guide.x/2+w/8, 0, 0] + screwsize * 1.1 / 2 * [-abs(sin(a))/slope, cos(a), sin(a)],
                for (a = [0:45:359]) [-(guide.x/2+w/8), 0, 0] + screwsize * 1.1 / 2 * [abs(sin(a))/slope, cos(a), sin(a)],
            ]
        ],
        faces = [
            [0,1,2], [2,3,0],

            [0,4,5], [0,5,6], [0,6,1], [1,6,7],
            [3,10,11], [3,9,10], [2,9,3], [2,8,9],

            [1,7,16], [1,16,17], [1,17,8], [1,8,2],
            [0,3,11], [0,11,21], [0,21,12], [0,12,4],

            [10,20,11], [20,21,11],
            [12,13,5], [12,5,4],
            [9,8,18], [17,18,8],
            [6,16,7], [6,15,16],

            [19,10,9], [19,9,18], [19,20,10],
            [6,14,15], [6,5,14], [5,13,14],

            [24,26,25], [26,24,27],
            [22,27,24], [22,24,23],
            [22,26,27],

            [30,32,33], [30,31,32],
            [30,33,28], [30,28,29],
            [32,28,33],

            [40,41,42], [40,42,45],
            [45,42,43], [43,44,45],
            [40,45,44],

            [36,38,37], [36,39,38],
            [36,35,34], [36,34,39],
            [39,34,38],

            [12,26,22], [12,22,13], [22,23,13], [12,46,26], [46,25,26],
            [16,28,32], [16,15,28], [15,29,28], [48,16,32], [32,31,48],
            [17,38,34], [17,34,18], [18,34,35], [49,38,17], [37,38,49],
            [21,40,44], [51,21,44], [43,51,44], [20,40,21], [20,41,40],

            [17,16,49], [49,16,48],
            [21,51,46], [46,12,21],

            [51,50,49], [48,47,46], [46,51,49], [46,49,48],

            if (screwsize == undef) each [
                [19,36,50], [19,35,36], [19,18,35], [36,37,50], [49,50,37],
                [19,50,42], [19,42,41], [41,20,19], [50,43,42], [50,51,43],
                [14,24,47], [14,23,24], [14,13,23], [47,24,25], [46,47,25],
                [47,30,14], [14,30,29], [14,29,15], [47,31,30], [47,48,31],
            ] else each [
                [20,19,56], [20,56,57], [20,57,58], [41,58,42], [20,58,41],
                [50,51,52], [51,59,52], [51,58,59], [43,42,58], [51,43,58],
                [49,50,52], [49,52,53], [49,53,54], [37,54,36], [49,54,37],
                [56,19,18], [18,55,56], [18,54,55], [35,36,54], [18,35,54],
                [14,64,15], [15,64,63], [15,63,62], [29,62,30], [15,62,29],
                [48,31,62], [31,30,62], [48,62,61], [48,61,60], [60,47,48],
                [13,23,66], [23,24,66], [13,66,65], [13,65,64], [64,14,13],
                [46,47,60], [46,60,67], [46,67,66], [46,66,25], [66,24,25],
                for (i=[0:7]) let(b=52) [b+i, b+8+i, b+8+(i+1)%8],
                for (i=[0:7]) let(b=52) [b+i, b+8+(i+1)%8, b+(i+1)%8],
            ],
        ],
        pvnf = [verts, faces],
        vnf = xrot(90, p=pvnf)
    ) reorient(anchor,spin,orient, size=[w,l,base*2], p=vnf);

module half_joiner(l=20, w=10, base=10, ang=30, screwsize, anchor=CENTER, spin=0, orient=UP)
{
    vnf = half_joiner(l=l, w=w, base=base, ang=ang, screwsize=screwsize);
    if (is_list($tags_shown) && in_list("remove",$tags_shown)) {
        attachable(anchor,spin,orient, size=[w,l,base*2], $tag="remove") {
            half_joiner_clear(l=l, w=w, ang=ang, clearance=1);
            union();
        }
    } else {
        attachable(anchor,spin,orient, size=[w,base*2,l], $tag="keep") {
            vnf_polyhedron(vnf, convexity=12);
            children();
        }
    }
}


// Function&Module: half_joiner2()
// Synopsis: Creates a half_joiner2 shape to mate with a {{half_joiner()}} shape..
// SynTags: Geom, VNF
// Topics: Joiners, Parts
// See Also: half_joiner_clear(), half_joiner(), half_joiner2(), joiner_clear(), joiner(), snap_pin(), rabbit_clip(), dovetail()
// Usage: As Module
//   half_joiner2(l, w, [base=], [ang=], [screwsize=])
// Usage: As Function
//   vnf = half_joiner2(l, w, [base=], [ang=], [screwsize=])
// Description:
//   Creates a half_joiner2 object that can be attached to half_joiner object.
// Arguments:
//   l = Length of the half_joiner.
//   w = Width of the half_joiner.
//   ---
//   base = Length of the backing to the half_joiner.
//   ang = Overhang angle of the half_joiner.
//   screwsize = Diameter of screwhole.
//   anchor = Translate so anchor point is at origin (0,0,0).  See [anchor](attachments.scad#subsection-anchor).  Default: `CENTER`
//   spin = Rotate this many degrees around the Z axis after anchor.  See [spin](attachments.scad#subsection-spin).  Default: `0`
//   orient = Vector to rotate top towards, after spin.  See [orient](attachments.scad#subsection-orient).  Default: `UP`
// Examples(FlatSpin,VPD=75):
//   half_joiner2(screwsize=3);
//   half_joiner2(w=10,base=10,l=20);
// Example(3D):
//   diff()
//   cuboid(40)
//       attach([FWD,TOP,RIGHT])
//           xcopies(20) half_joiner2();
function half_joiner2(l=20, w=10, base=10, ang=30, screwsize, anchor=CENTER, spin=0, orient=UP) =
    let(
        guide = [w/3, ang_adj_to_opp(ang, l/3)*2, l/3],
        snap_h = 1,
        snap = [guide.x+snap_h, 2*snap_h, l*0.6],
        slope = guide.z/2/(w/8),
        snap_top = slope * (snap.x-guide.x)/2,
        s1 = min(snap_top-guide.z/2,-default(screwsize,0)*1.1/2),
        s2 = max(guide.z/2-snap_top, default(screwsize,0)*1.1/2),

        verts = [
            [-w/2,-base,-l/2], [-w/2,-base,l/2], [w/2,-base,l/2], [w/2,-base,-l/2],

            [-w/2, 0,-l/2],
            [-w/2, guide.y/2,-guide.z/2],
            [-w/2, guide.y/2, guide.z/2],
            [-w/2, 0,l/2],
            [ w/2, 0,l/2],
            [ w/2, guide.y/2, guide.z/2],
            [ w/2, guide.y/2,-guide.z/2],
            [ w/2, 0,-l/2],

            [-guide.x/2, 0,-l/2],
            [-guide.x/2,-guide.y/2,-guide.z/2],
            [-guide.x/2-w/8,-guide.y/2, 0],
            [-guide.x/2,-guide.y/2, guide.z/2],
            [-guide.x/2, 0,l/2],
            [ guide.x/2, 0,l/2],
            [ guide.x/2,-guide.y/2, guide.z/2],
            [ guide.x/2+w/8,-guide.y/2, 0],
            [ guide.x/2,-guide.y/2,-guide.z/2],
            [ guide.x/2, 0,-l/2],

            [-w/6, -snap.y/2, -snap.z/2],
            [-w/6, -snap.y/2, -guide.z/2],
            [-snap.x/2, 0, s1],
            [-w/6,  snap.y/2, -guide.z/2],
            [-w/6,  snap.y/2, -snap.z/2],
            [-snap.x/2, 0, snap_top-snap.z/2],

            [-w/6, -snap.y/2, snap.z/2],
            [-w/6, -snap.y/2, guide.z/2],
            [-snap.x/2, 0, s2],
            [-w/6,  snap.y/2, guide.z/2],
            [-w/6,  snap.y/2, snap.z/2],
            [-snap.x/2, 0, snap.z/2-snap_top],

            [ w/6, -snap.y/2, snap.z/2],
            [ w/6, -snap.y/2, guide.z/2],
            [ snap.x/2, 0, s2],
            [ w/6,  snap.y/2, guide.z/2],
            [ w/6,  snap.y/2, snap.z/2],
            [ snap.x/2, 0, snap.z/2-snap_top],

            [ w/6, -snap.y/2, -snap.z/2],
            [ w/6, -snap.y/2, -guide.z/2],
            [ snap.x/2, 0, s1],
            [ w/6,  snap.y/2, -guide.z/2],
            [ w/6,  snap.y/2, -snap.z/2],
            [ snap.x/2, 0, snap_top-snap.z/2],

            [-w/6, guide.y/2, -guide.z/2],
            [-guide.x/2-w/8, guide.y/2, 0],
            [-w/6, guide.y/2,  guide.z/2],
            [ w/6, guide.y/2,  guide.z/2],
            [ guide.x/2+w/8, guide.y/2, 0],
            [ w/6, guide.y/2, -guide.z/2],

            if (screwsize != undef) each [
                for (a = [0:45:359]) [guide.x/2+w/8, 0, 0] + screwsize * 1.1 / 2 * [-abs(sin(a))/slope, cos(a), sin(a)],
                for (a = [0:45:359]) [-(guide.x/2+w/8), 0, 0] + screwsize * 1.1 / 2 * [abs(sin(a))/slope, cos(a), sin(a)],
                for (a = [0:45:359]) [w/2, 0, 0] + screwsize * 1.1 / 2 * [0, cos(a), sin(a)],
                for (a = [0:45:359]) [-w/2, 0, 0] + screwsize * 1.1 / 2 * [0, cos(a), sin(a)],
            ]
        ],
        faces = [
            [0,1,2], [2,3,0],

            [1,7,16], [1,16,17], [1,17,8], [1,8,2],
            [0,3,11], [0,11,21], [0,21,12], [0,12,4],

            [10,51,11], [51,21,11],
            [12,46,5], [12,5,4],
            [9,8,49], [17,49,8],
            [6,16,7], [6,48,16],

            [50,10,9], [50,9,49], [50,51,10],
            [6,47,48], [6,5,47], [5,46,47],

            [24,25,26], [26,27,24],
            [22,24,27], [22,23,24],
            [22,27,26],

            [30,33,32], [30,32,31],
            [30,28,33], [30,29,28],
            [32,33,28],

            [40,42,41], [40,45,42],
            [45,43,42], [43,45,44],
            [40,44,45],

            [36,37,38], [36,38,39],
            [36,34,35], [36,39,34],
            [39,38,34],

            [12,22,26], [12,13,22], [22,13,23], [12,26,46], [46,26,25],
            [16,32,28], [16,28,15], [15,28,29], [48,32,16], [32,48,31],
            [17,34,38], [17,18,34], [18,35,34], [49,17,38], [37,49,38],
            [21,44,40], [51,44,21], [43,44,51], [20,21,40], [20,40,41],

            [17,16,18], [18,16,15],
            [21,20,13], [13,12,21],

            [20,19,18], [15,14,13], [13,20,18], [13,18,15],

            if (screwsize == undef) each [
                [0,4,5], [0,5,6], [0,6,1], [1,6,7],
                [3,10,11], [3,9,10], [2,9,3], [2,8,9],

                [19,50,36], [19,36,35], [19,35,18], [36,50,37], [49,37,50],
                [19,42,50], [19,41,42], [41,19,20], [50,42,43], [50,43,51],
                [14,47,24], [14,24,23], [14,23,13], [47,25,24], [46,25,47],
                [47,14,30], [14,29,30], [14,15,29], [47,30,31], [47,31,48],
            ] else each [
                [3,2,72], [2,71,72], [2,70,71], [2,8,70],
                [8,9,70], [9,69,70], [9,68,69], [9,10,68],
                [10,75,68], [10,74,75], [10,11,74],
                [3,72,73], [3,73,74], [3,74,11],

                [1,0,80], [0,81,80], [0,82,81], [0,4,82],
                [4,5,82], [5,83,82], [5,76,83], [5,6,76],
                [6,77,76], [6,78,77], [6,7,78],
                [7,1,78], [1,79,78], [1,80,79],

                [20,56,19], [20,57,56], [20,41,57], [41,58,57], [41,42,58],
                [50,52,51], [51,52,59], [43,59,58], [43,58,42], [51,59,43],
                [49,52,50], [49,53,52], [49,37,53], [37,36,54], [54,53,37],
                [56,18,19], [18,56,55], [18,55,35], [35,55,54], [36,35,54],
                [14,15,64], [15,63,64], [15,29,63], [29,62,63], [29,30,62],
                [31,48,61], [31,61,62], [30,31,62], [48,60,61], [60,48,47],
                [23,13,65], [65,66,23], [24,23,66], [13,64,65], [64,13,14],
                [46,60,47], [46,67,60], [46,25,67], [66,67,25], [25,24,66],

                for (i=[0:7]) let(b=52) each [
                    [b+i, b+16+(i+1)%8, b+16+i],
                    [b+i, b+(i+1)%8, b+16+(i+1)%8],
                ],
                for (i=[0:7]) let(b=60) each [
                    [b+i, b+16+i, b+16+(i+1)%8],
                    [b+i, b+16+(i+1)%8, b+(i+1)%8],
                ],
            ],
        ],
        verts2 = [
            for (i = idx(verts))
            !approx(s2, verts[54].z)? verts[i] :
            i==54? [ snap.x/2-0.01, verts[i].y, verts[i].z] :
            i==58? [ snap.x/2-0.01, verts[i].y, verts[i].z] :
            i==62? [-snap.x/2+0.01, verts[i].y, verts[i].z] :
            i==66? [-snap.x/2+0.01, verts[i].y, verts[i].z] :
            verts[i]
        ],
        pvnf = [verts2, faces],
        vnf = xrot(90, p=pvnf)
    ) reorient(anchor,spin,orient, size=[w,l,base*2], p=vnf);

module half_joiner2(l=20, w=10, base=10, ang=30, screwsize, anchor=CENTER, spin=0, orient=UP)
{
    vnf = half_joiner2(l=l, w=w, base=base, ang=ang, screwsize=screwsize);
    if (is_list($tags_shown) && in_list("remove",$tags_shown)) {
        attachable(anchor,spin,orient, size=[w,l,base*2], $tag="remove") {
            half_joiner_clear(l=l, w=w, ang=ang, clearance=1);
            union();
        }
    } else {
        attachable(anchor,spin,orient, size=[w,base*2,l], $tag="keep") {
            vnf_polyhedron(vnf, convexity=12);
            children();
        }
    }
}



// Section: Full Joiners


// Module: joiner_clear()
// Synopsis: Creates a mask to clear space for a {{joiner()}} shape.
// SynTags: Geom
// Topics: Joiners, Parts
// See Also: half_joiner_clear(), half_joiner(), half_joiner2(), joiner_clear(), joiner(), snap_pin(), rabbit_clip(), dovetail()
// Description:
//   Creates a mask to clear an area so that a joiner can be placed there.
// Usage:
//   joiner_clear(l, w, [ang=], [clearance=], [overlap=]) [ATTACHMENTS];
// Arguments:
//   l = Length of the joiner to clear space for.
//   w = Width of the joiner to clear space for.
//   ang = Overhang angle of the joiner.
//   ---
//   clearance = Extra width to clear.
//   overlap = Extra depth to clear.
//   anchor = Translate so anchor point is at origin (0,0,0).  See [anchor](attachments.scad#subsection-anchor).  Default: `CENTER`
//   spin = Rotate this many degrees around the Z axis after anchor.  See [spin](attachments.scad#subsection-spin).  Default: `0`
//   orient = Vector to rotate top towards, after spin.  See [orient](attachments.scad#subsection-orient).  Default: `UP`
// Example:
//   joiner_clear();
function joiner_clear(l=40, w=10, ang=30, clearance=0, overlap=0.01, anchor=CENTER, spin=0, orient=UP) = no_function("joiner_clear");
module joiner_clear(l=40, w=10, ang=30, clearance=0, overlap=0.01, anchor=CENTER, spin=0, orient=UP)
{
    dmnd_height = l*0.5;
    dmnd_width = dmnd_height*tan(ang);
    guide_size = w/3;
    guide_width = 2*(dmnd_height/2-guide_size)*tan(ang);

    attachable(anchor,spin,orient, size=[w, guide_width, l]) {
        union() {
            back(l/4) half_joiner_clear(l=l/2+0.01, w=w, ang=ang, overlap=overlap, clearance=clearance);
            fwd(l/4) half_joiner_clear(l=l/2+0.01, w=w, ang=ang, overlap=overlap, clearance=-0.01);
        }
        children();
    }
}



// Module: joiner()
// Synopsis: Creates a joiner shape that can mate with another rotated joiner shape.
// SynTags: Geom
// Topics: Joiners, Parts
// See Also: half_joiner_clear(), half_joiner(), half_joiner2(), joiner_clear(), joiner(), snap_pin(), rabbit_clip(), dovetail()
// Usage:
//   joiner(l, w, base, [ang=], [screwsize=], [$slop=]) [ATTACHMENTS];
// Description:
//   Creates a joiner object that can be attached to another joiner object.
// Arguments:
//   l = Length of the joiner.
//   w = Width of the joiner.
//   base = Length of the backing to the joiner.
//   ang = Overhang angle of the joiner.
//   ---
//   screwsize = If given, diameter of screwhole.
//   anchor = Translate so anchor point is at origin (0,0,0).  See [anchor](attachments.scad#subsection-anchor).  Default: `CENTER`
//   spin = Rotate this many degrees around the Z axis after anchor.  See [spin](attachments.scad#subsection-spin).  Default: `0`
//   orient = Vector to rotate top towards, after spin.  See [orient](attachments.scad#subsection-orient).  Default: `UP`
//   $slop = Printer specific slop value to make parts fit more closely.
// Examples(FlatSpin,VPD=125):
//   joiner(screwsize=3);
//   joiner(l=40, w=10, base=10);
// Example(3D):
//   diff()
//   cuboid(50)
//     attach([FWD,TOP,RIGHT])
//       zrot_copies(n=2,r=15)
//         joiner();
function joiner(l=40, w=10, base=10, ang=30, screwsize, anchor=CENTER, spin=0, orient=UP) = no_function("joiner");
module joiner(l=40, w=10, base=10, ang=30, screwsize, anchor=CENTER, spin=0, orient=UP)
{
    if (is_list($tags_shown) && in_list("remove",$tags_shown)) {
        attachable(anchor,spin,orient, size=[w,l,base*2], $tag="remove") {
            joiner_clear(w=w, l=l, ang=ang, clearance=1);
            union();
        }
    } else {
        attachable(anchor,spin,orient, size=[w,l,base*2], $tag="keep") {
            union() {
                back(l/4) half_joiner(l=l/2, w=w, base=base, ang=ang, screwsize=screwsize);
                fwd(l/4) half_joiner2(l=l/2, w=w, base=base, ang=ang, screwsize=screwsize);
            }
            children();
        }
    }
}



// Section: Dovetails

// Module: dovetail()
// Synopsis: Creates a possibly tapered dovetail shape.
// SynTags: Geom
// Topics: Joiners, Parts
// See Also: joiner(), snap_pin(), rabbit_clip()
//
// Usage:
//   dovetail(gender, w=|width, h=|height, slide|thickness=, [slope=|angle=], [taper=|back_width=], [chamfer=], [r=|radius=], [round=], [extra=], [$slop=])
//
// Description:
//   Produces a possibly tapered dovetail joint shape to attach to or subtract from two parts you wish to join together.
//   The tapered dovetail is particularly advantageous for long joints because the joint assembles without binding until
//   it is fully closed, and then wedges tightly.  You can chamfer or round the corners of the dovetail shape for better
//   printing and assembly, or choose a fully rounded joint that looks more like a puzzle piece.  The dovetail appears
//   parallel to the Y axis and projecting upwards, so in its default orientation it will slide together with a translation
//   in the positive Y direction.  The gender determines whether the shape is meant to be added to your model or
//   differenced, and it also changes the anchor and orientation.  The default anchor for dovetails is BOTTOM;
//   the default orientation depends on the gender, with male dovetails oriented UP and female ones DOWN.  The dovetails by default
//   have extra extension of 0.01 for unions and differences.  You should ensure that attachment is done with overlap=0 to ensure that
//   the sizing and positioning is correct.  To adjust the fit, use the $slop variable, which increases the depth and width of
//   the female part of the joint to allow a clearance gap of $slop on each of the three sides.
//
// Arguments:
//   gender = A string, "male" or "female", to specify the gender of the dovetail.
//   w / width = Width (at the wider, top end) of the dovetail before tapering
//   h / height = Height of the dovetail (the amount it projects from its base)
//   slide / thickness = Distance the dovetail slides when you assemble it (length of sliding dovetails, thickness of regular dovetails)
//   ---
//   slope = slope of the dovetail.  Standard woodworking slopes are 4, 6, or 8.  Default: 6.
//   angle = angle (in degrees) of the dovetail.  Specify only one of slope and angle.
//   taper = taper angle (in degrees). Dovetail gets narrower by this angle.  Default: no taper
//   back_width = width of right hand end of the dovetail.  This alternate method of specifying the taper may be easier to manage.  Specify only one of `taper` and `back_width`.  Note that `back_width` should be smaller than `width` to taper in the customary direction, with the smaller end at the back.
//   chamfer = amount to chamfer the corners of the joint (Default: no chamfer)
//   r / radius = amount to round over the corners of the joint (Default: no rounding)
//   round = true to round both corners of the dovetail and give it a puzzle piece look.  Default: false.
//   $slop = Increase the width of socket by double this amount and depth by this amount to allow adjustment of the fit.
//   extra = amount of extra length and base extension added to dovetails for unions and differences.  Default: 0.01
// Example: Ordinary straight dovetail, male version (sticking up) and female version (below the xy plane)
//   dovetail("male", width=15, height=8, slide=30);
//   right(20) dovetail("female", width=15, height=8, slide=30);
// Example: Adding a 6 degree taper (Such a big taper is usually not necessary, but easier to see for the example.)
//   dovetail("male", w=15, h=8, slide=30, taper=6);
//   right(20) dovetail("female", 15, 8, 30, taper=6);  // Same as above
// Example: A block that can link to itself
//   diff()
//     cuboid([50,30,10]){
//       attach(BACK) dovetail("male", slide=10, width=15, height=8);
//       tag("remove")attach(FRONT) dovetail("female", slide=10, width=15, height=8);
//     }
// Example: Setting the dovetail angle.  This is too extreme to be useful.
//   diff()
//     cuboid([50,30,10]){
//       attach(BACK) dovetail("male", slide=10, width=15, height=8, angle=30);
//       tag("remove")attach(FRONT) dovetail("female", slide=10, width=15, height=8, angle=30);
//     }
// Example: Adding a chamfer helps printed parts fit together without problems at the corners
//   diff("remove")
//     cuboid([50,30,10]){
//       attach(BACK) dovetail("male", slide=10, width=15, height=8, chamfer=1);
//       tag("remove")attach(FRONT) dovetail("female", slide=10, width=15, height=8,chamfer=1);
//     }
// Example: Rounding the outside corners is another option
//   diff("remove")
//   cuboid([50,30,10]) {
//       attach(BACK)  dovetail("male", slide=10, width=15, height=8, radius=1, $fn=32);
//       tag("remove") attach(FRONT) dovetail("female", slide=10, width=15, height=8, radius=1, $fn=32);
//   }
// Example: Or you can make a fully rounded joint
//   $fn=32;
//   diff("remove")
//   cuboid([50,30,10]){
//       attach(BACK) dovetail("male", slide=10, width=15, height=8, radius=1.5, round=true);
//       tag("remove")attach(FRONT) dovetail("female", slide=10, width=15, height=8, radius=1.5, round=true);
//   }
// Example: With a long joint like this, a taper makes the joint easy to assemble.  It will go together easily and wedge tightly if you get the tolerances right.  Specifying the taper with `back_width` may be easier than using a taper angle.
//   cuboid([50,30,10])
//     attach(TOP) dovetail("male", slide=50, width=18, height=4, back_width=15, spin=90);
//   fwd(35)
//     diff("remove")
//       cuboid([50,30,10])
//         tag("remove") attach(TOP) dovetail("female", slide=50, width=18, height=4, back_width=15, spin=90);
// Example: A series of dovetails forming a tail board, with the inside of the joint up.  A standard wood joint would have a zero taper.
//   cuboid([50,30,10])
//     attach(BACK) xcopies(10,5) dovetail("male", slide=10, width=7, taper=4, height=4);
// Example: Mating pin board for a half-blind right angle joint, where the joint only shows on the side but not the front.  Note that the anchor method and use of `spin` ensures that the joint works even with a taper.
//   diff("remove")
//     cuboid([50,30,10])
//       tag("remove")position(TOP+BACK) xcopies(10,5) dovetail("female", slide=10, width=7, taper=4, height=4, anchor=BOTTOM+FRONT,spin=180);
function dovetail(gender, width, height, slide, h, w, angle, slope, thickness, taper, back_width, chamfer, extra=0.01, r, radius, round=false, anchor=BOTTOM, spin=0, orient) = no_function("dovetail");
module dovetail(gender, width, height, slide, h, w, angle, slope, thickness, taper, back_width, chamfer, extra=0.01, r, radius, round=false, anchor=BOTTOM, spin=0, orient)
{
    radius = get_radius(r1=radius,r2=r);
    slide = one_defined([slide,thickness],"slide,thickness");
    h = one_defined([h,height],"h,height");
    w = one_defined([w,width],"w,width");
    orient = is_def(orient) ? orient
           : gender == "female" ? DOWN
           : UP;
    count = num_defined([angle,slope]);
    count2 = num_defined([taper,back_width]);
    count3 = num_defined([chamfer, radius]);
    dummy =
        assert(count<=1, "Do not specify both angle and slope")
        assert(count2<=1, "Do not specify both taper and back_width")
        assert(count3<=1 || (radius==0 && chamfer==0), "Do not specify both chamfer and radius");
    slope = is_def(slope) ? slope
          : is_def(angle) ? 1/tan(angle)
          :  6;
    height_slop = gender == "female" ? get_slop() : 0;

    // Need taper angle for computing width adjustment, but not used elsewhere
    taper_ang = is_def(taper) ? taper
              : is_def(back_width) ? atan((back_width-w)/2/slide)
              : 0;
    // This is the adjustment factor for width to grow in the direction normal to the dovetail face
    wfactor = sqrt( 1/slope^2 + 1/cos(taper_ang)^2 );
             // adjust width for increased height    adjust for normal to dovetail surface
    width_slop = 2*height_slop/slope                + 2* height_slop * wfactor;
    width = w + width_slop;
    height = h + height_slop;
    back_width = u_add(back_width, width_slop);

    extra_offset = is_def(taper) ? -extra * tan(taper)
                 : is_def(back_width) ? extra * (back_width-width)/slide/2
                 : 0;

    size = is_def(chamfer) && chamfer>0 ? chamfer
         : is_def(radius) && radius>0 ? radius
         : 0;
    fullsize = round ? [size,size]
             : gender == "male" ? [size,0]
             : [0,size];

    type = is_def(chamfer) && chamfer>0 ? "chamfer" : "circle";

    smallend_half = round_corners(
        move(
            [0,-slide/2-extra,0],
            p=[
                [0,                                     0, height],
                [width/2 - extra_offset,                0, height],
                [width/2 - extra_offset - height/slope, 0, 0     ],
                [width/2 - extra_offset + height,       0, 0     ]
            ]
        ),
        method=type, cut = fullsize, closed=false
    );

    smallend_points = concat(select(smallend_half, 1, -2), [down(extra,p=select(smallend_half, -2))]);
    offset = is_def(taper) ? -slide * tan(taper)
           : is_def(back_width) ? (back_width-width) / 2
           : 0;
    bigend_points = move([offset+2*extra_offset,slide+2*extra,0], p=smallend_points);

    bigenough = all_nonnegative(column(smallend_half,0)) && all_nonnegative(column(bigend_points,0));

    assert(bigenough, "Width (or back_width) of dovetail is not large enough for its geometry (angle and taper");

    //adjustment = $overlap * (gender == "male" ? -1 : 1);  // Adjustment for default overlap in attach()
    adjustment = 0;    // Default overlap is assumed to be zero

    // This code computes the true normal from which the exact width factor can be obtained
    // as the x component.  Comparing to wfactor above shows that they agree.
    //   pts = [smallend_points[0], smallend_points[1], bigend_points[1],bigend_points[0]];
    //   n = -polygon_normal(pts);
    //   echo(n=n);
    //   echo(invwfactor = 1/wfactor, error = n.x-1/wfactor);

    attachable(anchor,spin,orient, size=[width+2*offset, slide, height]) {
        down(height/2+adjustment) {
            //color("red")stroke([pts],width=.1);

            skin(
                [
                    reverse(concat(smallend_points, xflip(p=reverse(smallend_points)))),
                    reverse(concat(bigend_points, xflip(p=reverse(bigend_points))))
                ],
                slices=0, convexity=4
            );
        }
        children();
    }
}


// Section: Tension Clips

// h is total height above 0 of the nub
// nub extends below xy plane by distance nub/2
module _pin_nub(r, nub, h)
{
    L = h / 4;
    rotate_extrude(){
      polygon(
       [[ 0,-nub/2],
        [-r,-nub/2],
        [-r-nub, nub/2],
        [-r-nub, nub/2+L],
        [-r, h],
        [0, h]]);
     }
}


module _pin_slot(l, r, t, d, nub, depth, stretch) {
  yscale(4)
    intersection() {
      translate([t, 0, d + t / 4])
          _pin_nub(r = r + t, nub = nub, h = l - (d + t / 4));
      translate([-t, 0, d + t / 4])
          _pin_nub(r = r + t, nub = nub, h = l - (d + t / 4));
    }
  cube([2 * r, depth, 2 * l], center = true);
  up(l)
    zscale(stretch)
      ycyl(r = r, h = depth);
}


module _pin_shaft(r, lStraight, nub, nubscale, stretch, d, pointed)
{
   extra = 0.02;         // This sets the extra extension below the socket bottom
                         // so that difference() works without issues
   rPoint = r / sqrt(2);
   down(extra) cylinder(r = r, h = lStraight + extra);
   up(lStraight) {
      zscale(stretch) {
         hull() {
            sphere(r = r);
            if (pointed) up(rPoint) cylinder(r1 = rPoint, r2 = 0, h = rPoint/stretch);
         }
      }
   }
   up(d) yscale(nubscale) _pin_nub(r = r, nub = nub, h = lStraight - d);
}

function _pin_size(size) =
  is_undef(size) ? [] :
  let(sizeok = in_list(size,["tiny", "small","medium", "large", "standard"]))
  assert(sizeok,"Pin size must be one of \"tiny\", \"small\", \"medium\" or \"standard\"")
  size=="standard" || size=="large" ?
     struct_set([], ["length", 10.8,
                     "diameter", 7,
                     "snap", 0.5,
                     "nub_depth", 1.8,
                     "thickness", 1.8,
                     "preload", 0.2]):
  size=="medium" ?
     struct_set([], ["length", 8,
                     "diameter", 4.6,
                     "snap", 0.45,
                     "nub_depth", 1.5,
                     "thickness", 1.4,
                     "preload", 0.2]) :
  size=="small" ?
     struct_set([], ["length", 6,
                     "diameter", 3.2,
                     "snap", 0.4,
                     "nub_depth", 1.2,
                     "thickness", 1.0,
                     "preload", 0.16]) :
  size=="tiny" ?
     struct_set([], ["length", 4,
                     "diameter", 2.5,
                     "snap", 0.25,
                     "nub_depth", 0.9,
                     "thickness", 0.8,
                     "preload", 0.1]):
  undef;


// Module: snap_pin()
// Synopsis: Creates a snap-pin that can slot into a {{snap_pin_socket()}} to join two parts.
// SynTags: Geom
// Topics: Joiners, Parts
// See Also: snap_pin_socket(), joiner(), dovetail(), snap_pin(), rabbit_clip()
// Usage:
//    snap_pin(size, [pointed=], [anchor=], [spin=], [orient]=) [ATTACHMENTS];
//    snap_pin(r=|radius=|d=|diameter=, l=|length=, nub_depth=, snap=, thickness=, [clearance=], [preload=], [pointed=]) [ATTACHMENTS];
// Description:
//    Creates a snap pin that can be inserted into an appropriate socket to connect two objects together.  You can choose from some standard
//    pin dimensions by giving a size, or you can specify all the pin geometry parameters yourself.  If you use a standard size you can
//    override the standard parameters by specifying other ones.  The pins have flat sides so they can
//    be printed.  When oriented UP the shaft of the pin runs in the Z direction and the flat sides are the front and back.  The default
//    orientation (FRONT) and anchor (FRONT) places the pin in a printable configuration, flat side down on the xy plane.
//    The tightness of fit is determined by `preload` and `clearance`.  To make pins tighter increase `preload` and/or decrease `clearance`.
//    .
//    The "large" or "standard" size pin has a length of 10.8 and diameter of 7.  The "medium" pin has a length of 8 and diameter of 4.6.  The "small" pin
//    has a length of 6 and diameter of 3.2.  The "tiny" pin has a length of 4 and a diameter of 2.5.
//    .
//    This pin is based on https://www.thingiverse.com/thing:213310 by Emmett Lalishe
//    and a modified version at https://www.thingiverse.com/thing:3218332 by acwest
//    and distributed under the Creative Commons - Attribution - Share Alike License
// Arguments:
//    size = text string to select from a list of predefined sizes, one of "standard", "medium", "small", or "tiny".
//    ---
//    pointed = set to true to get a pointed pin, false to get one with a rounded end.  Default: true
//    r/radius = radius of the pin
//    d/diameter = diameter of the pin
//    l/length = length of the pin
//    nub_depth = the distance of the nub from the base of the pin
//    snap = how much snap the pin provides (the nub projection)
//    thickness = thickness of the pin walls
//    pointed = if true the pin is pointed, otherwise it has a rounded tip.  Default: true
//    clearance = how far to shrink the pin away from the socket walls.  Default: 0.2
//    preload = amount to move the nub towards the pin base, which can create tension from the misalignment with the socket.  Default: 0.2
// Example: Pin in native orientation
//    snap_pin("standard", anchor=CENTER, orient=UP, thickness = 1, $fn=40);
// Example: Pins oriented for printing
//    xcopies(spacing=10, n=4) snap_pin("standard", $fn=40);
function snap_pin(size,r,radius,d,diameter, l,length, nub_depth, snap, thickness, clearance=0.2, preload, pointed=true, anchor=FRONT, spin=0, orient=FRONT, center) =no_function("snap_pin");
module snap_pin(size,r,radius,d,diameter, l,length, nub_depth, snap, thickness, clearance=0.2, preload, pointed=true, anchor=FRONT, spin=0, orient=FRONT, center) {
  preload_default = 0.2;
  sizedat = _pin_size(size);
  radius = get_radius(r1=r,r2=radius,d1=d,d2=diameter,dflt=struct_val(sizedat,"diameter")/2);
  length = first_defined([l,length,struct_val(sizedat,"length")]);
  snap = first_defined([snap, struct_val(sizedat,"snap")]);
  thickness = first_defined([thickness, struct_val(sizedat,"thickness")]);
  nub_depth = first_defined([nub_depth, struct_val(sizedat,"nub_depth")]);
  preload = first_defined([first_defined([preload, struct_val(sizedat, "preload")]),preload_default]);

  nubscale = 0.9;      // Mysterious arbitrary parameter

  // The basic pin assumes a rounded cap of length sqrt(2)*r, which defines lStraight.
  // If the point is enabled the cap length is instead 2*r
  // preload shrinks the length, bringing the nubs closer together

  rInner = radius - clearance;
  stretch = sqrt(2)*radius/rInner;  // extra stretch factor to make cap have proper length even though r is reduced.
  lStraight = length - sqrt(2) * radius - clearance;
  lPin = lStraight + (pointed ? 2*radius : sqrt(2)*radius);
  attachable(anchor=anchor,spin=spin, orient=orient,
             size=[nubscale*(2*rInner+2*snap + clearance),radius*sqrt(2)-2*clearance,2*lPin]){
  zflip_copy()
      difference() {
        intersection() {
            cube([3 * (radius + snap), radius * sqrt(2) - 2 * clearance, 2 * length + 3 * radius], center = true);
            _pin_shaft(rInner, lStraight, snap+clearance/2, nubscale, stretch, nub_depth-preload, pointed);
        }
        _pin_slot(l = lStraight, r = rInner - thickness, t = thickness, d = nub_depth - preload, nub = snap, depth = 2 * radius + 0.02, stretch = stretch);
      }
  children();
  }
}

// Module: snap_pin_socket()
// Synopsis: Creates a snap-pin socket for a {{snap_pin()}} to slot into.
// SynTags: Geom
// Topics: Joiners, Parts
// See Also: snap_pin(), joiner(), dovetail(), snap_pin(), rabbit_clip()
// Usage:
//   snap_pin_socket(size, [fixed=], [fins=], [pointed=], [anchor=], [spin=], [orient=]) [ATTACHMENTS];
//   snap_pin_socket(r=|radius=|d=|diameter=, l=|length=, nub_depth=, snap=, [fixed=], [pointed=], [fins=]) [ATTACHMENTS];
// Description:
//   Constructs a socket suitable for a snap_pin with the same parameters.   If `fixed` is true then the socket has flat walls and the
//   pin will not rotate in the socket.  If `fixed` is false then the socket is round and the pin will rotate, particularly well
//   if you add a lubricant.  If `pointed` is true the socket is pointed to receive a pointed pin, otherwise it has a rounded and and
//   will be shorter.  If `fins` is set to true then two fins are included inside the socket to act as supports (which may help when printing tip up,
//   especially when `pointed=false`).  The default orientation is DOWN with anchor BOTTOM so that you can difference() the socket away from an object.
//   The socket extends 0.02 extra below its bottom anchor point so that differences will work correctly.  (You must have $overlap smaller than 0.02 in
//   attach or the socket will be beneath the surface of the parent object.)
//   .
//   The "large" or "standard" size pin has a length of 10.8 and diameter of 7.  The "medium" pin has a length of 8 and diameter of 4.6.  The "small" pin
//   has a length of 6 and diameter of 3.2.  The "tiny" pin has a length of 4 and a diameter of 2.5.
// Arguments:
//   size = text string to select from a list of predefined sizes, one of "standard", "medium", "small", or "tiny".
//   ---
//   pointed = set to true to get a pointed pin, false to get one with a rounded end.  Default: true
//   r/radius = radius of the pin
//   d/diameter = diameter of the pin
//   l/length = length of the pin
//   nub_depth = the distance of the nub from the base of the pin
//   snap = how much snap the pin provides (the nub projection)
//   fixed = if true the pin cannot rotate, if false it can.  Default: true
//   pointed = if true the socket has a pointed tip.  Default: true
//   fins = if true supporting fins are included.  Default: false
// Example:  The socket shape itself in native orientation.
//   snap_pin_socket("standard", anchor=CENTER, orient=UP, fins=true, $fn=40);
// Example:  A spinning socket with fins:
//   snap_pin_socket("standard", anchor=CENTER, orient=UP, fins=true, fixed=false, $fn=40);
// Example:  A cube with a socket in the middle and one half-way off the front edge so you can see inside:
//   $fn=40;
//   diff("socket") cuboid([20,20,20])
//     tag("socket"){
//       attach(TOP) snap_pin_socket("standard");
//       position(TOP+FRONT)snap_pin_socket("standard");
//     }
function snap_pin_socket(size, r, radius, l,length, d,diameter,nub_depth, snap, fixed=true, pointed=true, fins=false, anchor=BOTTOM, spin=0, orient=DOWN) = no_function("snap_pin_socket");
module snap_pin_socket(size, r, radius, l,length, d,diameter,nub_depth, snap, fixed=true, pointed=true, fins=false, anchor=BOTTOM, spin=0, orient=DOWN) {
  sizedat = _pin_size(size);
  radius = get_radius(r1=r,r2=radius,d1=d,d2=diameter,dflt=struct_val(sizedat,"diameter")/2);
  length = first_defined([l,length,struct_val(sizedat,"length")]);
  snap = first_defined([snap, struct_val(sizedat,"snap")]);
  nub_depth = first_defined([nub_depth, struct_val(sizedat,"nub_depth")]);

  tip = pointed ? sqrt(2) * radius : radius;
  lPin = length + (pointed?(2-sqrt(2))*radius:0);
  lStraight = lPin - (pointed?sqrt(2)*radius:radius);
  attachable(anchor=anchor,spin=spin,orient=orient,
             size=[2*(radius+snap),radius*sqrt(2),lPin])
  {
  down(lPin/2)
    intersection() {
      cube([3 * (radius + snap), fixed ? radius * sqrt(2) : 3*(radius+snap), 3 * lPin + 3 * radius], center = true);
      union() {
        _pin_shaft(radius,lStraight,snap,1,1,nub_depth,pointed);
        if (fins)
          up(lStraight){
            cube([2 * radius, 0.01, 2 * tip], center = true);
            cube([0.01, 2 * radius, 2 * tip], center = true);
          }
      }
    }
  children();
  }
}



// Module: rabbit_clip()
// Synopsis: Creates a rabbit-eared clip that can snap into a slot.
// SynTags: Geom
// Topics: Joiners, Parts
// See Also: snap_pin(), joiner(), dovetail(), snap_pin(), rabbit_clip()
// Usage:
//   rabbit_clip(type, length, width, snap, thickness, depth, [compression=], [clearance=], [lock=], [lock_clearance=], [splineteps=], [anchor=], [orient=], [spin=]) [ATTACHMENTS];
// Description:
//   Creates a clip with two flexible ears to lock into a mating socket, or create a mask to produce the appropriate
//   mating socket.  The clip can be made to insert and release easily, or to hold much better, or it can be
//   created with locking flanges that will make it very hard or impossible to remove.  Unlike the snap pin, this clip
//   is rectangular and can be made at any height, so a suitable clip could be very thin.  It's also possible to get a
//   solid connection with a short pin.
//   .
//   The type parameters specifies whether to make a clip, a socket mask, or a double clip.  The length is the
//   total nominal length of the clip.  (The actual length will be very close, but not equal to this.)  The width
//   gives the nominal width of the clip, which is the actual width of the clip at its base.  The snap parameter
//   gives the depth of the clip sides, which controls how easy the clip is to insert and remove.  The clip "ears" are
//   made over-wide by the compression value.  A nonzero compression helps make the clip secure in its socket.
//   The socket's width and length are increased by the clearance value which creates some space and can compensate
//   for printing inaccuracy.  The socket will be slightly longer than the nominal width.  The thickness is the thickness
//   curved line that forms the clip.  The clip depth is the amount the basic clip shape is extruded.  Be sure that you
//   make the socket with a larger depth than the clip (try 0.4 mm) to allow ease of insertion of the clip.  The clearance
//   value does not apply to the depth.  The splinesteps parameter increases the sampling of the clip curves.
//   .
//   By default clips appear with orient=UP and sockets with orient=DOWN.  The clips and sockets extend 0.02 units below
//   their base so that unions and differences will work without trouble, but be sure that the attach overlap is smaller
//   than 0.02.
//   .
//   The first figure shows the dimensions of the rabbit clip.  The second figure shows the clip in red overlayed on
//   its socket in yellow.  The left clip has a nonzero clearance, so its socket is bigger than the clip all around.
//   The right hand locking clip has no clearance, but it has a lock clearance, which provides some space behind
//   the lock to allow the clip to fit.  (Note that depending on your printer, this can be set to zero.)
// Figure(2DMed,NoAxes):
//   snap=1.5;
//   comp=0.75;
//   mid = 8.053;  // computed in rabbit_clip
//   tip = [-4.58,18.03];
//   translate([9,3]){
//   back_half()
//      rabbit_clip("pin",width=12, length=18, depth=1, thickness = 1, compression=comp, snap=snap, orient=BACK);
//   color("blue"){
//      stroke([[6,0],[6,18]],width=0.1);
//      stroke([[6+comp, 12], [6+comp, 18]], width=.1);
//   }
//   color("red"){
//      stroke([[6-snap,mid], [6,mid]], endcaps="arrow2",width=0.15);
//      translate([6+.4,mid-.15])text("snap",size=1,valign="center");
//      translate([6+comp/2,19.5])text("compression", size=1, halign="center");
//      stroke([[6+comp/2,19.3], [6+comp/2,17.7]], endcap2="arrow2", width=.15);
//      fwd(1.1)text("width",size=1,halign="center");
//      xflip_copy()stroke([[2,-.7], [6,-.7]], endcap2="arrow2", width=.15);
//      move([-6.7,mid])rot(90)text("length", size=1, halign="center");
//      stroke([[-7,10.3], [-7,18]], width=.15, endcap2="arrow2");
//      stroke([[-7,0], [-7,5.8]], width=.15,endcap1="arrow2");
//      stroke([tip, tip-[0,1]], width=.15);
//      move([tip.x+2,19.5])text("thickness", halign="center",size=1);
//      stroke([[tip.x+2, 19.3], tip+[.1,.1]], width=.15, endcap2="arrow2");
//   }
//   }
//
// Figure(2DMed,NoAxes):
//   snap=1.5;
//   comp=0;
//   translate([29,3]){
//   back_half()
//      rabbit_clip("socket", width=12, length=18, depth=1, thickness = 1, compression=comp, snap=snap, orient=BACK,lock=true);
//   color("red")back_half()
//      rabbit_clip("pin",width=12, length=18, depth=1, thickness = 1, compression=comp, snap=snap,
//               orient=BACK,lock=true,lock_clearance=1);
//   }
//   translate([9,3]){
//   back_half()
//      rabbit_clip("socket", clearance=.5,width=12, length=18, depth=1, thickness = 1,
//                  compression=comp, snap=snap, orient=BACK,lock=false);
//   color("red")back_half()
//      rabbit_clip("pin",width=12, length=18, depth=1, thickness = 1, compression=comp, snap=snap,
//               orient=BACK,lock=false,lock_clearance=1);
//   }
// Arguments:
//   type = One of "pin",  "socket", "male", "female" or "double" to specify what to make.
//   length = nominal clip length
//   width = nominal clip width
//   snap = depth of hollow on the side of the clip
//   thickness = thickness of the clip "line"
//   depth = amount to extrude clip (give extra room for the socket, about 0.4mm)
//   ---
//   compression = excess width at the "ears" to lock more tightly.  Default: 0.1
//   clearance = extra space in the socket for easier insertion.  Default: 0.1
//   lock = set to true to make a locking clip that may be irreversible.  Default: false
//   lock_clearance = give clearance for the lock.  Default: 0
//   splinesteps = number of samples in the curves of the clip.  Default: 8
//   anchor = anchor point for clip
//   orient = clip orientation.  Default: UP for pins, DOWN for sockets
//   spin = spin the clip.  Default: 0
//
// Example:  Here are several sizes that work printed in PLA on a Prusa MK3, with default clearance of 0.1 and a depth of 5
//   module test_pair(length, width, snap, thickness, compression, lock=false)
//   {
//     depth = 5;
//     extra_depth = 10;// Change this to 0.4 for closed sockets
//     cuboid([max(width+5,12),12, depth], chamfer=.5, edges=[FRONT,"Y"], anchor=BOTTOM)
//         attach(BACK)
//           rabbit_clip(type="pin",length=length, width=width,snap=snap,thickness=thickness,depth=depth,
//                       compression=compression,lock=lock);
//     right(width+13)
//     diff("remove")
//         cuboid([width+8,max(12,length+2),depth+3], chamfer=.5, edges=[FRONT,"Y"], anchor=BOTTOM)
//           tag("remove")
//             attach(BACK)
//               rabbit_clip(type="socket",length=length, width=width,snap=snap,thickness=thickness,
//                           depth=depth+extra_depth, lock=lock,compression=0);
//   }
//   left(37)ydistribute(spacing=28){
//     test_pair(length=6, width=7, snap=0.25, thickness=0.8, compression=0.1);
//     test_pair(length=3.5, width=7, snap=0.1, thickness=0.8, compression=0.1);  // snap = 0.2 gives a firmer connection
//     test_pair(length=3.5, width=5, snap=0.1, thickness=0.8, compression=0.1);  // hard to take apart
//   }
//   right(17)ydistribute(spacing=28){
//     test_pair(length=12, width=10, snap=1, thickness=1.2, compression=0.2);
//     test_pair(length=8, width=7, snap=0.75, thickness=0.8, compression=0.2, lock=true); // With lock, very firm and irreversible
//     test_pair(length=8, width=7, snap=0.75, thickness=0.8, compression=0.2, lock=true); // With lock, very firm and irreversible
//   }
// Example: Double clip to connect two sockets
//   rabbit_clip("double",length=8, width=7, snap=0.75, thickness=0.8, compression=0.2,depth=5);
// Example:  A modified version of the clip that acts like a backpack strap clip, where it locks tightly but you can squeeze to release.
//   cuboid([25,15,5],anchor=BOTTOM)
//       attach(BACK)rabbit_clip("pin", length=25, width=25, thickness=1.5, snap=2, compression=0, lock=true, depth=5, lock_clearance=3);
//   left(32)
//   diff("remove")
//   cuboid([30,30,11],orient=BACK,anchor=BACK){
//       tag("remove")attach(BACK)rabbit_clip("socket", length=25, width=25, thickness=1.5, snap=2, compression=0, lock=true, depth=5.5, lock_clearance=3);
//       xflip_copy()
//         position(FRONT+LEFT)
//         xscale(0.8)
//         tag("remove")zcyl(l=20,r=13.5, $fn=64);
//   }

function rabbit_clip(type, length, width,  snap, thickness, depth, compression=0.1,  clearance=.1, lock=false, lock_clearance=0,
                   splinesteps=8, anchor, orient, spin=0) = no_function("rabbit_clip");

module rabbit_clip(type, length, width,  snap, thickness, depth, compression=0.1,  clearance=.1, lock=false, lock_clearance=0,
                   splinesteps=8, anchor, orient, spin=0)
{
  legal_types = ["pin","socket","male","female","double"];
  check =
    assert(is_num(width) && width>0,"Width must be a positive value")
    assert(is_num(length) && length>0, "Length must be a positive value")
    assert(is_num(thickness) && thickness>0, "Thickness must be a positive value")
    assert(is_num(snap) && snap>=0, "Snap must be a non-negative value")
    assert(is_num(depth) && depth>0, "Depth must be a positive value")
    assert(is_num(compression) && compression >= 0, "Compression must be a nonnegative value")
    assert(is_bool(lock))
    assert(is_num(lock_clearance))
    assert(in_list(type,legal_types),str("type must be one of ",legal_types));
  if (type=="double") {
    attachable(size=[width+2*compression, depth, 2*length], anchor=default(anchor,BACK), spin=spin, orient=default(orient,BACK)){
      union(){
        rabbit_clip("pin", length=length, width=width, snap=snap, thickness=thickness, depth=depth, compression=compression,
                    lock=lock, anchor=BOTTOM, orient=UP);
        rabbit_clip("pin", length=length, width=width, snap=snap, thickness=thickness, depth=depth, compression=compression,
                    lock=lock, anchor=BOTTOM, orient=DOWN);
        cuboid([width-thickness, depth, thickness]);
      }
      children();
    }
  } else {
    anchor = default(anchor,BOTTOM);
    is_pin = in_list(type,["pin","male"]);
    //default_overlap = 0.01 * (is_pin?1:-1);    // Shift by this much to undo default overlap
    default_overlap = 0;
    extra = 0.02;  // Amount of extension below nominal based position for the socket, must exceed default overlap of 0.01
    clearance = is_pin ? 0 : clearance;
    compression = is_pin ? compression : 0;
    orient =  is_def(orient) ? orient
            : is_pin ? UP
            : DOWN;
    earwidth = 2*thickness+snap;
    point_length = earwidth/2.15;
    // The adjustment is using cos(theta)*earwidth/2 and sin(theta)*point_length, but the computation
    // is obscured because theta is atan(length/2/snap)
    scaled_len = length - 0.5 * (earwidth * snap + point_length * length) / sqrt(sqr(snap)+sqr(length/2));
    bottom_pt = [0,max(scaled_len*0.15+thickness, 2*thickness)];
    ctr = [width/2,scaled_len] + line_normal([width/2-snap, scaled_len/2], [width/2, scaled_len]) * earwidth/2;
    inside_pt = circle_circle_tangents(0, bottom_pt, earwidth/2, ctr)[0][1];
    sidepath =[
               [width/2,0],
               [width/2-snap,scaled_len/2],
               [width/2+(is_pin?compression:0), scaled_len],
               ctr - point_length * line_normal([width/2,scaled_len], inside_pt),
               inside_pt
              ];
    fullpath = concat(
                      sidepath,
                      [bottom_pt],
                      reverse(apply(xflip(),sidepath))
                      );
    dummy2 = assert(fullpath[4].y < fullpath[3].y, "Pin is too wide for its length");

    snapmargin = -snap + last(sidepath).x;// - compression;
    if (is_pin){
      if (snapmargin<0) echo("WARNING: The snap is too large for the clip to squeeze to fit its socket")
      echo(snapmargin=snapmargin);
    }
    // Force tangent to be vertical at the outer edge of the clip to avoid overshoot
    fulltangent = list_set(path_tangents(fullpath, uniform=false),[2,8], [[0,1],[0,-1]]);

    subset = is_pin ? [0:10] : [0,1,2,3, 7,8,9,10];  // Remove internal points from the socket
    tangent = select(fulltangent, subset);
    path = select(fullpath, subset);

    socket_smooth = .04;
    pin_smooth = [.075, .075, .15, .12, .06];
    smoothing = is_pin
                  ? concat(pin_smooth, reverse(pin_smooth))
                  : let(side_smooth=select(pin_smooth, 0, 2))
                    concat(side_smooth, [socket_smooth], reverse(side_smooth));
    bez = path_to_bezpath(path,relsize=smoothing,tangents=tangent);
    rounded = bezpath_curve(bez,splinesteps=splinesteps);
    bounds = pointlist_bounds(rounded);
    extrapt = is_pin ? [] : [rounded[0] - [0,extra]];
    finalpath = is_pin ? rounded
                       : let(withclearance=offset(rounded, r=-clearance, closed=false))
                         concat( [[withclearance[0].x,-extra]],
                                 withclearance,
                                 [[-withclearance[0].x,-extra]]);
    attachable(size=[bounds[1].x-bounds[0].x, depth, bounds[1].y-bounds[0].y], anchor=anchor, spin=spin, orient=orient){
      xrot(90)
        translate([0,-(bounds[1].y-bounds[0].y)/2+default_overlap,-depth/2])
        linear_extrude(height=depth, convexity=10) {
            if (lock)
              xflip_copy()
              right(clearance)
              polygon([sidepath[1]+[-thickness/10,lock_clearance],
                       sidepath[2]-[thickness*.75,0],
                       sidepath[2],
                       [sidepath[2].x,sidepath[1].y+lock_clearance]]);
            if (is_pin)
              offset_stroke(finalpath, width=[thickness,0]);
            else
              polygon(finalpath);
        }
      children();
    }
  }
}



// Section: Splines

// Module: hirth()
// Synopsis: Creates a Hirth face spline that locks together two cylinders.
<<<<<<< HEAD
// Syntags: Geom
=======
// SynTags: Geom
>>>>>>> 802059f2
// Usage:
//   hirth(n, ir|id=, or|od=, tooth_angle, [cone_angle=], [chamfer=], [rounding=], [base=], [crop=], [anchor=], [spin=], [orient=]
// Description:
//   Create a Hirth face spline.  The Hirth face spline is a joint that locks together two cylinders using radially
//   positioned triangular teeth on the ends of the cylinders.  If the joint is held together (e.g. with a screw) then
//   the two parts will rotate (or not) together.  The two parts of the regular Hirth spline joint are identical.
//   Each tooth is a triangle that grows larger with radius.  You specify a nominal tooth angle; the actual tooth
//   angle will be slightly different.
//   .
//   You can also specify a cone_angle which raises or lowers the angle of the teeth.  When you do this you need to
//   mate splines with opposite angles such as -20 and +20.  The splines appear centered at the origin so that two
//   splines will mate if their centers coincide.  Therefore `attach(CENTER,CENTER)` will produce two mating splines
//   assuming that they are rotated correctly.  The bottom anchors will be at the bottom of the spline base.  The top
//   anchors are at an arbitrary location and are not useful.  
//   .
//   By default the spline is created as a polygon with `2n` edges and the radius is the outer radius to the unchamfered corners.
//   For large choices of `n` this will produce result that is close to circular.  For small `n` the result will be obviously polygonal.
//   If you want a cylindrical result then set `crop=true`, which will intersect an oversized version of the joint with a suitable cylinder.
//   Note that cropping makes the most difference when the tooth count is low.  
//   .
//   The teeth are chamfered proportionally based on the `chamfer` argument which specifies the fraction of the teeth tips
//   to remove.  The teeth valleys are chamfered by half the specified value to ensure that there is room for the parts
//   to mate.  The base is added based on the unchamfered dimensions of the joint, and the "teeth_bot" anchor is located
//   based on the unchamfered dimensions.
//   .
//   By default the teeth are symmetric, which is ideal for registration and for situations where loading may occur in either
//   direction.   The skew parameter will skew the teeth by the specified amount, where a skew of ±1 gives a tooth with a vertical
//   side either on the left or the right.  Intermediate values will produce partially skewed teeth.  Note that the skew
//   applies after the tooth profile is computed with the specified tooth_angle, which means that the skewed tooth will
//   have an altered tooth angle from the one specified.
//   .
//   The joint is constructed with a tooth peak aligned with the X+ axis.  
//   For two hirth joints to mate they must have the same tooth count, opposite cone angles, and the chamfer/rounding values
//   must be equal.  (One can be chamfered and one rounded, but with the same value.)  The rotation required to mate the parts
//   depends on the skew and whether the tooth count is odd or even.  To apply this rotation automatically, set `rot=true`.  

// Named Anchors:
//   "teeth_bot" = center of the joint, aligned with the bottom of the (unchamfered/unrounded) teeth, pointing DOWN.  
// Arguments:
//   n = number of teeth
//   ir/id = inner radius or diameter
//   or/od = outer radius or diameter
//   tooth_angle = nominal tooth angle.  Default: 60
//   cone_angle = raise or lower the angle of the teeth in the radial direction.  Default: 0
//   skew = skew the tooth shape.  Default: 0
//   chamfer = chamfer teeth by this fraction at tips and half this fraction at valleys.  Default: 0
//   rounding = round the teeth by this fraction at the tips, and half this fraction at valleys.  Default: 0
//   rot = if true rotate so the part will mate (via attachment) with another identical part.  Default: false
//   base = add base of this height to the bottom.  Default: 1
//   crop = crop to a cylindrical shape.  Default: false
//   anchor = Translate so anchor point is at origin (0,0,0).  See [anchor](attachments.scad#subsection-anchor).  Default: `CENTER`
//   spin = Rotate this many degrees around the Z axis after anchor.  See [spin](attachments.scad#subsection-spin).  Default: `0`
//   orient = Vector to rotate top towards, after spin.  See [orient](attachments.scad#subsection-orient).  Default: `UP`
// Example(3D,NoScale):  Basic uncropped hirth spline
//   hirth(32,20,50);
// Example(3D,NoScale): Raise cone angle
//   hirth(32,20,50,cone_angle=30);
// Example(3D,NoScale): Lower cone angle
//   hirth(32,20,50,cone_angle=-30);
// Example(3D,NoScale): Adding a large base
//   hirth(20,20,50,base=20);
// Example(3D,NoScale): Only 8 teeth, with chamfering
//   hirth(8,20,50,tooth_angle=60,base=10,chamfer=.1);
// Example(3D,NoScale): Only 8 teeth, cropped
//   hirth(8,20,50,tooth_angle=60,base=10,chamfer=.1, crop=true);
// Example(3D,NoScale): Only 8 teeth, with rounding
//   hirth(8,20,50,tooth_angle=60,base=10,rounding=.1);
// Example(3D,NoScale): Only 8 teeth, different tooth angle, cropping with $fn to crop cylinder aligned with teeth
//   hirth(8,20,50,tooth_angle=90,base=10,rounding=.05,crop=true,$fn=48);
// Example(3D,NoScale): Two identical parts joined together (with 1 unit offset to reveal the joint line).  With odd tooth count and no skew the teeth line up correctly:
//   hirth(27,20,50, tooth_angle=60,base=2,chamfer=.05)
//     up(1) attach(CENTER,CENTER)
//       hirth(27,20,50, tooth_angle=60,base=2,chamfer=.05);
// Example(3D,NoScale): Two conical parts joined together, with opposite cone angles for a correct joint.  With an even tooth count one part needs to be rotated for the parts to align:
//   hirth(26,20,50, tooth_angle=60,base=2,cone_angle=30,chamfer=.05)
//     up(1) attach(CENTER,CENTER)
//       hirth(26,20,50, tooth_angle=60,base=2,cone_angle=-30, chamfer=.05, rot=true);
// Example(3D,NoScale): Using skew to create teeth with vertical faces
//   hirth(17,20,50,skew=-1, base=5, chamfer=0.05);
// Example(3D,NoScale): If you want to change how tall the teeth are you do that by changing the tooth angle.  Increasing the tooth angle makes the teeth shorter:
//   hirth(17,20,50,tooth_angle=120,skew=0, base=5, rounding=0.05, crop=true);

module hirth(n, ir, or, id, od, tooth_angle=60, cone_angle=0, chamfer, rounding, base=1, crop=false,skew=0, rot=false, orient,anchor,spin)
{
  ir = get_radius(r=ir,d=id);
  or = get_radius(r=or,d=od);
  dummy = assert(all_positive([ir]), "ir/id must be a positive value")
          assert(all_positive([or]), "or/od must be a positive value")
          assert(is_int(n) && n>1, "n must be an integer larger than 1")
          assert(is_finite(skew) && abs(skew)<=1, "skew must be a number between -1 and 1")
          assert(ir<or, "inside radius (ir/id) must be smaller than outside radius (or/od)")
          assert(all_positive([tooth_angle]) && tooth_angle<360*(n-1)/2/n, str("tooth angle must be between 0 and ",360*(n-1)/2/n," for spline with ",n," teeth."))
          assert(num_defined([chamfer,rounding]) <=1, "Cannot define both chamfer and rounding")
          assert(is_undef(chamfer) || all_nonnegative([chamfer]) && chamfer<1/2, "chamfer must be a non-negative value smaller than 1/2")
          assert(is_undef(rounding) || all_nonnegative([rounding]) && rounding<1/2, "rounding must be a non-negative value smaller than 1/2")
          assert(all_positive([base]), "base must be a positive value") ;
  tooth_height = sin(180/n) / tan(tooth_angle/2);     // Normalized tooth height
  cone_height = -tan(cone_angle);                        // Normalized height change corresponding to the cone angle
  ridge_angle = atan(tooth_height/2 + cone_height);
  valley_angle = atan(-tooth_height/2 + cone_height);
  angle = 180/n;    // Half the angle occupied by each tooth going around the circle
  
  factor = crop ? 3 : 1;   // Make it oversized when crop is true

// project spherical coordinate point onto cylinder of radius r
  cyl_proj = function (r,theta_phi)
     [for(pt=theta_phi)
        let(xyz = spherical_to_xyz(1,pt[0], 90-pt[1]))
        r * xyz / norm(point2d(xyz))];

  edge = cyl_proj(or,[[-angle, valley_angle], [0, ridge_angle]]);
  cutfrac = first_defined([chamfer,rounding,0]);
  rounding = rounding==0? undef:rounding;
  ridgecut=xyz_to_spherical(lerp(edge[0],edge[1], 1-cutfrac));
  valleycut=xyz_to_spherical(lerp(edge[0],edge[1], cutfrac/2));
  ridge_chamf = [ridgecut.y,90-ridgecut.z];
  valley_chamf = [valleycut.y,90-valleycut.z];
  basicprof = [
                if (is_def(rounding)) [-angle, valley_chamf.y],
                valley_chamf,
                ridge_chamf
              ];
  full = deduplicate(concat(basicprof, reverse(xflip(basicprof))));
  skewed = back(valley_angle, skew(sxy=skew*angle/(ridge_angle-valley_angle),fwd(valley_angle,full)));
  profile = is_undef(rounding) ? skewed
          :
            let(
                segs = max(16,segs(or*rounding)),
                                // Using computed values for the joints lead to round-off error issues
                joints = [(skewed[1]-skewed[0]).x, (skewed[3]-skewed[2]).x/2, (skewed[3]-skewed[2]).x/2,(skewed[5]-skewed[4]).x ],
                roundpts = round_corners(skewed, joint=joints, closed=false,$fn=segs)
            )
            roundpts;
  
  bottom = min([tan(valley_angle)*ir,tan(valley_angle)*or])-base-cone_height*ir;
  safebottom = min([tan(valley_angle)*ir/factor,tan(valley_angle)*or*factor])-base-(crop?1:0)-cone_height*ir;
  ang_ofs = !rot ? -skew*angle
          :  n%2==0 ? -(angle-skew*angle)  - skew*angle
          :  -angle*(2-skew)-skew*angle;
  topinner = down(cone_height*ir,[for(ang=lerpn(0,360,n,endpoint=false))
                                  each zrot(ang+ang_ofs,cyl_proj(ir/factor,profile))]);
  topouter = down(cone_height*ir,[for(ang=lerpn(0,360,n,endpoint=false))
                                  each zrot(ang+ang_ofs,cyl_proj(factor*or,profile))]);
  botinner = [for(val=topinner) [val.x,val.y,safebottom]];
  botouter = [for(val=topouter) [val.x,val.y,safebottom]];  
  vert = [topouter, topinner, botinner, botouter];

  anchors = [
             named_anchor("teeth_bot", [0,0,bottom], DOWN)
            ];
  attachable(anchor=anchor,spin=spin,orient=orient, r=or, h=-2*bottom,anchors=anchors){
      intersection(){
        vnf_polyhedron(vnf_vertex_array(vert, reverse=true, col_wrap=true, row_wrap=true),convexity=min(10,n));
        if (crop)
           zmove(bottom)tube(or=or,ir=ir,height=4*or,anchor=BOT,$fa=1,$fs=1);
      }
    children();
  }
}

// vim: expandtab tabstop=4 shiftwidth=4 softtabstop=4 nowrap<|MERGE_RESOLUTION|>--- conflicted
+++ resolved
@@ -1224,11 +1224,7 @@
 
 // Module: hirth()
 // Synopsis: Creates a Hirth face spline that locks together two cylinders.
-<<<<<<< HEAD
-// Syntags: Geom
-=======
 // SynTags: Geom
->>>>>>> 802059f2
 // Usage:
 //   hirth(n, ir|id=, or|od=, tooth_angle, [cone_angle=], [chamfer=], [rounding=], [base=], [crop=], [anchor=], [spin=], [orient=]
 // Description:
