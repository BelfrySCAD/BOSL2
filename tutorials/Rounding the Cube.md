--- conflicted
+++ resolved
@@ -81,7 +81,6 @@
 cuboid([100,80,60], rounding=-20, edges = BOTTOM);
 ```
 
-<<<<<<< HEAD
 If you do need to add a fillet on a Z-aligned edge, use [fillet()](https://github.com/BelfrySCAD/BOSL2/wiki/shapes3d.scad#module-fillet):
 
 ```openscad-3d
@@ -92,9 +91,6 @@
 ```
 
 Chamfering the edges of the cuboid() can be done in a manner similar to rounding:
-=======
-Chamfering the edges of the [cuboid()](https://github.com/BelfrySCAD/BOSL2/wiki/shapes3d.scad#module-cuboid) can be done in a similar fashion:
->>>>>>> a5e1e12b
 
 ```openscad-3D
 include <BOSL2/std.scad>
@@ -246,11 +242,7 @@
 ##Rounded Prism
 You can construct cube-like objects, as well as a variety of other prisms using [rounded_prism()](https://github.com/BelfrySCAD/BOSL2/wiki/rounding.scad#functionmodule-rounded_prism).  The unique feature of [rounded_prism()](https://github.com/BelfrySCAD/BOSL2/wiki/rounding.scad#functionmodule-rounded_prism) is the ability to use continuous curvature rounding. Rather than using constant radius arcs, continuous curvature rounding uses 4th-order Bezier curves. For complete details on how this works see [Types of Roundovers](https://github.com/BelfrySCAD/BOSL2/wiki/rounding.scad#section-types-of-roundovers).
 
-<<<<<<< HEAD
 Two parameters control the roundover k and joint.  The joint parameter is specified separately for the top, bottom and side edges; joint\_top, joint\_bot, and joint_sides.
-=======
-Two parameters control the roundover, k and joint.  The joint parameter is specified separately for the top, bottom and side edges using the arguments joint_top, joint_bot, and joint_sides.
->>>>>>> a5e1e12b
 
 The k parameter ranges from 0 to 1 with a default of 0.5. Larger values give a more abrupt transition and smaller ones a more gradual transition. A k value of .93 approximates the circular roundover of other rounding methods.
 
