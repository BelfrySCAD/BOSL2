//////////////////////////////////////////////////////////////////////
// LibFile: threading.scad
//   Provides generic threading support and specialized support for standard triangular (UTS/ISO) threading,
//   trapezoidal threading (ACME), pipe threading, buttress threading, square threading and ball screws.  
// Includes:
//   include <BOSL2/std.scad>
//   include <BOSL2/threading.scad>
// FileGroup: Threaded Parts
// FileSummary: Various types of threaded rods and nuts.
//////////////////////////////////////////////////////////////////////

// Section: Standard (UTS/ISO) Threading

// Module: threaded_rod()
// Synopsis: Creates an ISO threaded rod.
// Topics: Threading, Screws
// See Also: threaded_nut()
// Usage:
//   threaded_rod(d, l|length, pitch, [internal=], ...) [ATTACHMENTS];
// Description:
//   Constructs a standard ISO (metric) or UTS (English) threaded rod.  These threads are close to triangular,
//   with a 60 degree thread angle.  You can give the outer diameter and get the "basic form" or you can
//   set d to a triplet [d_min, d_pitch, d_major] where are parameters determined by the ISO and UTS specifications
//   that define clearance sizing for the threading.  See screws.scad for how to make screws
//   using the specification parameters.  
// Arguments:
//   d = Outer diameter of threaded rod, or a triplet of [d_min, d_pitch, d_major]. 
//   l / length / h / height = length of threaded rod.
//   pitch = Length between threads.
//   ---
//   left_handed = if true, create left-handed threads.  Default = false
//   starts = The number of lead starts.  Default: 1
//   bevel = if true, bevel the thread ends.  Default: false
//   bevel1 = if true bevel the bottom end.
//   bevel2 = if true bevel the top end.
//   internal = If true, make this a mask for making internal threads.
//   d1 = Bottom outside diameter of threads.
//   d2 = Top outside diameter of threads.
//   blunt_start = If true apply truncated blunt start threads at both ends.  Default: true
//   blunt_start1 = If true apply truncated blunt start threads bottom end.
//   blunt_start2 = If true apply truncated blunt start threads top end.
//   end_len = Specify the unthreaded length at the end after blunt start threads.  Default: 0
//   end_len1 = Specify unthreaded length at the bottom
//   end_len2 = Specify unthreaded length at the top
//   lead_in = Specify linear length of the lead in section of the threading with blunt start threads
//   lead_in1 = Specify linear length of the lead in section of the threading at the bottom with blunt start threads
//   lead_in2 = Specify linear length of the lead in section of the threading at the top with blunt start threads
//   lead_in_ang = Specify angular length in degrees of the lead in section of the threading with blunt start threads
//   lead_in_ang1 = Specify angular length in degrees of the lead in section of the threading at the bottom with blunt start threads
//   lead_in_ang2 = Specify angular length in degrees of the lead in section of the threading at the top with blunt start threads
//   lead_in_shape = Specify the shape of the thread lead in by giving a text string or function.  Default: "default"
//   anchor = Translate so anchor point is at origin (0,0,0).  See [anchor](attachments.scad#subsection-anchor).  Default: `CENTER`
//   spin = Rotate this many degrees around the Z axis after anchor.  See [spin](attachments.scad#subsection-spin).  Default: `0`
//   orient = Vector to rotate top towards, after spin.  See [orient](attachments.scad#subsection-orient).  Default: `UP`
//   $slop = The printer-specific slop value, which adds clearance (`4*$slop`) to internal threads.
// Example(2D):
//   projection(cut=true)
//       threaded_rod(d=10, l=15, pitch=1.5, orient=BACK);
// Examples(Med):
//   threaded_rod(d=25, height=20, pitch=2, $fa=1, $fs=1);
//   threaded_rod(d=10, l=20, pitch=1.25, left_handed=true, $fa=1, $fs=1);
//   threaded_rod(d=25, l=20, pitch=2, $fa=1, $fs=1, end_len=1.5, bevel=true);
//   threaded_rod(d=25, l=20, pitch=2, $fa=1, $fs=1, blunt_start=false);
// Example: Diamond threading where both left-handed and right-handed nuts travel (in the same direction) on the threaded rod:
//   $fn=32;
//   $slop = 0.075;
//   d = 3/8*INCH;
//   pitch = 1/16*INCH;
//   starts=3;
//   xdistribute(19){
//       intersection(){
//         threaded_rod(l=40, pitch=pitch, d=d,starts=starts,anchor=BOTTOM,end_len=.44);
//         threaded_rod(l=40, pitch=pitch, d=d, left_handed=true,starts=starts,anchor=BOTTOM);
//       }
//       threaded_nut(nutwidth=4.5/8*INCH,id=d,h=3/8*INCH,pitch=pitch,starts=starts,anchor=BOTTOM);
//       threaded_nut(nutwidth=4.5/8*INCH,id=d,h=3/8*INCH,pitch=pitch,starts=starts,left_handed=true,anchor=BOTTOM);
//   }
function threaded_rod(
    d, l, pitch,
    left_handed=false,
    bevel,bevel1,bevel2,starts=1,
    internal=false,
    d1, d2, length, h, height,
    blunt_start, blunt_start1, blunt_start2,
    lead_in, lead_in1, lead_in2,
    lead_in_ang, lead_in_ang1, lead_in_ang2,
    end_len, end_len1, end_len2,
    lead_in_shape="default",
    anchor, spin, orient
) = no_function("threaded_rod");

module threaded_rod(
    d, l, pitch,
    left_handed=false,
    bevel,bevel1,bevel2,starts=1,
    internal=false,
    d1, d2, length, h, height,
    blunt_start, blunt_start1, blunt_start2,
    lead_in, lead_in1, lead_in2,
    lead_in_ang, lead_in_ang1, lead_in_ang2,
    end_len, end_len1, end_len2,
    lead_in_shape="default",
    anchor, spin, orient
) {
    dummy1=
      assert(all_positive(pitch))
      assert(all_positive(d) || (is_undef(d) && all_positive([d1,d2])));
    basic = is_num(d) || is_undef(d) || is_def(d1) || is_def(d2);
    dummy2 = assert(basic || is_vector(d,3));
    depth = basic ? cos(30) * 5/8
                  : (d[2] - d[0])/2/pitch;
    crestwidth = basic ? 1/8 : 1/2 - (d[2]-d[1])/sqrt(3)/pitch;
    profile =    [
                  [-depth/sqrt(3)-crestwidth/2, -depth],
                  [              -crestwidth/2,      0],
                  [               crestwidth/2,      0],
                  [ depth/sqrt(3)+crestwidth/2, -depth]
                 ];
    oprofile = internal? [
        [-6/16, -depth],
        [-1/16,  0],
        [-1/32,  0.02],
        [ 1/32,  0.02],
        [ 1/16,  0],
        [ 6/16, -depth]
    ] : [
        [-7/16, -depth*1.07],
        [-6/16, -depth],
        [-1/16,  0],
        [ 1/16,  0],
        [ 6/16, -depth],
        [ 7/16, -depth*1.07]
    ];
    generic_threaded_rod(
        d=basic ? d : d[2], d1=d1, d2=d2, l=l,
        pitch=pitch,
        profile=profile,starts=starts,
        left_handed=left_handed,
        bevel=bevel,bevel1=bevel1,bevel2=bevel2,
        internal=internal, length=length, height=height, h=h,
        blunt_start=blunt_start, blunt_start1=blunt_start1, blunt_start2=blunt_start2,
        lead_in=lead_in, lead_in1=lead_in1, lead_in2=lead_in2, lead_in_shape=lead_in_shape,
        lead_in_ang=lead_in_ang, lead_in_ang1=lead_in_ang1, lead_in_ang2=lead_in_ang2,
        end_len=end_len, end_len1=end_len1, end_len2=end_len2,
        anchor=anchor,
        spin=spin,
        orient=orient
    ) children();
}



// Module: threaded_nut()
// Synopsis: Creates an ISO threaded nut.
// Topics: Threading, Screws
// See Also: threaded_rod()
// Usage:
//   threaded_nut(nutwidth, id, h|height|thickness, pitch,...) [ATTACHMENTS];
// Description:
//   Constructs a hex nut or square nut for an ISO (metric) or UTS (English) threaded rod. 
// Arguments:
//   nutwidth = flat to flat width of nut
//   id = diameter of threaded rod to screw onto.
//   h / height / l / length / thickness = height/thickness of nut.
//   pitch = Distance between threads, or zero for no threads. 
//   ---
//   shape = specifies shape of nut, either "hex" or "square".  Default: "hex"
//   left_handed = if true, create left-handed threads.  Default = false
//   starts = The number of lead starts.  Default: 1
//   bevel = if true, bevel the outside of the nut.  Default: true for hex nuts, false for square nuts
//   bevel1 = if true, bevel the outside of the nut bottom.
//   bevel2 = if true, bevel the outside of the nut top. 
//   bevang = set the angle for the outside nut bevel.  Default: 30
//   ibevel = if true, bevel the inside (the hole).   Default: true
//   ibevel1 = if true bevel the inside, bottom end.
//   ibevel2 = if true bevel the inside, top end.
//   blunt_start = If true apply truncated blunt start threads at both ends.  Default: true
//   blunt_start1 = If true apply truncated blunt start threads bottom end.
//   blunt_start2 = If true apply truncated blunt start threads top end.
//   end_len = Specify the unthreaded length at the end after blunt start threads.  Default: 0
//   end_len1 = Specify unthreaded length at the bottom
//   end_len2 = Specify unthreaded length at the top
//   lead_in = Specify linear length of the lead in section of the threading with blunt start threads
//   lead_in1 = Specify linear length of the lead in section of the threading at the bottom with blunt start threads
//   lead_in2 = Specify linear length of the lead in section of the threading at the top with blunt start threads
//   lead_in_ang = Specify angular length in degrees of the lead in section of the threading with blunt start threads
//   lead_in_ang1 = Specify angular length in degrees of the lead in section of the threading at the bottom with blunt start threads
//   lead_in_ang2 = Specify angular length in degrees of the lead in section of the threading at the top with blunt start threads
//   lead_in_shape = Specify the shape of the thread lead in by giving a text string or function.  Default: "default"
//   anchor = Translate so anchor point is at origin (0,0,0).  See [anchor](attachments.scad#subsection-anchor).  Default: `CENTER`
//   spin = Rotate this many degrees around the Z axis after anchor.  See [spin](attachments.scad#subsection-spin).  Default: `0`
//   orient = Vector to rotate top towards, after spin.  See [orient](attachments.scad#subsection-orient).  Default: `UP`
//   $slop = The printer-specific slop value, which adds clearance (`4*$slop`) to internal threads.
// Examples(Med):
//   threaded_nut(nutwidth=16, id=8, h=8, pitch=1.25, $slop=0.05, $fa=1, $fs=1);
//   threaded_nut(nutwidth=16, id=8, h=8, pitch=1.25, left_handed=true, bevel=false, $slop=0.1, $fa=1, $fs=1);
//   threaded_nut(shape="square", nutwidth=16, id=8, h=8, pitch=1.25, $slop=0.1, $fa=1, $fs=1);
//   threaded_nut(shape="square", nutwidth=16, id=8, h=8, pitch=1.25, bevel2=true, $slop=0.1, $fa=1, $fs=1);
//   rot(90)threaded_nut(nutwidth=16, id=8, h=8, pitch=1.25,blunt_start=false, $slop=0.1, $fa=1, $fs=1);
function threaded_nut(
    nutwidth, id, h,
    pitch, starts=1, shape="hex", left_handed=false, bevel, bevel1, bevel2, id1,id2,
    ibevel1, ibevel2, ibevel, bevang=30, thickness, height,
    length, l,
    blunt_start, blunt_start1, blunt_start2,
    lead_in, lead_in1, lead_in2,
    lead_in_ang, lead_in_ang1, lead_in_ang2,
    end_len, end_len1, end_len2,
    lead_in_shape="default",
    anchor, spin, orient
)=no_function("threaded_nut");
module threaded_nut(
    nutwidth, id, h,
    pitch, starts=1, shape="hex", left_handed=false, bevel, bevel1, bevel2, id1,id2,
    ibevel1, ibevel2, ibevel, bevang=30, thickness, height,
    length, l,
    blunt_start, blunt_start1, blunt_start2,
    lead_in, lead_in1, lead_in2,
    lead_in_ang, lead_in_ang1, lead_in_ang2,
    end_len, end_len1, end_len2,
    lead_in_shape="default",
    anchor, spin, orient
) {
    dummy1=
          assert(all_nonnegative(pitch), "Nut pitch must be nonnegative")
          assert(all_positive(id), "Nut inner diameter must be positive")
          assert(all_positive(h),"Nut thickness must be positive");
    basic = is_num(id) || is_undef(id) || is_def(id1) || is_def(id2);
    dummy2 = assert(basic || is_vector(id,3));
    depth = basic ? cos(30) * 5/8
                  : (id[2] - id[0])/2/pitch;
    crestwidth = basic ? 1/8 : 1/2 - (id[2]-id[1])/sqrt(3)/pitch;
    profile =    [
                  [-depth/sqrt(3)-crestwidth/2, -depth],
                  [              -crestwidth/2,      0],
                  [               crestwidth/2,      0],
                  [ depth/sqrt(3)+crestwidth/2, -depth]
                 ];
    oprofile = [
        [-6/16, -depth/pitch],
        [-1/16,  0],
        [-1/32,  0.02],
        [ 1/32,  0.02],
        [ 1/16,  0],
        [ 6/16, -depth/pitch]
    ];
    generic_threaded_nut(
        nutwidth=nutwidth,
        id=basic ? id : id[2], id1=id1, id2=id2,
        h=h,
        pitch=pitch,
        profile=profile,starts=starts,shape=shape, 
        left_handed=left_handed,
        bevel=bevel,bevel1=bevel1,bevel2=bevel2,
        ibevel1=ibevel1, ibevel2=ibevel2, ibevel=ibevel,
        blunt_start=blunt_start, blunt_start1=blunt_start1, blunt_start2=blunt_start2,
        lead_in=lead_in, lead_in1=lead_in1, lead_in2=lead_in2, lead_in_shape=lead_in_shape,
        lead_in_ang=lead_in_ang, lead_in_ang1=lead_in_ang1, lead_in_ang2=lead_in_ang2,
        end_len=end_len, end_len1=end_len1, end_len2=end_len2,
        l=l,length=length,
        anchor=anchor, spin=spin,
        orient=orient
    ) children();
}

// Section: Trapezoidal Threading


// Module: trapezoidal_threaded_rod()
// Synopsis: Creates a trapezoidal threaded rod.
// Topics: Threading, Screws
// See Also: trapezoidal_threaded_nut()
// Usage:
//   trapezoidal_threaded_rod(d, l|length, pitch, [thread_angle], [thread_depth], [internal=], ...) [ATTACHMENTS];
// Description:
//   Constructs a threaded rod with a symmetric trapezoidal thread.  Trapezoidal threads are used for lead screws because
//   they are one of the strongest symmetric profiles.  This tooth shape is stronger than a similarly
//   sized square thread becuase of its wider base.  However, it does place a radial load on the nut, unlike the square thread.
//   For loads in only one direction the asymmetric buttress thread profile can bear greater loads.  
//   .
//   By default produces the nominal dimensions
//   for metric trapezoidal threads: a thread angle of 30 degrees and a depth set to half the pitch.
//   You can also specify your own trapezoid parameters.  For ACME threads see acme_threaded_rod().
// Figure(2D,Med,NoAxes):
//   pa_delta = tan(15)/4;
//   rr1 = -1/2;
//   z1 = 1/4-pa_delta;
//   z2 = 1/4+pa_delta;
//   profile = [
//               [-z2, rr1],
//               [-z1,  0],
//               [ z1,  0],
//               [ z2, rr1],
//             ];
//   fullprofile = 50*left(1/2,p=concat(profile, right(1, p=profile)));
//   stroke(fullprofile,width=1);
//   dir = fullprofile[2]-fullprofile[3];
//   dir2 = fullprofile[5]-fullprofile[4];
//   curve = arc(32,angle=[75,105],r=67.5);
//   avgpt = mean([fullprofile[5]+.1*dir2, fullprofile[5]+.4*dir2]);
//   color("red"){
//    stroke([fullprofile[2]+.1*dir, fullprofile[2]+.4*dir], width=1);
//    stroke([fullprofile[5]+.1*dir2, fullprofile[5]+.4*dir2], width=1);
//    stroke(move(-curve[0]+avgpt,p=curve), width=1,endcaps="arrow2");
//    back(10)text("thread",size=4,halign="center");
//    back(3)text("angle",size=4,halign="center");
//   }
// Arguments:
//   d = Outer diameter of threaded rod.
//   l / length / h / height = Length of threaded rod.
//   pitch = Thread spacing. 
//   thread_angle = Angle between two thread faces.  Default: 30
//   thread_depth = Depth of threads.  Default: pitch/2
//   ---
//   left_handed = If true, create left-handed threads.  Default: false
//   starts = The number of lead starts.  Default: 1
//   bevel = if true, bevel the thread ends.  Default: false
//   bevel1 = if true bevel the bottom end.
//   bevel2 = if true bevel the top end. 
//   internal = If true, make this a mask for making internal threads.  Default: false
//   d1 = Bottom outside diameter of threads.
//   d2 = Top outside diameter of threads.
//   blunt_start = If true apply truncated blunt start threads at both ends.  Default: true
//   blunt_start1 = If true apply truncated blunt start threads bottom end.
//   blunt_start2 = If true apply truncated blunt start threads top end.
//   end_len = Specify the unthreaded length at the end after blunt start threads.  Default: 0
//   end_len1 = Specify unthreaded length at the bottom
//   end_len2 = Specify unthreaded length at the top
//   lead_in = Specify linear length of the lead in section of the threading with blunt start threads
//   lead_in1 = Specify linear length of the lead in section of the threading at the bottom with blunt start threads
//   lead_in2 = Specify linear length of the lead in section of the threading at the top with blunt start threads
//   lead_in_ang = Specify angular length in degrees of the lead in section of the threading with blunt start threads
//   lead_in_ang1 = Specify angular length in degrees of the lead in section of the threading at the bottom with blunt start threads
//   lead_in_ang2 = Specify angular length in degrees of the lead in section of the threading at the top with blunt start threads
//   lead_in_shape = Specify the shape of the thread lead in by giving a text string or function.  Default: "default"
//   anchor = Translate so anchor point is at origin (0,0,0).  See [anchor](attachments.scad#subsection-anchor).  Default: `CENTER`
//   spin = Rotate this many degrees around the Z axis after anchor.  See [spin](attachments.scad#subsection-spin).  Default: `0`
//   orient = Vector to rotate top towards, after spin.  See [orient](attachments.scad#subsection-orient).  Default: `UP`
//   $slop = The printer-specific slop value, which adds clearance (`4*$slop`) to internal threads.
// Example(2D):
//   projection(cut=true)
//       trapezoidal_threaded_rod(d=10, l=15, pitch=2, orient=BACK);
// Examples(Med): 
//   trapezoidal_threaded_rod(d=10, l=40, pitch=2, $fn=32);  // Standard metric threading
//   rot(-65)trapezoidal_threaded_rod(d=10, l=17, pitch=2, blunt_start=false, $fn=32);  // Standard metric threading
//   trapezoidal_threaded_rod(d=10, l=17, pitch=2, bevel=true, $fn=32);  // Standard metric threading
//   trapezoidal_threaded_rod(d=10, h=30, pitch=2, left_handed=true, $fa=1, $fs=1);  // Standard metric threading
//   trapezoidal_threaded_rod(d=10, l=40, pitch=3, left_handed=true, starts=3, $fn=36);
//   trapezoidal_threaded_rod(l=25, d=10, pitch=2, starts=3, $fa=1, $fs=1, bevel=true, orient=RIGHT, anchor=BOTTOM);
//   trapezoidal_threaded_rod(d=60, l=16, pitch=8, thread_depth=3, thread_angle=90, blunt_start=false, $fa=2, $fs=2);
//   trapezoidal_threaded_rod(d=60, l=16, pitch=8, thread_depth=3, thread_angle=90, end_len=0, $fa=2, $fs=2);   
//   trapezoidal_threaded_rod(d=60, l=16, pitch=8, thread_depth=3, thread_angle=90, left_handed=true, starts=4, $fa=2, $fs=2,end_len=0);
//   trapezoidal_threaded_rod(d=16, l=40, pitch=2, thread_angle=60);
//   trapezoidal_threaded_rod(d=25, l=40, pitch=10, thread_depth=8/3, thread_angle=100, starts=4, anchor=BOT, $fa=2, $fs=2,end_len=-2);
//   trapezoidal_threaded_rod(d=50, l=35, pitch=8, thread_angle=60, starts=11, lead_in=3, $fn=120);
//   trapezoidal_threaded_rod(d=10, l=40, end_len2=10, pitch=2, $fn=32);  // Unthreaded top end section
// Example(Med): Using as a Mask to Make Internal Threads
//   bottom_half() difference() {
//       cube(50, center=true);
//       trapezoidal_threaded_rod(d=40, l=51, pitch=5, thread_angle=30, internal=true, bevel=true, orient=RIGHT, $fn=36);
//   }
function trapezoidal_threaded_rod(
    d, l, pitch,
    thread_angle=30,
    thread_depth=undef,
    left_handed=false,
    bevel,bevel1,bevel2,
    starts=1, 
    internal=false,
    d1, d2, length, h, height,
    blunt_start, blunt_start1, blunt_start2,
    lead_in, lead_in1, lead_in2,
    lead_in_ang, lead_in_ang1, lead_in_ang2,
    end_len, end_len1, end_len2,
    lead_in_shape="default",
    anchor, spin, orient
) = no_function("trapezoidal_threaded_rod");
module trapezoidal_threaded_rod(
    d, l, pitch,
    thread_angle=30,
    thread_depth=undef,
    left_handed=false,
    bevel,bevel1,bevel2,
    starts=1, 
    internal=false,
    d1, d2, length, h, height,
    blunt_start, blunt_start1, blunt_start2,
    lead_in, lead_in1, lead_in2,
    lead_in_ang, lead_in_ang1, lead_in_ang2,
    end_len, end_len1, end_len2,
    lead_in_shape="default",
    anchor, spin, orient
) {
    dummy0 = assert(all_positive(pitch));
    dummy1 = assert(thread_angle>=0 && thread_angle<180);
    depth = first_defined([thread_depth, pitch/2]);
    pa_delta = 0.5*depth*tan(thread_angle/2) / pitch;
    dummy2 = assert(pa_delta<1/4, "Specified thread geometry is impossible");
    rr1 = -depth/pitch;
    z1 = 1/4-pa_delta;
    z2 = 1/4+pa_delta;
    profile = [
               [-z2, rr1],
               [-z1,  0],
               [ z1,  0],
               [ z2, rr1],
              ];
    generic_threaded_rod(d=d,l=l,pitch=pitch,profile=profile,
                         left_handed=left_handed,bevel=bevel,bevel1=bevel1,bevel2=bevel2,starts=starts,d1=d1,d2=d2,
                         internal=internal, length=length, height=height, h=h,
                         blunt_start=blunt_start, blunt_start1=blunt_start1, blunt_start2=blunt_start2,
                         lead_in=lead_in, lead_in1=lead_in1, lead_in2=lead_in2, lead_in_shape=lead_in_shape,
                         lead_in_ang=lead_in_ang, lead_in_ang1=lead_in_ang1, lead_in_ang2=lead_in_ang2,
                         end_len=end_len, end_len1=end_len1, end_len2=end_len2,
                         anchor=anchor,spin=spin,orient=orient)
      children();
}


// Module: trapezoidal_threaded_nut()
// Synopsis: Creates a trapezoidal threaded nut.
// Topics: Threading, Screws
// See Also: trapezoidal_threaded_rod()
// Usage:
//   trapezoidal_threaded_nut(nutwidth, id, h|height|thickness, pitch, [thread_angle], [thread_depth], ...) [ATTACHMENTS];
// Description:
//   Constructs a hex nut or square nut for a symmetric trapzoidal threaded rod.  By default produces
//   the nominal dimensions for metric trapezoidal threads: a thread angle of 30 degrees and a depth
//   set to half the pitch.  You can also specify your own trapezoid parameters.  For ACME threads see
//   acme_threaded_nut().
// Arguments:
//   nutwidth = flat to flat width of nut
//   id = diameter of threaded rod to screw onto.
//   h / height / l / length / thickness = height/thickness of nut.
//   pitch = Thread spacing.
//   thread_angle = Angle between two thread faces.  Default: 30
//   thread_depth = Depth of the threads.  Default: pitch/2
//   ---
//   shape = specifies shape of nut, either "hex" or "square".  Default: "hex"
//   left_handed = if true, create left-handed threads.  Default = false
//   starts = The number of lead starts.  Default = 1
//   bevel = if true, bevel the outside of the nut.  Default: true for hex nuts, false for square nuts
//   bevel1 = if true, bevel the outside of the nut bottom.
//   bevel2 = if true, bevel the outside of the nut top. 
//   bevang = set the angle for the outside nut bevel.  Default: 30
//   ibevel = if true, bevel the inside (the hole).   Default: true
//   ibevel1 = if true bevel the inside, bottom end.
//   ibevel2 = if true bevel the inside, top end.
//   blunt_start = If true apply truncated blunt start threads at both ends.  Default: true
//   blunt_start1 = If true apply truncated blunt start threads bottom end.
//   blunt_start2 = If true apply truncated blunt start threads top end.
//   end_len = Specify the unthreaded length at the end after blunt start threads.  Default: 0
//   end_len1 = Specify unthreaded length at the bottom
//   end_len2 = Specify unthreaded length at the top
//   lead_in = Specify linear length of the lead in section of the threading with blunt start threads
//   lead_in1 = Specify linear length of the lead in section of the threading at the bottom with blunt start threads
//   lead_in2 = Specify linear length of the lead in section of the threading at the top with blunt start threads
//   lead_in_ang = Specify angular length in degrees of the lead in section of the threading with blunt start threads
//   lead_in_ang1 = Specify angular length in degrees of the lead in section of the threading at the bottom with blunt start threads
//   lead_in_ang2 = Specify angular length in degrees of the lead in section of the threading at the top with blunt start threads
//   lead_in_shape = Specify the shape of the thread lead in by giving a text string or function.  Default: "default"
//   anchor = Translate so anchor point is at origin (0,0,0).  See [anchor](attachments.scad#subsection-anchor).  Default: `CENTER`
//   spin = Rotate this many degrees around the Z axis after anchor.  See [spin](attachments.scad#subsection-spin).  Default: `0`
//   orient = Vector to rotate top towards, after spin.  See [orient](attachments.scad#subsection-orient).  Default: `UP`
//   $slop = The printer-specific slop value, which adds clearance (`4*$slop`) to internal threads.
// Examples(Med):
//   trapezoidal_threaded_nut(nutwidth=16, id=8, h=8, pitch=2, $slop=0.1, anchor=UP);
//   trapezoidal_threaded_nut(nutwidth=16, id=8, h=8, pitch=2, bevel=false, $slop=0.05, anchor=UP);
//   trapezoidal_threaded_nut(nutwidth=17.4, id=10, h=10, pitch=2, $slop=0.1, left_handed=true);
//   trapezoidal_threaded_nut(nutwidth=17.4, id=10, h=10, pitch=2, starts=3, $fa=1, $fs=1, $slop=0.15);
//   trapezoidal_threaded_nut(nutwidth=17.4, id=10, h=10, pitch=2, starts=3, $fa=1, $fs=1, $slop=0.15, blunt_start=false);
//   trapezoidal_threaded_nut(nutwidth=17.4, id=10, h=10, pitch=0, $slop=0.2);   // No threads
function trapezoidal_threaded_nut(
    nutwidth,
    id,
    h,
    pitch,
    thread_angle=30,
    thread_depth, shape="hex",
    left_handed=false,
    starts=1,
    bevel,bevel1,bevel2,bevang=30,
    ibevel1,ibevel2,ibevel,
    thickness,height,
    id1,id2,
    length, l,
    blunt_start, blunt_start1, blunt_start2,
    lead_in, lead_in1, lead_in2,
    lead_in_ang, lead_in_ang1, lead_in_ang2,
    end_len, end_len1, end_len2,
    lead_in_shape="default",
    anchor, spin, orient
) = no_function("trapezoidal_threaded_nut");
module trapezoidal_threaded_nut(
    nutwidth,
    id,
    h,
    pitch,
    thread_angle=30,
    thread_depth, shape="hex",
    left_handed=false,
    starts=1,
    bevel,bevel1,bevel2,bevang=30,
    ibevel1,ibevel2,ibevel,
    thickness,height,
    id1,id2,
    length, l,
    blunt_start, blunt_start1, blunt_start2,
    lead_in, lead_in1, lead_in2,
    lead_in_ang, lead_in_ang1, lead_in_ang2,
    end_len, end_len1, end_len2,
    lead_in_shape="default",
    anchor, spin, orient
) {
    dummy1 = assert(is_num(pitch) && pitch>=0 && thread_angle>=0 && thread_angle<180);
    depth = first_defined([thread_depth, pitch/2]);
    pa_delta = 0.5*depth*tan(thread_angle/2) / pitch;
    dummy2 = assert(pitch==0 || pa_delta<1/4, "Specified thread geometry is impossible");
    rr1 = -depth/pitch;
    z1 = 1/4-pa_delta;
    z2 = 1/4+pa_delta;
    profile = [
               [-z2, rr1],
               [-z1,  0],
               [ z1,  0],
               [ z2, rr1],
              ];
    generic_threaded_nut(nutwidth=nutwidth,id=id,h=h,pitch=pitch,profile=profile,id1=id1,id2=id2,
                         shape=shape,left_handed=left_handed,bevel=bevel,bevel1=bevel1,bevel2=bevel2,starts=starts,
                         ibevel=ibevel,ibevel1=ibevel1,ibevel2=ibevel2,bevang=bevang,height=height,thickness=thickness,
                         blunt_start=blunt_start, blunt_start1=blunt_start1, blunt_start2=blunt_start2,
                         lead_in=lead_in, lead_in1=lead_in1, lead_in2=lead_in2, lead_in_shape=lead_in_shape,
                         lead_in_ang=lead_in_ang, lead_in_ang1=lead_in_ang1, lead_in_ang2=lead_in_ang2,
                         end_len=end_len, end_len1=end_len1, end_len2=end_len2,
                         l=l,length=length,
                         anchor=anchor,spin=spin,orient=orient)
      children();
}


// Module: acme_threaded_rod()
// Synopsis: Creates an ACME threaded rod.
// Topics: Threading, Screws
// See Also: acme_threaded_nut()
// Usage:
//   acme_threaded_rod(d, l|length, tpi|pitch=, [internal=], ...) [ATTACHMENTS];
// Description:
//   Constructs an ACME trapezoidal threaded screw rod.  This form has a 29 degree thread angle with a
//   symmetric trapezoidal thread.  
// Arguments:
//   d = Outer diameter of threaded rod.
//   l / length / h / height = Length of threaded rod.
//   tpi = threads per inch.
//   ---
//   pitch = thread spacing (alternative to tpi)
//   starts = The number of lead starts.  Default = 1
//   left_handed = if true, create left-handed threads.  Default = false
//   bevel = if true, bevel the thread ends.  Default: false
//   bevel1 = if true bevel the bottom end.
//   bevel2 = if true bevel the top end. 
//   internal = If true, this is a mask for making internal threads.
//   blunt_start = If true apply truncated blunt start threads at both ends.  Default: true
//   blunt_start1 = If true apply truncated blunt start threads bottom end.
//   blunt_start2 = If true apply truncated blunt start threads top end.
//   end_len = Specify the unthreaded length at the end after blunt start threads.  Default: 0
//   end_len1 = Specify unthreaded length at the bottom
//   end_len2 = Specify unthreaded length at the top
//   lead_in = Specify linear length of the lead in section of the threading with blunt start threads
//   lead_in1 = Specify linear length of the lead in section of the threading at the bottom with blunt start threads
//   lead_in2 = Specify linear length of the lead in section of the threading at the top with blunt start threads
//   lead_in_ang = Specify angular length in degrees of the lead in section of the threading with blunt start threads
//   lead_in_ang1 = Specify angular length in degrees of the lead in section of the threading at the bottom with blunt start threads
//   lead_in_ang2 = Specify angular length in degrees of the lead in section of the threading at the top with blunt start threads
//   lead_in_shape = Specify the shape of the thread lead in by giving a text string or function.  Default: "default"
//   anchor = Translate so anchor point is at origin (0,0,0).  See [anchor](attachments.scad#subsection-anchor).  Default: `CENTER`
//   spin = Rotate this many degrees around the Z axis after anchor.  See [spin](attachments.scad#subsection-spin).  Default: `0`
//   orient = Vector to rotate top towards, after spin.  See [orient](attachments.scad#subsection-orient).  Default: `UP`
//   $slop = The printer-specific slop value, which adds clearance (`4*$slop`) to internal threads.
// Example(2D):
//   projection(cut=true)
//       acme_threaded_rod(d=10, l=15, pitch=2, orient=BACK);
// Examples(Med):
//   acme_threaded_rod(d=3/8*INCH, l=20, pitch=1/8*INCH, $fn=32);
//   acme_threaded_rod(d=10, l=30, pitch=2, starts=3, $fa=1, $fs=1);
function acme_threaded_rod(
    d, l, tpi, pitch,
    starts=1,
    left_handed=false,
    bevel,bevel1,bevel2,
    internal=false, 
    d1, d2, length, h, height,
    blunt_start, blunt_start1, blunt_start2,
    lead_in, lead_in1, lead_in2,
    lead_in_ang, lead_in_ang1, lead_in_ang2,
    end_len, end_len1, end_len2,
    lead_in_shape="default",
    anchor, spin, orient
) = no_function("acme_threaded_rod");
module acme_threaded_rod(
    d, l, tpi, pitch,
    starts=1,
    left_handed=false,
    bevel,bevel1,bevel2,
    internal=false, 
    d1, d2, length, h, height,
    blunt_start, blunt_start1, blunt_start2,
    lead_in, lead_in1, lead_in2,
    lead_in_ang, lead_in_ang1, lead_in_ang2,
    end_len, end_len1, end_len2,
    lead_in_shape="default",
    anchor, spin, orient
) {
    dummy = assert(num_defined([pitch,tpi])==1,"Must give exactly one of pitch and tpi");
    pitch = is_undef(pitch) ? INCH/tpi : pitch;
    trapezoidal_threaded_rod(
        d=d, l=l, pitch=pitch,
        thread_angle=29,
        thread_depth=pitch/2,
        starts=starts,
        left_handed=left_handed,
        bevel=bevel,bevel1=bevel1,bevel2=bevel2,
        internal=internal, length=length, height=height, h=h,
        blunt_start=blunt_start, blunt_start1=blunt_start1, blunt_start2=blunt_start2,
        lead_in=lead_in, lead_in1=lead_in1, lead_in2=lead_in2, lead_in_shape=lead_in_shape,
        lead_in_ang=lead_in_ang, lead_in_ang1=lead_in_ang1, lead_in_ang2=lead_in_ang2,
        end_len=end_len, end_len1=end_len1, end_len2=end_len2,
        anchor=anchor,
        spin=spin,
        orient=orient
    ) children();
}



// Module: acme_threaded_nut()
// Synopsis: Creates an ACME threaded nut.
// Topics: Threading, Screws
// See Also: acme_threaded_rod()
// Usage:
//   acme_threaded_nut(nutwidth, id, h|height|thickness, tpi|pitch=, [shape=], ...) [ATTACHMENTS];
// Description:
//   Constructs a hexagonal or square nut for an ACME threaded screw rod. 
// Arguments:
//   nutwidth = flat to flat width of nut. 
//   id = diameter of threaded rod to screw onto.
//   h / height / l / length / thickness = height/thickness of nut.
//   tpi = threads per inch
//   ---
//   pitch = Thread spacing (alternative to tpi)
//   shape = specifies shape of nut, either "hex" or "square".  Default: "hex"
//   left_handed = if true, create left-handed threads.  Default = false
//   starts = Number of lead starts.  Default: 1
//   bevel = if true, bevel the outside of the nut.  Default: true for hex nuts, false for square nuts
//   bevel1 = if true, bevel the outside of the nut bottom.
//   bevel2 = if true, bevel the outside of the nut top. 
//   bevang = set the angle for the outside nut bevel.  Default: 30
//   ibevel = if true, bevel the inside (the hole).   Default: true
//   ibevel1 = if true bevel the inside, bottom end.
//   ibevel2 = if true bevel the inside, top end.
//   blunt_start = If true apply truncated blunt start threads at both ends.  Default: true
//   blunt_start1 = If true apply truncated blunt start threads bottom end.
//   blunt_start2 = If true apply truncated blunt start threads top end.
//   end_len = Specify the unthreaded length at the end after blunt start threads.  Default: 0
//   end_len1 = Specify unthreaded length at the bottom
//   end_len2 = Specify unthreaded length at the top
//   lead_in = Specify linear length of the lead in section of the threading with blunt start threads
//   lead_in1 = Specify linear length of the lead in section of the threading at the bottom with blunt start threads
//   lead_in2 = Specify linear length of the lead in section of the threading at the top with blunt start threads
//   lead_in_ang = Specify angular length in degrees of the lead in section of the threading with blunt start threads
//   lead_in_ang1 = Specify angular length in degrees of the lead in section of the threading at the bottom with blunt start threads
//   lead_in_ang2 = Specify angular length in degrees of the lead in section of the threading at the top with blunt start threads
//   lead_in_shape = Specify the shape of the thread lead in by giving a text string or function.  Default: "default"
//   anchor = Translate so anchor point is at origin (0,0,0).  See [anchor](attachments.scad#subsection-anchor).  Default: `CENTER`
//   spin = Rotate this many degrees around the Z axis after anchor.  See [spin](attachments.scad#subsection-spin).  Default: `0`
//   orient = Vector to rotate top towards, after spin.  See [orient](attachments.scad#subsection-orient).  Default: `UP`
//   $slop = The printer-specific slop value, which adds clearance (`4*$slop`) to internal threads.
// Examples(Med):
//   acme_threaded_nut(nutwidth=16, id=3/8*INCH, h=8, tpi=8, $slop=0.05,end_len=0,ibevel=1);
//   acme_threaded_nut(nutwidth=16, id=1/2*INCH, h=10, tpi=12, starts=3, $slop=0.1, $fa=1, $fs=1);
//   acme_threaded_nut(nutwidth=16, id=1/2*INCH, h=10, tpi=12, starts=3, $slop=0.1, $fa=1, $fs=1, blunt_start=false);
function acme_threaded_nut(
    nutwidth, id, h, tpi, pitch,
    starts=1,
    left_handed=false,shape="hex",
    bevel,bevel1,bevel2,bevang=30,
    ibevel,ibevel1,ibevel2,
    height,thickness,
    length, l,
    blunt_start, blunt_start1, blunt_start2,
    lead_in, lead_in1, lead_in2,
    lead_in_ang, lead_in_ang1, lead_in_ang2,
    end_len, end_len1, end_len2,
    lead_in_shape="default",
    anchor, spin, orient
) = no_function("acme_threaded_nut");
module acme_threaded_nut(
    nutwidth, id, h, tpi, pitch,
    starts=1,
    left_handed=false,shape="hex",
    bevel,bevel1,bevel2,bevang=30,
    ibevel,ibevel1,ibevel2,
    height,thickness,
    length, l,
    blunt_start, blunt_start1, blunt_start2,
    lead_in, lead_in1, lead_in2,
    lead_in_ang, lead_in_ang1, lead_in_ang2,
    end_len, end_len1, end_len2,
    lead_in_shape="default",
    anchor, spin, orient
) {
    dummy = assert(num_defined([pitch,tpi])==1,"Must give exactly one of pitch and tpi");
    pitch = is_undef(pitch) ? INCH/tpi : pitch;
    dummy2=assert(is_num(pitch) && pitch>=0);
    trapezoidal_threaded_nut(
        nutwidth=nutwidth, id=id, h=h, pitch=pitch,
        thread_depth = pitch/2, 
        thread_angle=29,shape=shape, 
        left_handed=left_handed,
        bevel=bevel,bevel1=bevel1,bevel2=bevel2,
        ibevel=ibevel,ibevel1=ibevel1,ibevel2=ibevel2,
        height=height,thickness=thickness,
        blunt_start=blunt_start, blunt_start1=blunt_start1, blunt_start2=blunt_start2,
        lead_in=lead_in, lead_in1=lead_in1, lead_in2=lead_in2, lead_in_shape=lead_in_shape,
        lead_in_ang=lead_in_ang, lead_in_ang1=lead_in_ang1, lead_in_ang2=lead_in_ang2,
        end_len=end_len, end_len1=end_len1, end_len2=end_len2,
        l=l,length=length,
        starts=starts,
        anchor=anchor,
        spin=spin,
        orient=orient
    ) children();
}




// Section: Pipe Threading

// Module: npt_threaded_rod()
// Synopsis: Creates NPT pipe threading.
// Topics: Threading, Screws
// See Also: acme_threaded_rod()
// Usage:
//   npt_threaded_rod(size, [internal=], ...) [ATTACHMENTS];
// Description:
//   Constructs a standard NPT pipe end threading. If `internal=true`, creates a mask for making
//   internal pipe threads.  Tapers smaller upwards if `internal=false`.  Tapers smaller downwards
//   if `internal=true`.  If `hollow=true` and `internal=false`, then the pipe threads will be
//   hollowed out into a pipe with the apropriate internal diameter.
// Arguments:
//   size = NPT standard pipe size in inches.  1/16", 1/8", 1/4", 3/8", 1/2", 3/4", 1", 1+1/4", 1+1/2", or 2".  Default: 1/2"
//   ---
//   left_handed = If true, create left-handed threads.  Default = false
//   bevel = if true, bevel the thread ends.  Default: false
//   bevel1 = if true bevel the bottom end.
//   bevel2 = if true bevel the top end. 
//   hollow = If true, create a pipe with the correct internal diameter.
//   internal = If true, make this a mask for making internal threads.
//   anchor = Translate so anchor point is at origin (0,0,0).  See [anchor](attachments.scad#subsection-anchor).  Default: `CENTER`
//   spin = Rotate this many degrees around the Z axis after anchor.  See [spin](attachments.scad#subsection-spin).  Default: `0`
//   orient = Vector to rotate top towards, after spin.  See [orient](attachments.scad#subsection-orient).  Default: `UP`
//   $slop = The printer-specific slop value, which adds clearance (`4*$slop`) to internal threads.
// Example(2D): The straight gray rectangle reveals the tapered threads.  
//   projection(cut=true) npt_threaded_rod(size=1/4, orient=BACK);
//   right(.533*INCH/2) color("gray") rect([2,0.5946*INCH],anchor=LEFT);
// Examples(Med):
//   npt_threaded_rod(size=3/8, $fn=72);
//   npt_threaded_rod(size=1/2, $fn=72, bevel=true);
//   npt_threaded_rod(size=1/2, left_handed=true, $fn=72);
//   npt_threaded_rod(size=3/4, hollow=true, $fn=96);
// Example:
//   diff("remove"){
//      cuboid([40,40,40])
//      tag("remove"){
//        up(.01)position(TOP)
//            npt_threaded_rod(size=3/4, $fn=96, internal=true, $slop=0.1, anchor=TOP);
//        cyl(d=3/4*INCH, l=42, $fn=32);
//      }
//   }
function npt_threaded_rod(
    size=1/2,
    left_handed=false,
    bevel,bevel1,bevel2,
    hollow=false,
    internal=false,
    anchor, spin, orient
)=no_function("npt_threaded_rod");
module npt_threaded_rod(
    size=1/2,
    left_handed=false,
    bevel,bevel1,bevel2,
    hollow=false,
    internal=false,
    anchor, spin, orient
) {
    assert(is_finite(size));
    assert(is_bool(left_handed));
    assert(is_undef(bevel) || is_bool(bevel));
    assert(is_bool(hollow));
    assert(is_bool(internal));
    assert(!(internal&&hollow), "Cannot created a hollow internal threads mask.");
    info_table = [
        // Size    len      OD    TPI
        [ 1/16,  [ 0.3896, 0.308, 27  ]],
        [ 1/8,   [ 0.3924, 0.401, 27  ]],
        [ 1/4,   [ 0.5946, 0.533, 18  ]],
        [ 3/8,   [ 0.6006, 0.668, 18  ]],
        [ 1/2,   [ 0.7815, 0.832, 14  ]],
        [ 3/4,   [ 0.7935, 1.043, 14  ]],
        [ 1,     [ 0.9845, 1.305, 11.5]],
        [ 1+1/4, [ 1.0085, 1.649, 11.5]],
        [ 1+1/2, [ 1.0252, 1.888, 11.5]],
        [ 2,     [ 1.0582, 2.362, 11.5]],
    ];
    info = [for (data=info_table) if(approx(size,data[0])) data[1]][0];
    dummy1 = assert(is_def(info), "Unsupported NPT size.  Try one of 1/16, 1/8, 1/4, 3/8, 1/2, 3/4, 1, 1+1/4, 1+1/2, 2");
    l = INCH * info[0];
    d = INCH * info[1];
    pitch = INCH / info[2];
    rr = d/2;
    rr2 = rr - l/32;
    r1 = internal? rr2 : rr;
    r2 = internal? rr : rr2;
    depth = pitch * cos(30) * 5/8;
    profile = internal? [
        [-6/16, -depth/pitch],
        [-1/16,  0],
        [-1/32,  0.02],
        [ 1/32,  0.02],
        [ 1/16,  0],
        [ 6/16, -depth/pitch]
    ] : [
        [-7/16, -depth/pitch*1.07],
        [-6/16, -depth/pitch],
        [-1/16,  0],
        [ 1/16,  0],
        [ 6/16, -depth/pitch],
        [ 7/16, -depth/pitch*1.07]
    ];
    attachable(anchor,spin,orient, l=l, r1=r1, r2=r2) {
        difference() {
            generic_threaded_rod(
                d1=2*r1, d2=2*r2, l=l,
                pitch=pitch,
                profile=profile,
                left_handed=left_handed,
                bevel=bevel,bevel1=bevel1,bevel2=bevel2,
                internal=internal,
                blunt_start=true
            );
            if (hollow) cylinder(h=l+1, d=size*INCH, center=true);
        }
        children();
    }
}



// Section: Buttress Threading

// Module: buttress_threaded_rod()
// Synopsis: Creates a buttress-threaded rod.
// Topics: Threading, Screws
// See Also: buttress_threaded_nut()
// Usage:
//   buttress_threaded_rod(d, l|length, pitch, [internal=], ...) [ATTACHMENTS];
// Description:
//   Constructs a simple buttress threaded rod with a 45 degree angle.  The buttress thread or sawtooth thread has low friction and high loading
//   in one direction at the cost of higher friction and inferior loading in the other direction.  Buttress threads are sometimes used on
//   vises, which are loaded only in one direction.  
// Arguments:
//   d = Outer diameter of threaded rod.
//   l / length / h / height = Length of threaded rod.
//   pitch = Thread spacing.
//   ---
//   left_handed = if true, create left-handed threads.  Default = false
//   starts = Number of lead starts.  Default: 1
//   bevel = if true, bevel the thread ends.  Default: false
//   bevel1 = if true bevel the bottom end.
//   bevel2 = if true bevel the top end. 
//   internal = If true, this is a mask for making internal threads.
//   blunt_start = If true apply truncated blunt start threads at both ends.  Default: true
//   blunt_start1 = If true apply truncated blunt start threads bottom end.
//   blunt_start2 = If true apply truncated blunt start threads top end.
//   end_len = Specify the unthreaded length at the end after blunt start threads.  Default: 0
//   end_len1 = Specify unthreaded length at the bottom
//   end_len2 = Specify unthreaded length at the top
//   lead_in = Specify linear length of the lead in section of the threading with blunt start threads
//   lead_in1 = Specify linear length of the lead in section of the threading at the bottom with blunt start threads
//   lead_in2 = Specify linear length of the lead in section of the threading at the top with blunt start threads
//   lead_in_ang = Specify angular length in degrees of the lead in section of the threading with blunt start threads
//   lead_in_ang1 = Specify angular length in degrees of the lead in section of the threading at the bottom with blunt start threads
//   lead_in_ang2 = Specify angular length in degrees of the lead in section of the threading at the top with blunt start threads
//   lead_in_shape = Specify the shape of the thread lead in by giving a text string or function.  Default: "default"
//   d1 = Bottom outside diameter of threads.
//   d2 = Top outside diameter of threads.
//   anchor = Translate so anchor point is at origin (0,0,0).  See [anchor](attachments.scad#subsection-anchor).  Default: `CENTER`
//   spin = Rotate this many degrees around the Z axis after anchor.  See [spin](attachments.scad#subsection-spin).  Default: `0`
//   orient = Vector to rotate top towards, after spin.  See [orient](attachments.scad#subsection-orient).  Default: `UP`
//   $slop = The printer-specific slop value, which adds clearance (`4*$slop`) to internal threads.
// Example(2D):
//   projection(cut=true)
//       buttress_threaded_rod(d=10, l=15, pitch=2, orient=BACK);
// Examples(Med):
//   buttress_threaded_rod(d=25, l=20, pitch=2, $fa=1, $fs=1,end_len=0);
//   buttress_threaded_rod(d=10, l=20, pitch=1.25, left_handed=true, $fa=1, $fs=1);
function buttress_threaded_rod(
    d, l, pitch,
    left_handed=false, starts=1,
    bevel,bevel1,bevel2,
    internal=false,
    d1, d2, length, h, height,
    blunt_start, blunt_start1, blunt_start2,
    lead_in, lead_in1, lead_in2,
    lead_in_ang, lead_in_ang1, lead_in_ang2,
    end_len, end_len1, end_len2,
    lead_in_shape="default",
    anchor, spin, orient
) = no_function("buttress_threaded_rod");
module buttress_threaded_rod(
    d, l, pitch,
    left_handed=false, starts=1,
    bevel,bevel1,bevel2,
    internal=false,
    d1, d2, length, h, height,
    blunt_start, blunt_start1, blunt_start2,
    lead_in, lead_in1, lead_in2,
    lead_in_ang, lead_in_ang1, lead_in_ang2,
    end_len, end_len1, end_len2,
    lead_in_shape="default",
    anchor, spin, orient
) {
    depth = pitch * 3/4;
    profile = [
        [  -1/2, -0.77],
        [ -7/16, -0.75],
        [  5/16,  0],
        [  7/16,  0],
        [  7/16, -0.75],
        [   1/2, -0.77],
    ];
    generic_threaded_rod(
        d=d, l=l, pitch=pitch,
        profile=profile, 
        left_handed=left_handed,
        bevel=bevel,bevel1=bevel1,bevel2=bevel2,
        internal=internal, length=length, height=height, h=h,
        blunt_start=blunt_start, blunt_start1=blunt_start1, blunt_start2=blunt_start2,
        lead_in=lead_in, lead_in1=lead_in1, lead_in2=lead_in2, lead_in_shape=lead_in_shape,
        lead_in_ang=lead_in_ang, lead_in_ang1=lead_in_ang1, lead_in_ang2=lead_in_ang2,
        end_len=end_len, end_len1=end_len1, end_len2=end_len2,
        d1=d1,d2=d2,
        anchor=anchor,
        spin=spin,starts=starts,
        orient=orient
    ) children();
}



// Module: buttress_threaded_nut()
// Synopsis: Creates a buttress-threaded nut.
// Topics: Threading, Screws
// See Also: buttress_threaded_rod()
// Usage:
//   buttress_threaded_nut(nutwidth, id, h|height|thickness, pitch, ...) [ATTACHMENTS];
// Description:
//   Constructs a hexagonal or square nut for a simple buttress threaded screw rod.  
// Arguments:
//   nutwidth = diameter of the nut.
//   id = diameter of threaded rod to screw onto.
//   h / height / l / length / thickness = height/thickness of nut.
//   pitch = Thread spacing. 
//   ---
//   shape = specifies shape of nut, either "hex" or "square".  Default: "hex"
//   left_handed = if true, create left-handed threads.  Default = false
//   starts = The number of lead starts.  Default: 1
//   bevel = if true, bevel the outside of the nut.  Default: true for hex nuts, false for square nuts
//   bevel1 = if true, bevel the outside of the nut bottom.
//   bevel2 = if true, bevel the outside of the nut top. 
//   bevang = set the angle for the outside nut bevel.  Default: 30
//   ibevel = if true, bevel the inside (the hole).   Default: true
//   ibevel1 = if true bevel the inside, bottom end.
//   ibevel2 = if true bevel the inside, top end.
//   blunt_start = If true apply truncated blunt start threads at both ends.  Default: true
//   blunt_start1 = If true apply truncated blunt start threads bottom end.
//   blunt_start2 = If true apply truncated blunt start threads top end.
//   end_len = Specify the unthreaded length at the end after blunt start threads.  Default: 0
//   end_len1 = Specify unthreaded length at the bottom
//   end_len2 = Specify unthreaded length at the top
//   lead_in = Specify linear length of the lead in section of the threading with blunt start threads
//   lead_in1 = Specify linear length of the lead in section of the threading at the bottom with blunt start threads
//   lead_in2 = Specify linear length of the lead in section of the threading at the top with blunt start threads
//   lead_in_ang = Specify angular length in degrees of the lead in section of the threading with blunt start threads
//   lead_in_ang1 = Specify angular length in degrees of the lead in section of the threading at the bottom with blunt start threads
//   lead_in_ang2 = Specify angular length in degrees of the lead in section of the threading at the top with blunt start threads
//   lead_in_shape = Specify the shape of the thread lead in by giving a text string or function.  Default: "default"
//   anchor = Translate so anchor point is at origin (0,0,0).  See [anchor](attachments.scad#subsection-anchor).  Default: `CENTER`
//   spin = Rotate this many degrees around the Z axis after anchor.  See [spin](attachments.scad#subsection-spin).  Default: `0`
//   orient = Vector to rotate top towards, after spin.  See [orient](attachments.scad#subsection-orient).  Default: `UP`
//   $slop = The printer-specific slop value, which adds clearance (`4*$slop`) to internal threads.
// Examples(Med):
//   buttress_threaded_nut(nutwidth=16, id=8, h=8, pitch=1.25, left_handed=true, $slop=0.05, $fa=1, $fs=1);
function buttress_threaded_nut(
    nutwidth, id, h,
    pitch, shape="hex", left_handed=false,
    bevel,bevel1,bevel2,bevang=30,starts=1,
    ibevel,ibevel1,ibevel2,height,thickness,
    length, l,
    blunt_start, blunt_start1, blunt_start2,
    lead_in, lead_in1, lead_in2,
    lead_in_ang, lead_in_ang1, lead_in_ang2,
    end_len, end_len1, end_len2,
    lead_in_shape="default",
    anchor, spin, orient
) = no_function("buttress_threaded_nut");
module buttress_threaded_nut(
    nutwidth, id, h,
    pitch, shape="hex", left_handed=false,
    bevel,bevel1,bevel2,bevang=30,starts=1,
    ibevel,ibevel1,ibevel2,height,thickness,
    length, l,
    blunt_start, blunt_start1, blunt_start2,
    lead_in, lead_in1, lead_in2,
    lead_in_ang, lead_in_ang1, lead_in_ang2,
    end_len, end_len1, end_len2,
    lead_in_shape="default",
    anchor, spin, orient
) {
    depth = pitch * 3/4;
    profile = [
        [  -1/2, -0.77],
        [ -7/16, -0.75],
        [  5/16,  0],
        [  7/16,  0],
        [  7/16, -0.75],
        [  1/ 2, -0.77],
    ];
    generic_threaded_nut(
        nutwidth=nutwidth, id=id, h=h,
        pitch=pitch,
        profile=profile,
        shape=shape,
        left_handed=left_handed,starts=starts,
        bevel=bevel,bevel1=bevel1,bevel2=bevel2,bevang=bevang,
        ibevel=ibevel,ibevel1=ibevel1,ibevel2=ibevel2,
        blunt_start=blunt_start, blunt_start1=blunt_start1, blunt_start2=blunt_start2,
        lead_in=lead_in, lead_in1=lead_in1, lead_in2=lead_in2, lead_in_shape=lead_in_shape,
        lead_in_ang=lead_in_ang, lead_in_ang1=lead_in_ang1, lead_in_ang2=lead_in_ang2,
        end_len=end_len, end_len1=end_len1, end_len2=end_len2,
        l=l,length=length,
        anchor=anchor, spin=spin, height=height, thickness=thickness, 
        orient=orient
    ) children();
}



// Section: Square Threading

// Module: square_threaded_rod()
// Synopsis: Creates a square-threaded rod.
// Topics: Threading, Screws
// See Also: square_threaded_nut()
// Usage:
//   square_threaded_rod(d, l|length, pitch, [internal=], ...) [ATTACHMENTS];
// Description:
//   Constructs a square profile threaded screw rod.  The greatest advantage of square threads is
//   that they have the least friction and a much higher intrinsic efficiency than trapezoidal threads.
//   They produce no radial load on the nut.  However, square threads cannot carry as much load as trapezoidal threads. 
// Arguments:
//   d = Outer diameter of threaded rod.
//   l / length / h / height = Length of threaded rod.
//   pitch = Thread spacing.
//   ---
//   left_handed = if true, create left-handed threads.  Default = false
//   starts = The number of lead starts.  Default = 1
//   bevel = if true, bevel the thread ends.  Default: false
//   bevel1 = if true bevel the bottom end.
//   bevel2 = if true bevel the top end. 
//   internal = If true, this is a mask for making internal threads.

//   blunt_start = If true apply truncated blunt start threads at both ends.  Default: true
//   blunt_start1 = If true apply truncated blunt start threads bottom end.
//   blunt_start2 = If true apply truncated blunt start threads top end.
//   end_len = Specify the unthreaded length at the end after blunt start threads.  Default: 0
//   end_len1 = Specify unthreaded length at the bottom
//   end_len2 = Specify unthreaded length at the top
//   lead_in = Specify linear length of the lead in section of the threading with blunt start threads
//   lead_in1 = Specify linear length of the lead in section of the threading at the bottom with blunt start threads
//   lead_in2 = Specify linear length of the lead in section of the threading at the top with blunt start threads
//   lead_in_ang = Specify angular length in degrees of the lead in section of the threading with blunt start threads
//   lead_in_ang1 = Specify angular length in degrees of the lead in section of the threading at the bottom with blunt start threads
//   lead_in_ang2 = Specify angular length in degrees of the lead in section of the threading at the top with blunt start threads
//   lead_in_shape = Specify the shape of the thread lead in by giving a text string or function.  Default: "default"
//   d1 = Bottom outside diameter of threads.
//   d2 = Top outside diameter of threads.
//   anchor = Translate so anchor point is at origin (0,0,0).  See [anchor](attachments.scad#subsection-anchor).  Default: `CENTER`
//   spin = Rotate this many degrees around the Z axis after anchor.  See [spin](attachments.scad#subsection-spin).  Default: `0`
//   orient = Vector to rotate top towards, after spin.  See [orient](attachments.scad#subsection-orient).  Default: `UP`
//   $slop = The printer-specific slop value, which adds clearance (`4*$slop`) to internal threads.
// Example(2D):
//   projection(cut=true)
//       square_threaded_rod(d=10, l=15, pitch=2, orient=BACK);
// Examples(Med):
//   square_threaded_rod(d=10, l=20, pitch=2, starts=2, $fn=32);
function square_threaded_rod(
    d, l, pitch,
    left_handed=false,
    bevel,bevel1,bevel2,
    starts=1,
    internal=false,
    d1, d2, length, h, height,
    blunt_start, blunt_start1, blunt_start2,
    lead_in, lead_in1, lead_in2,
    lead_in_ang, lead_in_ang1, lead_in_ang2,
    end_len, end_len1, end_len2,
    lead_in_shape="default",
    anchor, spin, orient
) = no_function("square_threaded_rod");
module square_threaded_rod(
    d, l, pitch,
    left_handed=false,
    bevel,bevel1,bevel2,
    starts=1,
    internal=false,
    d1, d2, length, h, height,
    blunt_start, blunt_start1, blunt_start2,
    lead_in, lead_in1, lead_in2,
    lead_in_ang, lead_in_ang1, lead_in_ang2,
    end_len, end_len1, end_len2,
    lead_in_shape="default",
    anchor, spin, orient
) {
    trapezoidal_threaded_rod(
        d=d, l=l, pitch=pitch,
        thread_angle=0.1,
        left_handed=left_handed,
        bevel=bevel,bevel1=bevel1,bevel2=bevel2,
        starts=starts,
        internal=internal, length=length, height=height, h=h,
        blunt_start=blunt_start, blunt_start1=blunt_start1, blunt_start2=blunt_start2,
        lead_in=lead_in, lead_in1=lead_in1, lead_in2=lead_in2, lead_in_shape=lead_in_shape,
        lead_in_ang=lead_in_ang, lead_in_ang1=lead_in_ang1, lead_in_ang2=lead_in_ang2,
        end_len=end_len, end_len1=end_len1, end_len2=end_len2,
        d1=d1,
        d2=d2,
        anchor=anchor,
        spin=spin,
        orient=orient
    ) children();
}



// Module: square_threaded_nut()
// Synopsis: Creates a square-threaded nut.
// Topics: Threading, Screws
// See Also: square_threaded_rod()
// Usage:
//   square_threaded_nut(nutwidth, id, h|height|thickness, pitch, ...) [ATTACHMENTS];
// Description:
//   Constructs a hexagonal or square nut for a square profile threaded screw rod.  
// Arguments:
//   nutwidth = diameter of the nut.
//   id = diameter of threaded rod to screw onto.
//   h / height / l / length / thickness = height/thickness of nut.
//   pitch = Length between threads.
//   ---
//   shape = specifies shape of nut, either "hex" or "square".  Default: "hex"
//   left_handed = if true, create left-handed threads.  Default = false
//   starts = The number of lead starts.  Default = 1
//   bevel = if true, bevel the outside of the nut.  Default: true for hex nuts, false for square nuts
//   bevel1 = if true, bevel the outside of the nut bottom.
//   bevel2 = if true, bevel the outside of the nut top. 
//   bevang = set the angle for the outside nut bevel.  Default: 30
//   ibevel = if true, bevel the inside (the hole).   Default: true
//   ibevel1 = if true bevel the inside, bottom end.
//   ibevel2 = if true bevel the inside, top end.
//   blunt_start = If true apply truncated blunt start threads at both ends.  Default: true
//   blunt_start1 = If true apply truncated blunt start threads bottom end.
//   blunt_start2 = If true apply truncated blunt start threads top end.
//   end_len = Specify the unthreaded length at the end after blunt start threads.  Default: 0
//   end_len1 = Specify unthreaded length at the bottom
//   end_len2 = Specify unthreaded length at the top
//   lead_in = Specify linear length of the lead in section of the threading with blunt start threads
//   lead_in1 = Specify linear length of the lead in section of the threading at the bottom with blunt start threads
//   lead_in2 = Specify linear length of the lead in section of the threading at the top with blunt start threads
//   lead_in_ang = Specify angular length in degrees of the lead in section of the threading with blunt start threads
//   lead_in_ang1 = Specify angular length in degrees of the lead in section of the threading at the bottom with blunt start threads
//   lead_in_ang2 = Specify angular length in degrees of the lead in section of the threading at the top with blunt start threads
//   lead_in_shape = Specify the shape of the thread lead in by giving a text string or function.  Default: "default"
//   anchor = Translate so anchor point is at origin (0,0,0).  See [anchor](attachments.scad#subsection-anchor).  Default: `CENTER`
//   spin = Rotate this many degrees around the Z axis after anchor.  See [spin](attachments.scad#subsection-spin).  Default: `0`
//   orient = Vector to rotate top towards, after spin.  See [orient](attachments.scad#subsection-orient).  Default: `UP`
//   $slop = The printer-specific slop value, which adds clearance (`4*$slop`) to internal threads.
// Examples(Med):
//   square_threaded_nut(nutwidth=16, id=10, h=10, pitch=2, starts=2, $slop=0.1, $fn=32);
function square_threaded_nut(
    nutwidth, id, h,
    pitch,
    left_handed=false,
    bevel,bevel1,bevel2,bevang=30,
    ibevel,ibevel1,ibevel2,
    height,thickness,    
    length, l,
    blunt_start, blunt_start1, blunt_start2,
    lead_in, lead_in1, lead_in2,
    lead_in_ang, lead_in_ang1, lead_in_ang2,
    end_len, end_len1, end_len2,
    lead_in_shape="default",
    starts=1,
    anchor, spin, orient
) = no_function("square_threaded_nut");
module square_threaded_nut(
    nutwidth, id, h,
    pitch,
    left_handed=false,
    bevel,bevel1,bevel2,bevang=30,
    ibevel,ibevel1,ibevel2,
    height,thickness,    
    length, l,
    blunt_start, blunt_start1, blunt_start2,
    lead_in, lead_in1, lead_in2,
    lead_in_ang, lead_in_ang1, lead_in_ang2,
    end_len, end_len1, end_len2,
    lead_in_shape="default",
    starts=1,
    anchor, spin, orient
) {
    assert(is_num(pitch) && pitch>=0)
    trapezoidal_threaded_nut(
        nutwidth=nutwidth, id=id, h=h, pitch=pitch,
        thread_angle=0,
        left_handed=left_handed,
        bevel=bevel,bevel1=bevel1,bevel2=bevel2, bevang=bevang,
        ibevel=ibevel, ibevel1=ibevel1, ibevel2=ibevel2,
        height=height,thickness=thickness,
        starts=starts,
        blunt_start=blunt_start, blunt_start1=blunt_start1, blunt_start2=blunt_start2,
        lead_in=lead_in, lead_in1=lead_in1, lead_in2=lead_in2, lead_in_shape=lead_in_shape,
        lead_in_ang=lead_in_ang, lead_in_ang1=lead_in_ang1, lead_in_ang2=lead_in_ang2,
        end_len=end_len, end_len1=end_len1, end_len2=end_len2,
        l=l,length=length,
        anchor=anchor,
        spin=spin,
        orient=orient
    ) children();
}


// Section: Ball Screws

// Module: ball_screw_rod()
// Synopsis: Creates a ball screw rod.
// Topics: Threading, Screws
// Usage:
//   ball_screw_rod(d, l|length, pitch, [ball_diam], [ball_arc], [internal=], ...) [ATTACHMENTS];
// Description:
//   Constructs a ball screw rod.  This type of rod is used with ball bearings.  
// Arguments:
//   d = Outer diameter of threaded rod.
//   l / length / h / height = Length of threaded rod.
//   pitch = Thread spacing. Also, the diameter of the ball bearings used.
//   ball_diam = The diameter of the ball bearings to use with this ball screw.
//   ball_arc = The arc portion that should touch the ball bearings. Default: 120 degrees.
//   ---
//   left_handed = if true, create left-handed threads.  Default = false
//   starts = The number of lead starts.  Default = 1
//   bevel = if true, bevel the thread ends.  Default: false
//   bevel1 = if true bevel the bottom end.
//   bevel2 = if true bevel the top end. 
//   internal = If true, make this a mask for making internal threads.
//   blunt_start = If true apply truncated blunt start threads at both ends.  Default: true
//   blunt_start1 = If true apply truncated blunt start threads bottom end.
//   blunt_start2 = If true apply truncated blunt start threads top end.
//   end_len = Specify the unthreaded length at the end after blunt start threads.  Default: 0
//   end_len1 = Specify unthreaded length at the bottom
//   end_len2 = Specify unthreaded length at the top
//   lead_in = Specify linear length of the lead in section of the threading with blunt start threads
//   lead_in1 = Specify linear length of the lead in section of the threading at the bottom with blunt start threads
//   lead_in2 = Specify linear length of the lead in section of the threading at the top with blunt start threads
//   lead_in_ang = Specify angular length in degrees of the lead in section of the threading with blunt start threads
//   lead_in_ang1 = Specify angular length in degrees of the lead in section of the threading at the bottom with blunt start threads
//   lead_in_ang2 = Specify angular length in degrees of the lead in section of the threading at the top with blunt start threads
//   lead_in_shape = Specify the shape of the thread lead in by giving a text string or function.  Default: "default"
//   anchor = Translate so anchor point is at origin (0,0,0).  See [anchor](attachments.scad#subsection-anchor).  Default: `CENTER`
//   spin = Rotate this many degrees around the Z axis after anchor.  See [spin](attachments.scad#subsection-spin).  Default: `0`
//   orient = Vector to rotate top towards, after spin.  See [orient](attachments.scad#subsection-orient).  Default: `UP`
//   $slop = The printer-specific slop value, which adds clearance (`4*$slop`) to internal threads.
// Example(2D): Thread Profile, ball_diam=4, ball_arc=100
//   projection(cut=true) ball_screw_rod(d=10, l=15, pitch=5, ball_diam=4, ball_arc=100, orient=BACK, $fn=24, blunt_start=false);
// Example(2D): Thread Profile, ball_diam=4, ball_arc=120
//   projection(cut=true) ball_screw_rod(d=10, l=15, pitch=5, ball_diam=4, ball_arc=120, orient=BACK, $fn=24, blunt_start=false);
// Example(2D): Thread Profile, ball_diam=3, ball_arc=120
//   projection(cut=true) ball_screw_rod(d=10, l=15, pitch=5, ball_diam=3, ball_arc=120, orient=BACK, $fn=24, blunt_start=false);
// Examples(Med):
//   ball_screw_rod(d=15, l=20, pitch=8, ball_diam=5, ball_arc=120, $fa=1, $fs=0.5, blunt_start=false);
//   ball_screw_rod(d=15, l=20, pitch=5, ball_diam=4, ball_arc=120, $fa=1, $fs=0.5, blunt_start=false);
//   ball_screw_rod(d=15, l=20, pitch=5, ball_diam=4, ball_arc=120, left_handed=true, $fa=1, $fs=0.5, blunt_start=false);
function ball_screw_rod(
    d, l, pitch, 
    ball_diam=5, ball_arc=100,
    starts=1,
    left_handed=false,
    internal=false,
    length, h, height,
    bevel, bevel1, bevel2,
    blunt_start, blunt_start1, blunt_start2,
    lead_in, lead_in1, lead_in2,
    lead_in_ang, lead_in_ang1, lead_in_ang2,
    end_len, end_len1, end_len2,
    lead_in_shape="default",
    anchor, spin, orient
) = no_function("ball_screw_rod");
module ball_screw_rod(
    d, l, pitch, 
    ball_diam=5, ball_arc=100,
    starts=1,
    left_handed=false,
    internal=false,
    length, h, height,
    bevel, bevel1, bevel2,
    blunt_start, blunt_start1, blunt_start2,
    lead_in, lead_in1, lead_in2,
    lead_in_ang, lead_in_ang1, lead_in_ang2,
    end_len, end_len1, end_len2,
    lead_in_shape="default",
    anchor, spin, orient
) {
    n = max(3,ceil(segs(ball_diam/2)*ball_arc/2/360));
    depth = ball_diam * (1-cos(ball_arc/2))/2;
    cpy = ball_diam/2/pitch*cos(ball_arc/2);
    profile = [
        each arc(n=n, d=ball_diam/pitch, cp=[-0.5,cpy], start=270, angle=ball_arc/2),
        each arc(n=n, d=ball_diam/pitch, cp=[+0.5,cpy], start=270-ball_arc/2, angle=ball_arc/2)
    ];
    generic_threaded_rod(
        d=d, l=l, pitch=pitch,
        profile=profile,
        left_handed=left_handed,
        starts=starts,
        bevel=bevel,bevel1=bevel1,bevel2=bevel2,
        internal=internal, length=length, height=height, h=h,
        blunt_start=blunt_start, blunt_start1=blunt_start1, blunt_start2=blunt_start2,
        lead_in=lead_in, lead_in1=lead_in1, lead_in2=lead_in2, lead_in_shape=lead_in_shape,
        lead_in_ang=lead_in_ang, lead_in_ang1=lead_in_ang1, lead_in_ang2=lead_in_ang2,
        end_len=end_len, end_len1=end_len1, end_len2=end_len2,
        anchor=anchor,
        spin=spin,
        orient=orient
    ) children();
}


// Section: Generic Threading

// Module: generic_threaded_rod()
// Synopsis: Creates a generic threaded rod.
// Topics: Threading, Screws
// See Also: generic_threaded_nut()
// Usage:
//   generic_threaded_rod(d, l|length, pitch, profile, [internal=], ...) [ATTACHMENTS];
// Description:
//   Constructs a generic threaded rod using an arbitrary thread profile that you supply.  The rod can be tapered (e.g. for pipe threads).
//   For specific thread types use other modules that supply the appropriate profile.
//   .
//   You give the profile as a 2D path that will be scaled by the pitch to produce the final thread shape.  The profile X values
//   must be between -1/2 and 1/2.  The Y=0 point will align with the specified rod diameter, so generally you want a Y value of zero at the peak (which
//   makes your specified diameter the outer diameter of the threads).  
//   The value in the valleys of the thread should then be `-depth/pitch` due to the scaling by the thread pitch.  The segment between the end
//   of one thread and the start of the next is added automatically, so you should not have the path start and end at equivalent points (X = +-1/2 with the same Y value).
//   Generally you should center the profile horizontally in the interval [-1/2, 1/2].
//   .
//   If internal is true then produce a thread mask to difference from an object.
//   When internal is true the rod diameter is enlarged to correct for the polygonal nature of circles to ensure that the internal diameter is the specified size.
//   The diameter is also increased by `4 * $slop` to create clearance for threading by allowing a `2 * $slop` gap on each side. 
//   If bevel is set to true and internal is false then the ends of the rod will be beveled.  When bevel is true and internal is true the ends of the rod will
//   be filled in so that the rod mask will create a bevel when subtracted from an object.  The bevel is at 45 deg and is the depth of the threads.
//   .
//   Higbee or blunt start threading specifies that the thread ends abruptly at its full width instead of running off the end of the shaft and leaving a sharp edged partial
//   thread at the end of the screw.  This makes screws easier to start and
//   prevents cross threading.  If you set `higbee=true` then the blunt start applies to both ends.  The blunt start cuts the thread end in a single facet, 
//   so if you use lots of facets it will be close to perpendicular to the screw surface, but if you use fewer facets, it will be a more sloped cut.  
//   The place to cut the threads is calculated to try to leave a 1/4 thread gap from the end of the screw, but depending on your profile, you may
//   wish to adjust this.  If you set higbee to a numerical value it will be added to the computed higbee angle, so a positive value will cut the thread back farther
//   giving more space at the end.  Higbee works on both internal and external threads.  
// Arguments:
//   d = Outer diameter of threaded rod.
//   l / length / h / height = Length of threaded rod.
//   pitch = Thread spacing.
//   profile = A 2D path giving the shape of a thread
//   ---
//   left_handed = If true, create left-handed threads.  Default: false
//   starts = The number of lead starts.  Default: 1
//   internal = If true, make this a mask for making internal threads.  Default: false
//   d1 = Bottom outside diameter of threads.
//   d2 = Top outside diameter of threads.
//   bevel = set to true to bevel both ends, a number to specify a bevel size, false for no bevel, and "reverse" for an inverted bevel
//   bevel1 = set bevel for bottom end. 
//   bevel2 = set bevel for top end.
//   blunt_start = If true apply truncated blunt start threads at both ends.  Default: true
//   blunt_start1 = If true apply truncated blunt start threads bottom end.
//   blunt_start2 = If true apply truncated blunt start threads top end.
//   end_len = Specify the unthreaded length at the end after blunt start threads.  Default: 0
//   end_len1 = Specify unthreaded length at the bottom
//   end_len2 = Specify unthreaded length at the top
//   lead_in = Specify linear length of the lead in section of the threading with blunt start threads
//   lead_in1 = Specify linear length of the lead in section of the threading at the bottom with blunt start threads
//   lead_in2 = Specify linear length of the lead in section of the threading at the top with blunt start threads
//   lead_in_ang = Specify angular length in degrees of the lead in section of the threading with blunt start threads
//   lead_in_ang1 = Specify angular length in degrees of the lead in section of the threading at the bottom with blunt start threads
//   lead_in_ang2 = Specify angular length in degrees of the lead in section of the threading at the top with blunt start threads
//   lead_in_shape = Specify the shape of the thread lead in by giving a text string or function.  Default: "default"
//   anchor = Translate so anchor point is at origin (0,0,0).  See [anchor](attachments.scad#subsection-anchor).  Default: `CENTER`
//   spin = Rotate this many degrees around the Z axis after anchor.  See [spin](attachments.scad#subsection-spin).  Default: `0`
//   orient = Vector to rotate top towards, after spin.  See [orient](attachments.scad#subsection-orient).  Default: `UP`
//   $slop = The printer-specific slop value, which adds clearance (`4*$slop`) to internal threads.
// Example(2DMed): Example Tooth Profile
//   pitch = 2;
//   depth = pitch * cos(30) * 5/8;
//   profile = [
//       [-7/16, -depth/pitch*1.07],
//       [-6/16, -depth/pitch],
//       [-1/16,  0],
//       [ 1/16,  0],
//       [ 6/16, -depth/pitch],
//       [ 7/16, -depth/pitch*1.07]
//   ];
//   stroke(profile, width=0.02);
// Example:
//   pitch = 2;
//   depth = pitch * cos(30) * 5/8;
//   profile = [
//       [-7/16, -depth/pitch*1.07],
//       [-6/16, -depth/pitch],
//       [-1/16,  0],
//       [ 1/16,  0],
//       [ 6/16, -depth/pitch],
//       [ 7/16, -depth/pitch*1.07]
//   ];
//   generic_threaded_rod(d=10, l=40, pitch=2, profile=profile);

function generic_threaded_rod(
    d, l, pitch, profile,
    left_handed=false, internal=false,
    bevel, bevel1, bevel2, 
    starts=1,
    d1, d2, length, h, height,
    blunt_start, blunt_start1, blunt_start2,
    lead_in, lead_in1, lead_in2,
    lead_in_ang, lead_in_ang1, lead_in_ang2,
    end_len, end_len1, end_len2,
    lead_in_shape="default",
    anchor, spin, orient
) = no_function("generic_threaded_rod");
module generic_threaded_rod(
    d, l, pitch, profile,
    left_handed=false, internal=false,
    bevel, bevel1, bevel2, 
    starts=1,
    d1, d2, length, h, height,
    blunt_start, blunt_start1, blunt_start2,
    lead_in, lead_in1, lead_in2,
    lead_in_ang, lead_in_ang1, lead_in_ang2,
    end_len, end_len1, end_len2,
    lead_in_shape="default",
    anchor, spin, orient
) {
    len = one_defined([l,length,h,height],"l,length,h,height");
    bevel1 = first_defined([bevel1,bevel]);
    bevel2 = first_defined([bevel2,bevel]);
    blunt_start1 = first_defined([blunt_start1, blunt_start, true]);
    blunt_start2 = first_defined([blunt_start2, blunt_start, true]);                           
    r1 = get_radius(d1=d1, d=d);
    r2 = get_radius(d1=d2, d=d);
    lead_in1 = first_defined([lead_in1, lead_in]);
    lead_in2 = first_defined([lead_in2, lead_in]);
    lead_in_func = is_func(lead_in_shape) ? lead_in_shape
                 : assert(is_string(lead_in_shape),"lead_in_shape must be a function or string")
                   let(ind = search([lead_in_shape], _lead_in_table,0)[0])
                   assert(ind!=[],str("Unknown lead_in_shape, \"",lead_in_shape,"\""))
                   _lead_in_table[ind[0]][1];
    dummy0 = 
      assert(all_positive([pitch]),"Thread pitch must be a positive value")
      assert(all_positive([len]),"Length must be a postive value")
      assert(is_path(profile),"Profile must be a path")
      assert(is_bool(blunt_start1), "blunt_start1/blunt_start must be boolean")
      assert(is_bool(blunt_start2), "blunt_start2/blunt_start must be boolean")
      assert(is_bool(left_handed))
      assert(all_positive([r1,r2]), "Must give d or both d1 and d2 as positive values")
      assert(is_undef(bevel1) || is_num(bevel1) || is_bool(bevel1) || bevel1=="reverse", "bevel1/bevel must be a number, boolean or \"reverse\"")
      assert(is_undef(bevel2) || is_num(bevel2) || is_bool(bevel2) || bevel2=="reverse", "bevel2/bevel must be a number, boolean or \"reverse\"");
    sides = quantup(segs(max(r1,r2)), starts);
    rsc = internal? (1/cos(180/sides)) : 1;    // Internal radius adjusted for faceting
    islop = internal? 2*get_slop() : 0;
    r1adj = r1 * rsc + islop;
    r2adj = r2 * rsc + islop;

    extreme = internal? max(column(profile,1)) : min(column(profile,1));
    profile = !internal ? profile
            : let(
                 maxidx = [for(i=idx(profile)) if (profile[i].y==extreme) i],
                 cutpt = len(maxidx)==1 ? profile(maxidx[0]).x
                       : mean([profile[maxidx[0]].x, profile[maxidx[1]].x])
              )
              [
                 for(entry=profile) if (entry.x>=cutpt) [entry.x-cutpt-1/2,entry.y], 
                 for(entry=profile) if (entry.x<cutpt) [entry.x-cutpt+1/2,entry.y]
              ];
    profmin = pitch * min(column(profile,1));
    pmax = pitch * max(column(profile,1));
    rmax = max(r1adj,r2adj)+pmax;

    // These parameters give the size of the bevel, negative for an outward bevel (e.g. on internal thread mask)  
    bev1 = (bevel1=="reverse"?-1:1)*(internal?-1:1) *
               ( is_num(bevel1)? bevel1
               : bevel1==false? 0
               : blunt_start1? (bevel1==undef?0
                               :internal ? r1/6
                               :(r1+profmin)/6)
               : pmax-profmin);
    bev2 = (bevel2=="reverse"?-1:1)*(internal?-1:1) *
               ( is_num(bevel2)? bevel2
               : bevel2==false? 0
               : blunt_start2? (bevel2==undef?0
                               :internal ? r2/6
                               :(r2+profmin)/6)
               : pmax-profmin);
    // This is the bevel size used for constructing the polyhedron.  The bevel is integrated when blunt start is on, but
    // applied later via difference/union if blunt start is off, so set bevel to zero in the latter case.  
    bevel_size1 = blunt_start1?bev1:0;
    bevel_size2 = blunt_start2?bev2:0;
    // This is the bevel size for clipping, which is only done when blunt start is off
    clip_bev1 = blunt_start1?0:bev1;
    clip_bev2 = blunt_start2?0:bev2;
    end_len1_base = !blunt_start1? 0 : first_defined([end_len1,end_len, 0]);
    end_len2_base = !blunt_start2? 0 : first_defined([end_len2,end_len, 0]);    
    // Enlarge end lengths to give sufficient room for requested bevel
    end_len1 = abs(bevel_size1)>0 ? max(end_len1_base, abs(bevel_size1)) : end_len1_base;
    end_len2 = abs(bevel_size2)>0 ? max(end_len2_base, abs(bevel_size2)) : end_len2_base;
    // length to create below/above z=0, with an extra revolution in non-blunt-start case so
    // the threads can continue to the specified length and we can clip off the blunt start                       
    len1 = -len/2 - (blunt_start1?0:pitch);   
    len2 =  len/2 + (blunt_start2?0:pitch);

    // Thread turns below and above z=0, with extra to ensure we go beyond the length needed
    turns1 = len1/pitch-1;
    turns2 = len2/pitch+1;
    dir = left_handed? -1 : 1;
    dummy2=
        assert(abs(bevel_size1)+abs(bevel_size2)<len, "Combined bevel size exceeds length of screw")
        assert(r1adj+extreme*pitch-bevel_size1>0, "bevel1 is too large to fit screw diameter")
        assert(r2adj+extreme*pitch-bevel_size2>0, "bevel2 is too large to fit screw diameter");
         
    margin1 = profile[0].y==extreme ? profile[0].x : -1/2;
    margin2 = last(profile).y==extreme? last(profile).x : 1/2;
    lead_in_default = pmax-profmin;//2*pitch;
        // 0*360/10;// /4/32*360; higlen_default;//0*4/32*360; //2/32*360;//360*max(pitch/2, pmax-depth)/(2*PI*r2adj);
    // lead_in length needs to be quantized to match the samples
    lead_in_ang1 = !blunt_start1? 0 :
         let(
             user_ang = first_defined([lead_in_ang1,lead_in_ang])
         )
         assert(is_undef(user_ang) || is_undef(lead_in1), "Cannot define lead_in/lead_in1 by both length and angle")
         quantup(
                 is_def(user_ang) ? user_ang : default(lead_in1, lead_in_default)*360/(2*PI*r1adj)
                 , 360/sides);
    lead_in_ang2 = !blunt_start2? 0 :
         let(
             user_ang = first_defined([lead_in_ang2,lead_in_ang])
         )
         assert(is_undef(user_ang) || is_undef(lead_in2), "Cannot define lead_in/lead_in2 by both length and angle")
         quantup(
                 is_def(user_ang) ? user_ang : default(lead_in2, lead_in_default)*360/(2*PI*r2adj)
                 , 360/sides);
    // cut_ang also need to be quantized, but the comparison is offset by 36*turns1/starts, so we need to pull that factor out
    // of the quantization.  (The loop over angle starts at 360*turns1/starts, not at a multiple of 360/sides.)  
//    cut_ang1 = 360 * (len1/pitch-margin1+end_len1/pitch) / starts + lead_in_ang1;
//    cut_ang2 = 360 * (len2/pitch-margin2-end_len2/pitch) / starts - lead_in_ang2;
    cut_ang1 = quantup(360 * (len1/pitch-margin1+end_len1/pitch) / starts + lead_in_ang1-360*turns1/starts,360/sides)+360*turns1/starts;
    cut_ang2 = quantdn(360 * (len2/pitch-margin2-end_len2/pitch) / starts - lead_in_ang2-360*turns1/starts,360/sides)+360*turns1/starts;
    dummy1 =
      assert(cut_ang1<cut_ang2, "lead in length are too long for the amount of thread: they overlap")
      assert(is_num(lead_in_ang1), "lead_in1/lead_in must be a number")
      assert(r1adj+profmin>0 && r2adj+profmin>0, "Screw profile deeper than rod radius");
    map_threads = right((r1adj + r2adj) / 2)                   // Shift profile out to thread radius
                * affine3d_skew(sxz=(r2adj-r1adj)/len)         // Skew correction for tapered threads
                * frame_map(x=[0,0,1], y=[1,0,0])          // Map profile to 3d, parallel to z axis
                * scale(pitch);                            // scale profile by pitch
    start_steps = sides / starts;

    // This is the location for clipping the polyhedron, below the bevel, if one is present, or at length otherwise
    // Clipping is done before scaling to pitch, so we need to divide by the pitch
    rod_clip1 = (len1+abs(bevel_size1))/pitch;
    rod_clip2 = (len2-abs(bevel_size2))/pitch;
    prof3d=path3d(profile,1);
    thread_verts = [
        // Outer loop constructs a vertical column of the screw at each angle
        // covering 360/starts degrees of the cylinder.  
        for (step = [0:1:start_steps])
            let(
                ang = 360 * step/sides,
                dz = step / start_steps,    // z offset for threads at this angle
                rot_prof = zrot(ang*dir)*map_threads,   // Rotate profile to correct angular location
                full_profile =  [   // profile for the entire rod
                    for (turns = [turns1:1:turns2]) 
                        let(
                            tang = turns/starts * 360 + ang,
                            // EPSILON offset prevents funny looking extensions of the thread from its very tip
                            // by forcing values near the tip to evaluate as less than zero = beyond the tip end
                            hsc = tang < cut_ang1 ? lead_in_func(-EPSILON+1-(cut_ang1-tang)/lead_in_ang1,PI*2*r1adj*lead_in_ang1/360 )
                                : tang > cut_ang2 ? lead_in_func(-EPSILON+1-(tang-cut_ang2)/lead_in_ang2,PI*2*r2adj*lead_in_ang2/360 )
                                : [1,1],
                            shift_and_scale = [[hsc.x, 0], [0,hsc.y], [dz+turns,(1-hsc.y)*extreme]]
                        )
                        // This is equivalent to apply(right(dz+turns)*higscale, profile)
                        //
                        // The right movement finds the position of the thread along
                        // what will be the z axis after the profile is mapped to 3d,
                        // and higscale creates a taper and the end of the threads.  
                        each prof3d*shift_and_scale
                ],
                // Clip profile at the ends of the rod and add a z coordinate
                full_profile_clipped = [
                    for(pts=full_profile) [max(rod_clip1,min(rod_clip2,pts.x)), pts.y, 0]
                ]
            )
            [
              [0,0,len1],
              //if (true) apply(rot_prof, [len1/pitch,extreme+2/pitch ,0]), 
              if (bevel_size1) apply(rot_prof, [len1/pitch,extreme-bevel_size1/pitch ,0]), 
              each apply(rot_prof, full_profile_clipped),
              if (bevel_size2) apply(rot_prof, [len2/pitch,extreme-bevel_size2/pitch ,0]), 
              //if (true) apply(rot_prof, [len2/pitch,extreme+2/pitch ,0]), 
              [0, 0, len2]
            ]
    ];
    style=internal?"concave":"convex";
    thread_vnf = vnf_join([
                           for (i=[0:1:starts-1])
                             zrot(i*360/starts, p=vnf_vertex_array(thread_verts, reverse=left_handed, style=style,col_wrap=false)),
                          ]);
    slope = (r1adj-r2adj)/len;
    dummy3 = 
      assert(r1adj+pmax-clip_bev1>0, "bevel1 is too large to fit screw diameter")
      assert(r2adj+pmax-clip_bev2>0, "bevel2 is too large to fit screw diameter")
      assert(abs(clip_bev1)+abs(clip_bev2)<len, "Combined bevel size exceeds length of screw");
    attachable(anchor,spin,orient, r1=r1adj, r2=r2adj, l=len) {
        union(){
          difference() {
              vnf_polyhedron(thread_vnf,convexity=10);              
              if (clip_bev1>0)
                  rotate_extrude()
                      polygon([[                         0,-len/2],
                               [r1adj+pmax-clip_bev1      ,-len/2],
                               [r1adj+pmax-slope*clip_bev1,-len/2+clip_bev1],
                               [                    rmax+1,-len/2+clip_bev1],
                               [                    rmax+1, len1-1],
                               [                         0, len1-1]]);
              if (clip_bev2>0)
                  rotate_extrude()
                      polygon([[                         0, len/2],
                               [r2adj+pmax-clip_bev2      , len/2],
                               [r2adj+pmax+slope*clip_bev2, len/2-clip_bev2],
                               [                    rmax+1, len/2-clip_bev2],
                               [                    rmax+1, len2+1],
                               [                         0, len2+1]]);
              if (!blunt_start1 && clip_bev1<=0)
                  down(len/2) cuboid([2*rmax+1,2*rmax+1, -len1+1], anchor=TOP);                     
              if (!blunt_start2 && clip_bev2<=0)
                  up(len/2) cuboid([2*rmax+1,2*rmax+1, len2+1], anchor=BOTTOM);
          }

          // Add bevel for internal thread mask
          if (clip_bev1<0) 
              down(len/2+.001)cyl(l=-clip_bev1, r2=r1adj+profmin, r1=r1adj+profmin+slope*clip_bev1-clip_bev1,anchor=BOTTOM);
          if (clip_bev2<0) 
              up(len/2+.001)cyl(l=-clip_bev2, r1=r2adj+profmin, r2=r2adj+profmin+slope*clip_bev1-clip_bev2,anchor=TOP);
        }
        children();
    }
}



// Module: generic_threaded_nut()
// Synopsis: Creates a generic threaded nut.
// Topics: Threading, Screws
// See Also: generic_threaded_rod()
// Usage:
//   generic_threaded_nut(nutwidth, id, h|height|thickness, pitch, profile, [$slop], ...) [ATTACHMENTS];
// Description:
//   Constructs a hexagonal or square nut for an generic threaded rod using a user-supplied thread profile.
//   See {{generic_threaded_rod()}} for details on the profile specification.  
// Arguments:
//   nutwidth = outer dimension of nut from flat to flat. 
//   id = diameter of threaded rod to screw onto.
//   h / height / thickness = height/thickness of nut.
//   pitch = Thread spacing.
//   profile = Thread profile.
//   ---
//   shape = specifies shape of nut, either "hex" or "square".  Default: "hex"
//   left_handed = if true, create left-handed threads.  Default = false
//   starts = The number of lead starts.  Default = 1
//   id1 = inner diameter at the bottom
//   id2 = inner diameter at the top
//   bevel = if true, bevel the outside of the nut.  Default: true for hex nuts, false for square nuts
//   bevel1 = if true, bevel the outside of the nut bottom.
//   bevel2 = if true, bevel the outside of the nut top. 
//   bevang = set the angle for the outside nut bevel.  Default: 30
//   ibevel = if true, bevel the inside (the hole).   Default: true
//   ibevel1 = if true bevel the inside, bottom end.
//   ibevel2 = if true bevel the inside, top end.
//   blunt_start = If true apply truncated blunt start threads at both ends.  Default: true
//   blunt_start1 = If true apply truncated blunt start threads bottom end.
//   blunt_start2 = If true apply truncated blunt start threads top end.
//   end_len = Specify the unthreaded length at the end after blunt start threads.  Default: 0
//   end_len1 = Specify unthreaded length at the bottom
//   end_len2 = Specify unthreaded length at the top
//   lead_in = Specify linear length of the lead in section of the threading with blunt start threads
//   lead_in1 = Specify linear length of the lead in section of the threading at the bottom with blunt start threads
//   lead_in2 = Specify linear length of the lead in section of the threading at the top with blunt start threads
//   lead_in_ang = Specify angular length in degrees of the lead in section of the threading with blunt start threads
//   lead_in_ang1 = Specify angular length in degrees of the lead in section of the threading at the bottom with blunt start threads
//   lead_in_ang2 = Specify angular length in degrees of the lead in section of the threading at the top with blunt start threads
//   lead_in_shape = Specify the shape of the thread lead in by giving a text string or function.  Default: "default"
//   anchor = Translate so anchor point is at origin (0,0,0).  See [anchor](attachments.scad#subsection-anchor).  Default: `CENTER`
//   spin = Rotate this many degrees around the Z axis after anchor.  See [spin](attachments.scad#subsection-spin).  Default: `0`
//   orient = Vector to rotate top towards, after spin.  See [orient](attachments.scad#subsection-orient).  Default: `UP`
//   $slop = The printer-specific slop value, which adds clearance (`4*$slop`) to internal threads.
function generic_threaded_nut(
    nutwidth,
    id,
    h,
    pitch,
    profile,
    shape="hex",
    left_handed=false,
    starts=1,
    bevel,bevel1,bevel2,bevang=30,
    ibevel, ibevel1, ibevel2,
    id1,id2, height, thickness, 
    length, l,
    blunt_start, blunt_start1, blunt_start2,
    lead_in, lead_in1, lead_in2,
    lead_in_ang, lead_in_ang1, lead_in_ang2,
    end_len, end_len1, end_len2,
    lead_in_shape="default",
    anchor, spin, orient
) = no_function("generic_threaded_nut");
module generic_threaded_nut(
    nutwidth,
    id,
    h,
    pitch,
    profile,
    shape="hex",
    left_handed=false,
    starts=1,
    bevel,bevel1,bevel2,bevang=30,
    ibevel, ibevel1, ibevel2,
    id1,id2, height, thickness, 
    length, l,
    blunt_start, blunt_start1, blunt_start2,
    lead_in, lead_in1, lead_in2,
    lead_in_ang, lead_in_ang1, lead_in_ang2,
    end_len, end_len1, end_len2,
    lead_in_shape="default",
    anchor, spin, orient
) {
    
    extra = 0.01;
    id1 = first_defined([id1,id]);
    id2 = first_defined([id2,id]);
    h = one_defined([h,height,thickness,l,length],"h,height,thickness,l,length");
    dummyA = assert(is_num(pitch) && pitch>=0, "pitch must be a nonnegative number")
             assert(is_num(h) && h>0, "height/thickness must be a positive number")
             assert(in_list(shape,["square","hex"]), "shape must be \"hex\" or \"square\"")
             assert(all_positive([id1,id2]), "Inner diameter(s) of nut must be positive number(s)");
    slope = (id2-id1)/h;
    full_id1 = id1-slope*extra/2;
    full_id2 = id2+slope*extra/2;
    ibevel1 = first_defined([ibevel1,ibevel,true]);
    ibevel2 = first_defined([ibevel2,ibevel,true]);
    bevel1 = first_defined([bevel1,bevel,shape=="hex"?true:false]);
    bevel2 = first_defined([bevel2,bevel,shape=="hex"?true:false]);
    depth = -pitch*min(column(profile,1));
    IBEV=0.05;
    vnf = linear_sweep(hexagon(id=nutwidth), height=h, center=true);
    attachable(anchor,spin,orient, size=shape=="square" ? [nutwidth,nutwidth,h] : undef, vnf=shape=="hex" ? vnf : undef) {
        difference() {
            _nutshape(nutwidth,h, shape,bevel1,bevel2);
            if (pitch==0) 
               cyl(l=h+extra, d1=full_id1+4*get_slop(), d2=full_id2+4*get_slop(),
                   chamfer1=ibevel1?-IBEV*full_id1:undef,
                   chamfer2=ibevel2?-IBEV*full_id2:undef);
            else
               generic_threaded_rod(
                     d1=full_id1,d2=full_id2,
                     l=h+extra,
                     pitch=pitch,
                     profile=profile,
                     left_handed=left_handed,
                     starts=starts,
                     internal=true,
                     bevel1=ibevel1,bevel2=ibevel2,
                     blunt_start=blunt_start, blunt_start1=blunt_start1, blunt_start2=blunt_start2,
                     lead_in=lead_in, lead_in1=lead_in1, lead_in2=lead_in2, lead_in_shape=lead_in_shape,
                     lead_in_ang=lead_in_ang, lead_in_ang1=lead_in_ang1, lead_in_ang2=lead_in_ang2,
                     end_len=end_len, end_len1=end_len1, end_len2=end_len2
                );
        }
        children();
    }
}


module _nutshape(nutwidth, h, shape, bevel1, bevel2)
{
   bevel_d=0.9;
   intersection(){
       if (shape=="hex")
         cyl(d=nutwidth, circum=true, $fn=6, l=h, chamfer1=bevel1?0:nutwidth*.01, chamfer2=bevel2?0:nutwidth*.01);
        //vnf_polyhedron(vnf);
       else
         cuboid([nutwidth,nutwidth,h],chamfer=nutwidth*.01, except=[if (bevel1) BOT, if(bevel2) TOP]);
       fn = quantup(segs(r=nutwidth/2),shape=="hex"?6:4);
       d = shape=="hex" ? 2*nutwidth/sqrt(3) : sqrt(2)*nutwidth;
       chamfsize = (d-nutwidth)/2/bevel_d;
       cyl(d=d*.99,h=h+.01,realign=true,circum=true,$fn=fn,chamfer1=bevel1?chamfsize:0,chamfer2=bevel2?chamfsize:0,chamfang=30);
   }
}


// Module: thread_helix()
// Synopsis: Creates a thread helix to add to a cylinder.
// Topics: Threading, Screws
// See Also: generic_threaded_rod()
// Usage:
//   thread_helix(d, pitch, [thread_depth], [flank_angle], [turns], [profile=], [left_handed=], [higbee=], [internal=]);
// Description:
//   Creates a right-handed helical thread with optional end tapering.  Unlike
//   {{generic_threaded_rod()}, this module just generates the thread, and you specify the total
//   angle of threading that you want, which makes it easy to put complete threads onto a longer
//   shaft.  It also optionally makes a finely divided taper at the thread ends.  However, it takes
//   2-3 times as long to render compared to {{generic_threaded_rod()}}.  This module was designed
//   to handle threads found in plastic and glass bottles.
//   .
//   You can specify a thread_depth and flank_angle, in which case you get a symmetric trapezoidal
//   thread, whose inner diameter (the base of the threads for external threading) is d (so the
//   total diameter will be d + thread_depth).  This differs from the threaded_rod modules, where
//   the specified diameter is the outer diameter.  Alternatively you can give a profile, following
//   the same rules as for general_threaded_rod.  The Y=0 point will align with the specified
//   diameter, and the profile should range in X from -1/2 to 1/2.  You cannot specify both the
//   profile and the thread_depth or flank_angle.
//   .
//   Unlike {{generic_threaded_rod()}, when internal=true this module generates the threads, not a thread mask.
//   The profile needs to be inverted to produce the proper thread form.  If you use the built-in trapezoidal
//   thread you get the inverted thread, designed so that the inner diameter is d.  If you supply a custom profile
//   you must invert it yourself to get internal threads.  With adequate clearance
//   this thread will mate with the thread that uses the same parameters but has internal=false.  Note that
//   unlike the threaded_rod modules, thread_helix does not adjust the diameter for faceting, nor does it
//   subtract any $slop for clearance.  
//   .
//   The taper options specify tapering at of the threads at each end, and is given as the linear distance
//   over which to taper.  If taper is positive the threads are lengthened by the specified distance; if taper
//   is negative, the taper is included in the thread length specified by `turns`.  Tapering works on both internal and external threads.  
// Arguments:
//   d = Inside base diameter of threads.  Default: 10
//   pitch = Distance between threads.  Default: 2
//   thread_depth = Depth of threads from top to bottom.
//   flank_angle = Angle of thread faces to plane perpendicular to screw.  Default: 15 degrees.
//   turns = Number of revolutions to rotate thread around. 
//   ---
//   profile = If an asymmetrical thread profile is needed, it can be specified here.
//   starts = The number of thread starts.  Default: 1
//   left_handed = If true, thread has a left-handed winding.
//   internal = if true make internal threads.  The only effect this has is to change how the threads taper if tapering is selected. When true, threads taper towards the outside; when false, they taper towards the inside.  Default: false
//   d1 = Bottom inside base diameter of threads.
//   d2 = Top inside base diameter of threads.
//   taper = Length of tapers for thread ends.  Positive to add taper to threads, negative to taper within specified length.  Default: 0
//   taper1 = Length of taper for bottom thread end
//   taper2 = Length of taper for top thread end
//   anchor = Translate so anchor point is at origin (0,0,0).  See [anchor](attachments.scad#subsection-anchor).  Default: `CENTER`
//   spin = Rotate this many degrees around the Z axis after anchor.  See [spin](attachments.scad#subsection-spin).  Default: `0`
//   orient = Vector to rotate top towards, after spin.  See [orient](attachments.scad#subsection-orient).  Default: `UP`
// Example(2DMed): Typical Tooth Profile
//   pitch = 2;
//   depth = pitch * cos(30) * 5/8;
//   profile = [
//       [-6/16, 0           ],
//       [-1/16, depth/pitch ],
//       [ 1/16, depth/pitch ],
//       [ 6/16, 0           ],
//   ];
//   stroke(profile, width=0.02);
// Figure(2D,Med):
//   pa_delta = tan(15)/4;
//      rr1 = -1/2;
//      z1 = 1/4-pa_delta;
//      z2 = 1/4+pa_delta;
//      profile = [
//                  [-z2, rr1],
//                  [-z1,  0],
//                  [ z1,  0],
//                  [ z2, rr1],
//                ];
//      fullprofile = 50*left(1/2,p=concat(profile, right(1, p=profile)));
//      stroke(fullprofile,width=1);
//      dir = fullprofile[2]-fullprofile[3];
//      dir2 = fullprofile[5]-fullprofile[4];
//      curve = arc(15,angle=[75,87],r=40 /*67.5*/);
//      avgpt = mean([fullprofile[5]+.1*dir2, fullprofile[5]+.4*dir2]);
//      color("red"){
//       stroke([fullprofile[4]+[0,1], fullprofile[4]+[0,37]], width=1);
//       stroke([fullprofile[5]+.1*dir2, fullprofile[5]+.4*dir2], width=1);
//       stroke(move(-curve[0]+avgpt,p=curve), width=0.71,endcaps="arrow2");
//       right(14)back(19)text("flank",size=4,halign="center");
//       right(14)back(14)text("angle",size=4,halign="center");
//      }
// Examples:
//   thread_helix(d=10, pitch=2, thread_depth=0.75, flank_angle=15, turns=2.5, $fn=72);
//   thread_helix(d=10, pitch=2, thread_depth=0.75, flank_angle=15, turns=2.5, lead_in=1, $fn=72);
//   thread_helix(d=10, pitch=2, thread_depth=0.75, flank_angle=15, turns=2, lead_in=2, internal=true, $fn=72);
//   thread_helix(d=10, pitch=2, thread_depth=0.75, flank_angle=15, turns=1, left_handed=true, lead_in=1, $fn=36);
function thread_helix(
    d, pitch, thread_depth, flank_angle, turns,
    profile, starts=1, left_handed=false, internal=false,
    d1, d2, taper, taper1, taper2,
    anchor, spin, orient
) = no_function("thread_helix");
module thread_helix(
    d, pitch, thread_depth, flank_angle, turns,
    profile, starts=1, left_handed=false, internal=false,
    d1, d2,
    lead_in_shape,
    lead_in, lead_in1, lead_in2,
    lead_in_ang, lead_in_ang1, lead_in_ang2,
    lead_in_sample=10,
    anchor, spin, orient
) {
    dummy1=assert(is_undef(profile) || !any_defined([thread_depth, flank_angle]),"Cannot give thread_depth or flank_angle with a profile")
           assert(all_positive([turns]), "The turns parameter must be a positive number")
           assert(is_def(profile) || is_def(thread_depth), "If profile is not given, must give thread depth");
    flank_angle = default(flank_angle,15);
    h = pitch*starts*abs(turns);
    r1 = get_radius(d1=d1, d=d, dflt=10);
    r2 = get_radius(d1=d2, d=d, dflt=10);
    profile = is_def(profile) ? profile :
        let(
            tdp = thread_depth / pitch,
            dz = tdp * tan(flank_angle),
            cap = (1 - 2*dz)/2
        )
        internal?
          [
            [-cap/2-dz, tdp],
            [-cap/2,    0  ],
            [+cap/2,    0  ],
            [+cap/2+dz, tdp],
          ]
        :
          [
            [+cap/2+dz, 0  ],
            [+cap/2,    tdp],
            [-cap/2,    tdp],
            [-cap/2-dz, 0  ],
          ];
    pline = mirror([-1,1],  p = profile * pitch);
    dir = left_handed? -1 : 1;
    attachable(anchor,spin,orient, r1=r1, r2=r2, l=h) {
        union(){
        zrot_copies(n=starts)
            spiral_sweep(pline, h=h, r1=r1, r2=r2, turns=turns*dir, internal=internal,
                         lead_in_shape=lead_in_shape,
                         lead_in=lead_in, lead_in1=lead_in1, lead_in2=lead_in2,
                         lead_in_ang=lead_in_ang, lead_in_ang1=lead_in_ang1, lead_in_ang2=lead_in_ang2,
                         lead_in_sample=lead_in_sample,anchor=CENTER);
        }
        children();
    }
}



// Questions
//   Should nut modules take d1/d2 for tapered nuts?
//
// Need explanation of what exactly the diff is between threaded_rod and helix_threads.
// Higbee is different, angle in one and length in another.  Need to reconcile

<<<<<<< HEAD
// end_len = 0 default?
// What about blunt_start for ball screws?
// Fold in nuts
// Should default bevel be capped at 1mm or 2mm or something like that?  Including/especially inner bevel on nuts
=======
// vim: expandtab tabstop=4 shiftwidth=4 softtabstop=4 nowrap
>>>>>>> 0cb33055
<|MERGE_RESOLUTION|>--- conflicted
+++ resolved
@@ -1988,13 +1988,8 @@
 //   Should nut modules take d1/d2 for tapered nuts?
 //
 // Need explanation of what exactly the diff is between threaded_rod and helix_threads.
-// Higbee is different, angle in one and length in another.  Need to reconcile
-
-<<<<<<< HEAD
-// end_len = 0 default?
+//
 // What about blunt_start for ball screws?
-// Fold in nuts
 // Should default bevel be capped at 1mm or 2mm or something like that?  Including/especially inner bevel on nuts
-=======
+
 // vim: expandtab tabstop=4 shiftwidth=4 softtabstop=4 nowrap
->>>>>>> 0cb33055
