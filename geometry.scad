//////////////////////////////////////////////////////////////////////
// LibFile: geometry.scad
//   Geometry helpers.
// Includes:
//   include <BOSL2/std.scad>
//////////////////////////////////////////////////////////////////////


// Section: Lines, Rays, and Segments

// Function: point_on_segment2d()
// Usage:
//   point_on_segment2d(point, edge);
// Description:
//   Determine if the point is on the line segment between two points.
//   Returns true if yes, and false if not.
// Arguments:
//   point = The point to test.
//   edge = Array of two points forming the line segment to test against.
//   eps = Tolerance in geometric comparisons.  Default: `EPSILON` (1e-9)
function point_on_segment2d(point, edge, eps=EPSILON) =
    assert( is_vector(point,2), "Invalid point." )
    assert( is_finite(eps) && (eps>=0), "The tolerance should be a non-negative value." )
    assert( _valid_line(edge,2,eps=eps), "Invalid segment." )
    let( dp = point-edge[0],
         de = edge[1]-edge[0],
         ne = norm(de) )
    ( dp*de >= -eps*ne )
    && ( (dp-de)*de <= eps*ne )                  // point projects on the segment
    && _dist2line(point-edge[0],unit(de))<eps;   // point is on the line


//Internal - distance from point `d` to the line passing through the origin with unit direction n
//_dist2line works for any dimension
function _dist2line(d,n) = norm(d-(d * n) * n);

// Internal non-exposed function.
function _point_above_below_segment(point, edge) =
    let( edge = edge - [point, point] )
    edge[0].y <= 0
    ?   (edge[1].y >  0 && cross(edge[0], edge[1]-edge[0]) > 0) ?  1 : 0
    :   (edge[1].y <= 0 && cross(edge[0], edge[1]-edge[0]) < 0) ? -1 : 0 ;

//Internal
function _valid_line(line,dim,eps=EPSILON) =
    is_matrix(line,2,dim)
    && ! approx(norm(line[1]-line[0]), 0, eps);

//Internal
function _valid_plane(p, eps=EPSILON) = is_vector(p,4) && ! approx(norm(p),0,eps);


// Function: point_left_of_line2d()
// Usage:
//   point_left_of_line2d(point, line);
// Description:
//   Return >0 if point is left of the line defined by `line`.
//   Return =0 if point is on the line.
//   Return <0 if point is right of the line.
// Arguments:
//   point = The point to check position of.
//   line  = Array of two points forming the line segment to test against.
function point_left_of_line2d(point, line) =
    assert( is_vector(point,2) && is_vector(line*point, 2), "Improper input." )
    cross(line[0]-point, line[1]-line[0]);


// Function: collinear()
// Usage:
//   collinear(a, [b, c], [eps]);
// Description:
//   Returns true if the points `a`, `b` and `c` are co-linear or if the list of points `a` is collinear.
// Arguments:
//   a = First point or list of points.
//   b = Second point or undef; it should be undef if `c` is undef
//   c = Third point or undef.
//   eps = Tolerance in geometric comparisons.  Default: `EPSILON` (1e-9)
function collinear(a, b, c, eps=EPSILON) =
    assert( is_path([a,b,c],dim=undef)
            || ( is_undef(b) && is_undef(c) && is_path(a,dim=undef) ),
            "Input should be 3 points or a list of points with same dimension.")
    assert( is_finite(eps) && (eps>=0), "The tolerance should be a non-negative value." )
    let( points = is_def(c) ? [a,b,c]: a )
    len(points)<3 ? true
    : noncollinear_triple(points,error=false,eps=eps)==[];


// Function: distance_from_line()
// Usage:
//   distance_from_line(line, pt);
// Description:
//   Finds the perpendicular distance of a point `pt` from the line `line`.
// Arguments:
//   line = A list of two points, defining a line that both are on.
//   pt = A point to find the distance of from the line.
// Example:
//   distance_from_line([[-10,0], [10,0]], [3,8]);  // Returns: 8
function distance_from_line(line, pt) =
    assert( _valid_line(line) && is_vector(pt,len(line[0])),
            "Invalid line, invalid point or incompatible dimensions." )
    _dist2line(pt-line[0],unit(line[1]-line[0]));


// Function: line_normal()
// Usage:
//   line_normal([P1,P2])
//   line_normal(p1,p2)
// Description:
//   Returns the 2D normal vector to the given 2D line. This is otherwise known as the perpendicular vector counter-clockwise to the given ray.
// Arguments:
//   p1 = First point on 2D line.
//   p2 = Second point on 2D line.
// Example(2D):
//   p1 = [10,10];
//   p2 = [50,30];
//   n = line_normal(p1,p2);
//   stroke([p1,p2], endcap2="arrow2");
//   color("green") stroke([p1,p1+10*n], endcap2="arrow2");
//   color("blue") move_copies([p1,p2]) circle(d=2, $fn=12);
function line_normal(p1,p2) =
    is_undef(p2)
    ?   assert( len(p1)==2 && !is_undef(p1[1]) , "Invalid input." )
        line_normal(p1[0],p1[1])
    :   assert( _valid_line([p1,p2],dim=2), "Invalid line." )
        unit([p1.y-p2.y,p2.x-p1.x]);


// 2D Line intersection from two segments.
// This function returns [p,t,u] where p is the intersection point of
// the lines defined by the two segments, t is the proportional distance
// of the intersection point along s1, and u is the proportional distance
// of the intersection point along s2.  The proportional values run over
// the range of 0 to 1 for each segment, so if it is in this range, then
// the intersection lies on the segment.  Otherwise it lies somewhere on
// the extension of the segment.  Result is undef for coincident lines.
function _general_line_intersection(s1,s2,eps=EPSILON) =
    let(
        denominator = det2([s1[0],s2[0]]-[s1[1],s2[1]])
    ) approx(denominator,0,eps=eps)? [undef,undef,undef] : let(
        t = det2([s1[0],s2[0]]-s2) / denominator,
        u = det2([s1[0],s1[0]]-[s2[0],s1[1]]) / denominator
    ) [s1[0]+t*(s1[1]-s1[0]), t, u];


// Function: line_intersection()
// Usage:
//   line_intersection(l1, l2);
// Description:
//   Returns the 2D intersection point of two unbounded 2D lines.
//   Returns `undef` if the lines are parallel.
// Arguments:
//   l1 = First 2D line, given as a list of two 2D points on the line.
//   l2 = Second 2D line, given as a list of two 2D points on the line.
//   eps = Tolerance in geometric comparisons.  Default: `EPSILON` (1e-9)
function line_intersection(l1,l2,eps=EPSILON) =
    assert( is_finite(eps) && eps>=0, "The tolerance should be a positive number." )
    assert( _valid_line(l1,dim=2,eps=eps) &&_valid_line(l2,dim=2,eps=eps), "Invalid line(s)." )
    assert( is_finite(eps) && (eps>=0), "The tolerance should be a non-negative value." )
    let(isect = _general_line_intersection(l1,l2,eps=eps))
    isect[0];


// Function: line_ray_intersection()
// Usage:
//   line_ray_intersection(line, ray);
// Description:
//   Returns the 2D intersection point of an unbounded 2D line, and a half-bounded 2D ray.
//   Returns `undef` if they do not intersect.
// Arguments:
//   line = The unbounded 2D line, defined by two 2D points on the line.
//   ray = The 2D ray, given as a list `[START,POINT]` of the 2D start-point START, and a 2D point POINT on the ray.
//   eps = Tolerance in geometric comparisons.  Default: `EPSILON` (1e-9)
function line_ray_intersection(line,ray,eps=EPSILON) =
    assert( is_finite(eps) && (eps>=0), "The tolerance should be a non-negative value." )
    assert( _valid_line(line,dim=2,eps=eps) && _valid_line(ray,dim=2,eps=eps), "Invalid line or ray." )
    let(
        isect = _general_line_intersection(line,ray,eps=eps)
    )
    is_undef(isect[0]) ? undef :
    (isect[2]<0-eps) ? undef : isect[0];


// Function: line_segment_intersection()
// Usage:
//   line_segment_intersection(line, segment);
// Description:
//   Returns the 2D intersection point of an unbounded 2D line, and a bounded 2D line segment.
//   Returns `undef` if they do not intersect.
// Arguments:
//   line = The unbounded 2D line, defined by two 2D points on the line.
//   segment = The bounded 2D line segment, given as a list of the two 2D endpoints of the segment.
//   eps = Tolerance in geometric comparisons.  Default: `EPSILON` (1e-9)
function line_segment_intersection(line,segment,eps=EPSILON) =
    assert( is_finite(eps) && (eps>=0), "The tolerance should be a non-negative value." )
    assert( _valid_line(line,  dim=2,eps=eps) &&_valid_line(segment,dim=2,eps=eps), "Invalid line or segment." )
    let(
        isect = _general_line_intersection(line,segment,eps=eps)
    )
    is_undef(isect[0]) ? undef :
    isect[2]<0-eps || isect[2]>1+eps ? undef :
    isect[0];


// Function: ray_intersection()
// Usage:
//   ray_intersection(s1, s2);
// Description:
//   Returns the 2D intersection point of two 2D line rays.
//   Returns `undef` if they do not intersect.
// Arguments:
//   r1 = First 2D ray, given as a list `[START,POINT]` of the 2D start-point START, and a 2D point POINT on the ray.
//   r2 = Second 2D ray, given as a list `[START,POINT]` of the 2D start-point START, and a 2D point POINT on the ray.
//   eps = Tolerance in geometric comparisons.  Default: `EPSILON` (1e-9)
function ray_intersection(r1,r2,eps=EPSILON) =
    assert( is_finite(eps) && (eps>=0), "The tolerance should be a non-negative value." )
    assert( _valid_line(r1,dim=2,eps=eps) && _valid_line(r2,dim=2,eps=eps), "Invalid ray(s)." )
    let(
        isect = _general_line_intersection(r1,r2,eps=eps)
    )
    is_undef(isect[0]) ? undef :
    isect[1]<0-eps || isect[2]<0-eps ? undef : isect[0];


// Function: ray_segment_intersection()
// Usage:
//   ray_segment_intersection(ray, segment);
// Description:
//   Returns the 2D intersection point of a half-bounded 2D ray, and a bounded 2D line segment.
//   Returns `undef` if they do not intersect.
// Arguments:
//   ray = The 2D ray, given as a list `[START,POINT]` of the 2D start-point START, and a 2D point POINT on the ray.
//   segment = The bounded 2D line segment, given as a list of the two 2D endpoints of the segment.
//   eps = Tolerance in geometric comparisons.  Default: `EPSILON` (1e-9)
function ray_segment_intersection(ray,segment,eps=EPSILON) =
    assert( _valid_line(ray,dim=2,eps=eps) && _valid_line(segment,dim=2,eps=eps), "Invalid ray or segment." )
    assert( is_finite(eps) && (eps>=0), "The tolerance should be a non-negative value." )
    let(
        isect = _general_line_intersection(ray,segment,eps=eps)
    )
    is_undef(isect[0]) ? undef :
    isect[1]<0-eps || isect[2]<0-eps || isect[2]>1+eps ? undef :
    isect[0];


// Function: segment_intersection()
// Usage:
//   segment_intersection(s1, s2);
// Description:
//   Returns the 2D intersection point of two 2D line segments.
//   Returns `undef` if they do not intersect.
// Arguments:
//   s1 = First 2D segment, given as a list of the two 2D endpoints of the line segment.
//   s2 = Second 2D segment, given as a list of the two 2D endpoints of the line segment.
//   eps = Tolerance in geometric comparisons.  Default: `EPSILON` (1e-9)
function segment_intersection(s1,s2,eps=EPSILON) =
    assert( _valid_line(s1,dim=2,eps=eps) && _valid_line(s2,dim=2,eps=eps), "Invalid segment(s)." )
    assert( is_finite(eps) && (eps>=0), "The tolerance should be a non-negative value." )
    let(
        isect = _general_line_intersection(s1,s2,eps=eps)
    )
    is_undef(isect[0]) ? undef :
    isect[1]<0-eps || isect[1]>1+eps || isect[2]<0-eps || isect[2]>1+eps ? undef :
    isect[0];


// Function: line_closest_point()
// Usage:
//   line_closest_point(line,pt);
// Description:
//   Returns the point on the given 2D or 3D `line` that is closest to the given point `pt`.
//   The `line` and `pt` args should either both be 2D or both 3D.
// Arguments:
//   line = A list of two points that are on the unbounded line.
//   pt = The point to find the closest point on the line to.
// Example(2D):
//   line = [[-30,0],[30,30]];
//   pt = [-32,-10];
//   p2 = line_closest_point(line,pt);
//   stroke(line, endcaps="arrow2");
//   color("blue") translate(pt) circle(r=1,$fn=12);
//   color("red") translate(p2) circle(r=1,$fn=12);
// Example(2D):
//   line = [[-30,0],[30,30]];
//   pt = [-5,0];
//   p2 = line_closest_point(line,pt);
//   stroke(line, endcaps="arrow2");
//   color("blue") translate(pt) circle(r=1,$fn=12);
//   color("red") translate(p2) circle(r=1,$fn=12);
// Example(2D):
//   line = [[-30,0],[30,30]];
//   pt = [40,25];
//   p2 = line_closest_point(line,pt);
//   stroke(line, endcaps="arrow2");
//   color("blue") translate(pt) circle(r=1,$fn=12);
//   color("red") translate(p2) circle(r=1,$fn=12);
// Example(FlatSpin,VPD=200,VPT=[0,0,15]):
//   line = [[-30,-15,0],[30,15,30]];
//   pt = [5,5,5];
//   p2 = line_closest_point(line,pt);
//   stroke(line, endcaps="arrow2");
//   color("blue") translate(pt) sphere(r=1,$fn=12);
//   color("red") translate(p2) sphere(r=1,$fn=12);
// Example(FlatSpin,VPD=200,VPT=[0,0,15]):
//   line = [[-30,-15,0],[30,15,30]];
//   pt = [-35,-15,0];
//   p2 = line_closest_point(line,pt);
//   stroke(line, endcaps="arrow2");
//   color("blue") translate(pt) sphere(r=1,$fn=12);
//   color("red") translate(p2) sphere(r=1,$fn=12);
// Example(FlatSpin,VPD=200,VPT=[0,0,15]):
//   line = [[-30,-15,0],[30,15,30]];
//   pt = [40,15,25];
//   p2 = line_closest_point(line,pt);
//   stroke(line, endcaps="arrow2");
//   color("blue") translate(pt) sphere(r=1,$fn=12);
//   color("red") translate(p2) sphere(r=1,$fn=12);
function line_closest_point(line,pt) =
    assert(_valid_line(line), "Invalid line." )
    assert( is_vector(pt,len(line[0])), "Invalid point or incompatible dimensions." )
    let( n = unit( line[0]- line[1]) )
    line[1]+((pt- line[1]) * n) * n;


// Function: ray_closest_point()
// Usage:
//   ray_closest_point(seg,pt);
// Description:
//   Returns the point on the given 2D or 3D ray `ray` that is closest to the given point `pt`.
//   The `ray` and `pt` args should either both be 2D or both 3D.
// Arguments:
//   ray = The ray, given as a list `[START,POINT]` of the start-point START, and a point POINT on the ray.
//   pt = The point to find the closest point on the ray to.
// Example(2D):
//   ray = [[-30,0],[30,30]];
//   pt = [-32,-10];
//   p2 = ray_closest_point(ray,pt);
//   stroke(ray, endcap2="arrow2");
//   color("blue") translate(pt) circle(r=1,$fn=12);
//   color("red") translate(p2) circle(r=1,$fn=12);
// Example(2D):
//   ray = [[-30,0],[30,30]];
//   pt = [-5,0];
//   p2 = ray_closest_point(ray,pt);
//   stroke(ray, endcap2="arrow2");
//   color("blue") translate(pt) circle(r=1,$fn=12);
//   color("red") translate(p2) circle(r=1,$fn=12);
// Example(2D):
//   ray = [[-30,0],[30,30]];
//   pt = [40,25];
//   p2 = ray_closest_point(ray,pt);
//   stroke(ray, endcap2="arrow2");
//   color("blue") translate(pt) circle(r=1,$fn=12);
//   color("red") translate(p2) circle(r=1,$fn=12);
// Example(FlatSpin,VPD=200,VPT=[0,0,15]):
//   ray = [[-30,-15,0],[30,15,30]];
//   pt = [5,5,5];
//   p2 = ray_closest_point(ray,pt);
//   stroke(ray, endcap2="arrow2");
//   color("blue") translate(pt) sphere(r=1,$fn=12);
//   color("red") translate(p2) sphere(r=1,$fn=12);
// Example(FlatSpin,VPD=200,VPT=[0,0,15]):
//   ray = [[-30,-15,0],[30,15,30]];
//   pt = [-35,-15,0];
//   p2 = ray_closest_point(ray,pt);
//   stroke(ray, endcap2="arrow2");
//   color("blue") translate(pt) sphere(r=1,$fn=12);
//   color("red") translate(p2) sphere(r=1,$fn=12);
// Example(FlatSpin,VPD=200,VPT=[0,0,15]):
//   ray = [[-30,-15,0],[30,15,30]];
//   pt = [40,15,25];
//   p2 = ray_closest_point(ray,pt);
//   stroke(ray, endcap2="arrow2");
//   color("blue") translate(pt) sphere(r=1,$fn=12);
//   color("red") translate(p2) sphere(r=1,$fn=12);
function ray_closest_point(ray,pt) =
    assert( _valid_line(ray), "Invalid ray." )
    assert(is_vector(pt,len(ray[0])), "Invalid point or incompatible dimensions." )
    let(
        seglen = norm(ray[1]-ray[0]),
        segvec = (ray[1]-ray[0])/seglen,
        projection = (pt-ray[0]) * segvec
    )
    projection<=0 ? ray[0] :
    ray[0] + projection*segvec;


// Function: segment_closest_point()
// Usage:
//   segment_closest_point(seg,pt);
// Description:
//   Returns the point on the given 2D or 3D line segment `seg` that is closest to the given point `pt`.
//   The `seg` and `pt` args should either both be 2D or both 3D.
// Arguments:
//   seg = A list of two points that are the endpoints of the bounded line segment.
//   pt = The point to find the closest point on the segment to.
// Example(2D):
//   seg = [[-30,0],[30,30]];
//   pt = [-32,-10];
//   p2 = segment_closest_point(seg,pt);
//   stroke(seg);
//   color("blue") translate(pt) circle(r=1,$fn=12);
//   color("red") translate(p2) circle(r=1,$fn=12);
// Example(2D):
//   seg = [[-30,0],[30,30]];
//   pt = [-5,0];
//   p2 = segment_closest_point(seg,pt);
//   stroke(seg);
//   color("blue") translate(pt) circle(r=1,$fn=12);
//   color("red") translate(p2) circle(r=1,$fn=12);
// Example(2D):
//   seg = [[-30,0],[30,30]];
//   pt = [40,25];
//   p2 = segment_closest_point(seg,pt);
//   stroke(seg);
//   color("blue") translate(pt) circle(r=1,$fn=12);
//   color("red") translate(p2) circle(r=1,$fn=12);
// Example(FlatSpin,VPD=200,VPT=[0,0,15]):
//   seg = [[-30,-15,0],[30,15,30]];
//   pt = [5,5,5];
//   p2 = segment_closest_point(seg,pt);
//   stroke(seg);
//   color("blue") translate(pt) sphere(r=1,$fn=12);
//   color("red") translate(p2) sphere(r=1,$fn=12);
// Example(FlatSpin,VPD=200,VPT=[0,0,15]):
//   seg = [[-30,-15,0],[30,15,30]];
//   pt = [-35,-15,0];
//   p2 = segment_closest_point(seg,pt);
//   stroke(seg);
//   color("blue") translate(pt) sphere(r=1,$fn=12);
//   color("red") translate(p2) sphere(r=1,$fn=12);
// Example(FlatSpin,VPD=200,VPT=[0,0,15]):
//   seg = [[-30,-15,0],[30,15,30]];
//   pt = [40,15,25];
//   p2 = segment_closest_point(seg,pt);
//   stroke(seg);
//   color("blue") translate(pt) sphere(r=1,$fn=12);
//   color("red") translate(p2) sphere(r=1,$fn=12);
function segment_closest_point(seg,pt) =
    assert(_valid_line(seg), "Invalid segment." )
    assert(len(pt)==len(seg[0]), "Incompatible dimensions." )
    approx(seg[0],seg[1])? seg[0] :
    let(
        seglen = norm(seg[1]-seg[0]),
        segvec = (seg[1]-seg[0])/seglen,
        projection = (pt-seg[0]) * segvec
    )
    projection<=0 ? seg[0] :
    projection>=seglen ? seg[1] :
    seg[0] + projection*segvec;


// Function: line_from_points()
// Usage:
//   line_from_points(points, [fast], [eps]);
// Description:
//   Given a list of 2 or more colinear points, returns a line containing them.
//   If `fast` is false and the points are coincident, then `undef` is returned.
//   if `fast` is true, then the collinearity test is skipped and a line passing through 2 distinct arbitrary points is returned.
// Arguments:
//   points = The list of points to find the line through.
//   fast = If true, don't verify that all points are collinear.  Default: false
//   eps = How much variance is allowed in testing each point against the line.  Default: `EPSILON` (1e-9)
function line_from_points(points, fast=false, eps=EPSILON) =
    assert( is_path(points,dim=undef), "Improper point list." )
    assert( is_finite(eps) && (eps>=0), "The tolerance should be a non-negative value." )
    let( pb = furthest_point(points[0],points) )
    approx(norm(points[pb]-points[0]),0) ? undef :
    fast || collinear(points) ? [points[pb], points[0]] : undef;



// Section: 2D Triangles


// Function: law_of_cosines()
// Usage:
//   C = law_of_cosines(a, b, c);
//   c = law_of_cosines(a, b, C);
// Description:
//   Applies the Law of Cosines for an arbitrary triangle.  Given three side lengths, returns the
//   angle in degrees for the corner opposite of the third side.  Given two side lengths, and the
//   angle between them, returns the length of the third side.
// Figure(2D):
//   stroke([[-50,0], [10,60], [50,0]], closed=true);
//   color("black") {
//       translate([ 33,35]) text(text="a", size=8, halign="center", valign="center");
//       translate([  0,-6]) text(text="b", size=8, halign="center", valign="center");
//       translate([-22,35]) text(text="c", size=8, halign="center", valign="center");
//   }
//   color("blue") {
//       translate([-37, 6]) text(text="A", size=8, halign="center", valign="center");
//       translate([  9,51]) text(text="B", size=8, halign="center", valign="center");
//       translate([ 38, 6]) text(text="C", size=8, halign="center", valign="center");
//   }
// Arguments:
//   a = The length of the first side.
//   b = The length of the second side.
//   c = The length of the third side.
//   C = The angle in degrees of the corner opposite of the third side.
function law_of_cosines(a, b, c, C) =
    // Triangle Law of Cosines:
    //   c^2 = a^2 + b^2 - 2*a*b*cos(C)
    assert(num_defined([c,C]) == 1, "Must give exactly one of c= or C=.")
    is_undef(c) ? sqrt(a*a + b*b - 2*a*b*cos(C)) :
    acos(constrain((a*a + b*b - c*c) / (2*a*b), -1, 1));


// Function: law_of_sines()
// Usage:
//   B = law_of_sines(a, A, b);
//   b = law_of_sines(a, A, B);
// Description:
//   Applies the Law of Sines for an arbitrary triangle.  Given two triangle side lengths and the
//   angle between them, returns the angle of the corner opposite of the second side.  Given a side
//   length, the opposing angle, and a second angle, returns the length of the side opposite of the
//   second angle.
// Figure(2D):
//   stroke([[-50,0], [10,60], [50,0]], closed=true);
//   color("black") {
//       translate([ 33,35]) text(text="a", size=8, halign="center", valign="center");
//       translate([  0,-6]) text(text="b", size=8, halign="center", valign="center");
//       translate([-22,35]) text(text="c", size=8, halign="center", valign="center");
//   }
//   color("blue") {
//       translate([-37, 6]) text(text="A", size=8, halign="center", valign="center");
//       translate([  9,51]) text(text="B", size=8, halign="center", valign="center");
//       translate([ 38, 6]) text(text="C", size=8, halign="center", valign="center");
//   }
// Arguments:
//   a = The length of the first side.
//   A = The angle in degrees of the corner opposite of the first side.
//   b = The length of the second side.
//   B = The angle in degrees of the corner opposite of the second side.
function law_of_sines(a, A, b, B) =
    // Triangle Law of Sines:
    //   a/sin(A) = b/sin(B) = c/sin(C)
    assert(num_defined([b,B]) == 1, "Must give exactly one of b= or B=.")
    let( r = a/sin(A) )
    is_undef(b) ? r*sin(B) : asin(constrain(b/r, -1, 1));


// Function: tri_calc()
// Usage:
//   tri_calc(ang,ang2,adj,opp,hyp);
// Description:
//   Given a side length and an angle, or two side lengths, calculates the rest of the side lengths
//   and angles of a right triangle.  Returns [ADJACENT, OPPOSITE, HYPOTENUSE, ANGLE, ANGLE2] where
//   ADJACENT is the length of the side adjacent to ANGLE, and OPPOSITE is the length of the side
//   opposite of ANGLE and adjacent to ANGLE2.  ANGLE and ANGLE2 are measured in degrees.
//   This is certainly more verbose and slower than writing your own calculations, but has the nice
//   benefit that you can just specify the info you have, and don't have to figure out which trig
//   formulas you need to use.
// Figure(2D,NoAxes):
//   color("#ccc") {
//       stroke(closed=false, width=0.5, [[45,0], [45,5], [50,5]]);
//       stroke(closed=false, width=0.5, arc(N=6, r=15, cp=[0,0], start=0, angle=30));
//       stroke(closed=false, width=0.5, arc(N=6, r=14, cp=[50,30], start=212, angle=58));
//   }
//   color("black") stroke(closed=true, [[0,0], [50,30], [50,0]]);
//   color("#0c0") {
//       translate([10.5,2.5]) text(size=3,text="ang",halign="center",valign="center");
//       translate([44.5,22]) text(size=3,text="ang2",halign="center",valign="center");
//   }
//   color("blue") {
//       translate([25,-3]) text(size=3,text="Adjacent",halign="center",valign="center");
//       translate([53,15]) rotate(-90) text(size=3,text="Opposite",halign="center",valign="center");
//       translate([25,18]) rotate(30) text(size=3,text="Hypotenuse",halign="center",valign="center");
//   }
// Arguments:
//   ang = The angle in degrees of the primary corner of the triangle.
//   ang2 = The angle in degrees of the other non-right corner of the triangle.
//   adj = The length of the side adjacent to the primary corner.
//   opp = The length of the side opposite to the primary corner.
//   hyp = The length of the hypotenuse.
// Example:
//   tri = tri_calc(opp=15,hyp=30);
//   echo(adjacent=tri[0], opposite=tri[1], hypotenuse=tri[2], angle=tri[3], angle2=tri[4]);
// Examples:
//   adj = tri_calc(ang=30,opp=10)[0];
//   opp = tri_calc(ang=20,hyp=30)[1];
//   hyp = tri_calc(ang2=50,adj=20)[2];
//   ang = tri_calc(adj=20,hyp=30)[3];
//   ang2 = tri_calc(adj=20,hyp=40)[4];
function tri_calc(ang,ang2,adj,opp,hyp) =
    assert(ang==undef || ang2==undef,"At most one angle is allowed.")
    assert(num_defined([ang,ang2,adj,opp,hyp])==2, "Exactly two arguments must be given.")
    let(
        ang   = ang!=undef
                ? assert(ang>0&&ang<90, "The input angles should be acute angles." ) ang
                : ang2!=undef ? (90-ang2)
                : adj==undef ? asin(constrain(opp/hyp,-1,1))
                : opp==undef ? acos(constrain(adj/hyp,-1,1))
                : atan2(opp,adj),
        ang2 =  ang2!=undef
                ? assert(ang2>0&&ang2<90, "The input angles should be acute angles." ) ang2
                : (90-ang),
        adj  =  adj!=undef
                ? assert(adj>0, "Triangle side lengths should be positive." ) adj
                : (opp!=undef? (opp/tan(ang)) : (hyp*cos(ang))),
        opp  =  opp!=undef
                ? assert(opp>0, "Triangle side lengths should be positive." )  opp
                : (adj!=undef? (adj*tan(ang)) : (hyp*sin(ang))),
        hyp  =  hyp!=undef
                ? assert(hyp>0, "Triangle side lengths should be positive." )
                  assert(adj<hyp && opp<hyp, "Hyphotenuse length should be greater than the other sides." )
                  hyp
                : (adj!=undef? (adj/cos(ang))
                : (opp/sin(ang)))
    )
    [adj, opp, hyp, ang, ang2];


// Function: hyp_opp_to_adj()
// Usage:
//   adj = hyp_opp_to_adj(hyp,opp);
// Description:
//   Given the lengths of the hypotenuse and opposite side of a right triangle, returns the length
//   of the adjacent side.
// Arguments:
//   hyp = The length of the hypotenuse of the right triangle.
//   opp = The length of the side of the right triangle that is opposite from the primary angle.
// Example:
//   hyp = hyp_opp_to_adj(5,3);  // Returns: 4
function hyp_opp_to_adj(hyp,opp) =
    assert(is_finite(hyp+opp) && hyp>=0 && opp>=0,
           "Triangle side lengths should be a positive numbers." )
    sqrt(hyp*hyp-opp*opp);


// Function: hyp_ang_to_adj()
// Usage:
//   adj = hyp_ang_to_adj(hyp,ang);
// Description:
//   Given the length of the hypotenuse and the angle of the primary corner of a right triangle,
//   returns the length of the adjacent side.
// Arguments:
//   hyp = The length of the hypotenuse of the right triangle.
//   ang = The angle in degrees of the primary corner of the right triangle.
// Example:
//   adj = hyp_ang_to_adj(8,60);  // Returns: 4
function hyp_ang_to_adj(hyp,ang) =
    assert(is_finite(hyp) && hyp>=0, "Triangle side length should be a positive number." )
    assert(is_finite(ang) && ang>-90 && ang<90, "The angle should be an acute angle." )
    hyp*cos(ang);


// Function: opp_ang_to_adj()
// Usage:
//   adj = opp_ang_to_adj(opp,ang);
// Description:
//   Given the angle of the primary corner of a right triangle, and the length of the side opposite of it,
//   returns the length of the adjacent side.
// Arguments:
//   opp = The length of the side of the right triangle that is opposite from the primary angle.
//   ang = The angle in degrees of the primary corner of the right triangle.
// Example:
//   adj = opp_ang_to_adj(8,30);  // Returns: 4
function opp_ang_to_adj(opp,ang) =
    assert(is_finite(opp) && opp>=0, "Triangle side length should be a positive number." )
    assert(is_finite(ang) && ang>-90 && ang<90, "The angle should be an acute angle." )
    opp/tan(ang);


// Function: hyp_adj_to_opp()
// Usage:
//   opp = hyp_adj_to_opp(hyp,adj);
// Description:
//   Given the length of the hypotenuse and the adjacent side, returns the length of the opposite side.
// Arguments:
//   hyp = The length of the hypotenuse of the right triangle.
//   adj = The length of the side of the right triangle that is adjacent to the primary angle.
// Example:
//   opp = hyp_adj_to_opp(5,4);  // Returns: 3
function hyp_adj_to_opp(hyp,adj) =
    assert(is_finite(hyp) && hyp>=0 && is_finite(adj) && adj>=0,
           "Triangle side lengths should be a positive numbers." )
    sqrt(hyp*hyp-adj*adj);


// Function: hyp_ang_to_opp()
// Usage:
//   opp = hyp_ang_to_opp(hyp,adj);
// Description:
//   Given the length of the hypotenuse of a right triangle, and the angle of the corner, returns the length of the opposite side.
// Arguments:
//   hyp = The length of the hypotenuse of the right triangle.
//   ang = The angle in degrees of the primary corner of the right triangle.
// Example:
//   opp = hyp_ang_to_opp(8,30);  // Returns: 4
function hyp_ang_to_opp(hyp,ang) =
    assert(is_finite(hyp)&&hyp>=0, "Triangle side length should be a positive number." )
    assert(is_finite(ang) && ang>-90 && ang<90, "The angle should be an acute angle." )
    hyp*sin(ang);


// Function: adj_ang_to_opp()
// Usage:
//   opp = adj_ang_to_opp(adj,ang);
// Description:
//   Given the length of the adjacent side of a right triangle, and the angle of the corner, returns the length of the opposite side.
// Arguments:
//   adj = The length of the side of the right triangle that is adjacent to the primary angle.
//   ang = The angle in degrees of the primary corner of the right triangle.
// Example:
//   opp = adj_ang_to_opp(8,45);  // Returns: 8
function adj_ang_to_opp(adj,ang) =
    assert(is_finite(adj)&&adj>=0, "Triangle side length should be a positive number." )
    assert(is_finite(ang) && ang>-90 && ang<90, "The angle should be an acute angle." )
    adj*tan(ang);


// Function: adj_opp_to_hyp()
// Usage:
//   hyp = adj_opp_to_hyp(adj,opp);
// Description:
//   Given the length of the adjacent and opposite sides of a right triangle, returns the length of thee hypotenuse.
// Arguments:
//   adj = The length of the side of the right triangle that is adjacent to the primary angle.
//   opp = The length of the side of the right triangle that is opposite from the primary angle.
// Example:
//   hyp = adj_opp_to_hyp(3,4);  // Returns: 5
function adj_opp_to_hyp(adj,opp) =
    assert(is_finite(opp) && opp>=0 && is_finite(adj) && adj>=0,
           "Triangle side lengths should be a positive numbers." )
    norm([opp,adj]);


// Function: adj_ang_to_hyp()
// Usage:
//   hyp = adj_ang_to_hyp(adj,ang);
// Description:
//   For a right triangle, given the length of the adjacent side, and the corner angle, returns the length of the hypotenuse.
// Arguments:
//   adj = The length of the side of the right triangle that is adjacent to the primary angle.
//   ang = The angle in degrees of the primary corner of the right triangle.
// Example:
//   hyp = adj_ang_to_hyp(4,60);  // Returns: 8
function adj_ang_to_hyp(adj,ang) =
    assert(is_finite(adj) && adj>=0, "Triangle side length should be a positive number." )
    assert(is_finite(ang) && ang>-90 && ang<90, "The angle should be an acute angle." )
    adj/cos(ang);


// Function: opp_ang_to_hyp()
// Usage:
//   hyp = opp_ang_to_hyp(opp,ang);
// Description:
//   For a right triangle, given the length of the opposite side, and the corner angle, returns the length of the hypotenuse.
// Arguments:
//   opp = The length of the side of the right triangle that is opposite from the primary angle.
//   ang = The angle in degrees of the primary corner of the right triangle.
// Example:
//   hyp = opp_ang_to_hyp(4,30);  // Returns: 8
function opp_ang_to_hyp(opp,ang) =
    assert(is_finite(opp) && opp>=0, "Triangle side length should be a positive number." )
    assert(is_finite(ang) && ang>-90 && ang<90, "The angle should be an acute angle." )
    opp/sin(ang);


// Function: hyp_adj_to_ang()
// Usage:
//   ang = hyp_adj_to_ang(hyp,adj);
// Description:
//   For a right triangle, given the lengths of the hypotenuse and the adjacent sides, returns the angle of the corner.
// Arguments:
//   hyp = The length of the hypotenuse of the right triangle.
//   adj = The length of the side of the right triangle that is adjacent to the primary angle.
// Example:
//   ang = hyp_adj_to_ang(8,4);  // Returns: 60 degrees
function hyp_adj_to_ang(hyp,adj) =
    assert(is_finite(hyp) && hyp>0 && is_finite(adj) && adj>=0,
            "Triangle side lengths should be positive numbers." )
    acos(adj/hyp);


// Function: hyp_opp_to_ang()
// Usage:
//   ang = hyp_opp_to_ang(hyp,opp);
// Description:
//   For a right triangle, given the lengths of the hypotenuse and the opposite sides, returns the angle of the corner.
// Arguments:
//   hyp = The length of the hypotenuse of the right triangle.
//   opp = The length of the side of the right triangle that is opposite from the primary angle.
// Example:
//   ang = hyp_opp_to_ang(8,4);  // Returns: 30 degrees
function hyp_opp_to_ang(hyp,opp) =
    assert(is_finite(hyp+opp) && hyp>0 && opp>=0,
            "Triangle side lengths should be positive numbers." )
    asin(opp/hyp);


// Function: adj_opp_to_ang()
// Usage:
//   ang = adj_opp_to_ang(adj,opp);
// Description:
//   For a right triangle, given the lengths of the adjacent and opposite sides, returns the angle of the corner.
// Arguments:
//   adj = The length of the side of the right triangle that is adjacent to the primary angle.
//   opp = The length of the side of the right triangle that is opposite from the primary angle.
// Example:
//   ang = adj_opp_to_ang(sqrt(3)/2,0.5);  // Returns: 30 degrees
function adj_opp_to_ang(adj,opp) =
    assert(is_finite(adj+opp) && adj>0 && opp>=0,
            "Triangle side lengths should be positive numbers." )
    atan2(opp,adj);


// Function: triangle_area()
// Usage:
//   triangle_area(a,b,c);
// Description:
//   Returns the area of a triangle formed between three 2D or 3D vertices.
//   Result will be negative if the points are 2D and in clockwise order.
// Arguments:
//   a, b, c = The three vertices of the triangle.
// Examples:
//   triangle_area([0,0], [5,10], [10,0]);  // Returns -50
//   triangle_area([10,0], [5,10], [0,0]);  // Returns 50
function triangle_area(a,b,c) =
    assert( is_path([a,b,c]), "Invalid points or incompatible dimensions." )
    len(a)==3
      ? 0.5*norm(cross(c-a,c-b))
      : 0.5*cross(c-a,c-b);



// Section: Planes


// Function: plane3pt()
// Usage:
//   plane3pt(p1, p2, p3);
// Description:
//   Generates the normalized cartesian equation of a plane from three 3d points.
//   Returns [A,B,C,D] where Ax + By + Cz = D is the equation of a plane.
//   Returns [], if the points are collinear.
// Arguments:
//   p1 = The first point on the plane.
//   p2 = The second point on the plane.
//   p3 = The third point on the plane.
function plane3pt(p1, p2, p3) =
    assert( is_path([p1,p2,p3],dim=3) && len(p1)==3,
            "Invalid points or incompatible dimensions." )
    let(
        crx = cross(p3-p1, p2-p1),
        nrm = norm(crx)
    )
    approx(nrm,0) ? [] :
    concat(crx, crx*p1)/nrm;


// Function: plane3pt_indexed()
// Usage:
//   plane3pt_indexed(points, i1, i2, i3);
// Description:
//   Given a list of 3d points, and the indices of three of those points,
//   generates the normalized cartesian equation of a plane that those points all
//   lie on. If the points are not collinear, returns [A,B,C,D] where Ax+By+Cz=D is the equation of a plane.
//   If they are collinear, returns [].
// Arguments:
//   points = A list of points.
//   i1 = The index into `points` of the first point on the plane.
//   i2 = The index into `points` of the second point on the plane.
//   i3 = The index into `points` of the third point on the plane.
function plane3pt_indexed(points, i1, i2, i3) =
    assert( is_vector([i1,i2,i3]) && min(i1,i2,i3)>=0 && is_list(points) && max(i1,i2,i3)<len(points),
            "Invalid or out of range indices." )
    assert( is_path([points[i1], points[i2], points[i3]],dim=3),
            "Improper points or improper dimensions." )
    let(
        p1 = points[i1],
        p2 = points[i2],
        p3 = points[i3]
    )
    plane3pt(p1,p2,p3);


// Function: plane_from_normal()
// Usage:
//   plane_from_normal(normal, [pt])
// Description:
//   Returns a plane defined by a normal vector and a point.
// Arguments:
//   normal = Normal vector to the plane to find..
//   pt = Point 3D on the plane to find.
// Example:
//   plane_from_normal([0,0,1], [2,2,2]);  // Returns the xy plane passing through the point (2,2,2)
function plane_from_normal(normal, pt=[0,0,0]) =
  assert( is_matrix([normal,pt],2,3) && !approx(norm(normal),0),
          "Inputs `normal` and `pt` should 3d vectors/points and `normal` cannot be zero." )
  concat(normal, normal*pt) / norm(normal);


// Function: plane_from_points()
// Usage:
//   plane_from_points(points, <fast>, <eps>);
// Description:
//   Given a list of 3 or more coplanar 3D points, returns the coefficients of the normalized cartesian equation of a plane,
//   that is [A,B,C,D] where Ax+By+Cz=D is the equation of the plane where norm([A,B,C])=1.
//   If `fast` is false and the points in the list are collinear or not coplanar, then `undef` is returned.
//   if `fast` is true, then the coplanarity test is skipped and a plane passing through 3 non-collinear arbitrary points is returned.
// Arguments:
//   points = The list of points to find the plane of.
//   fast = If true, don't verify that all points in the list are coplanar.  Default: false
//   eps = Tolerance in geometric comparisons.  Default: `EPSILON` (1e-9)
// Example(3D):
//   xyzpath = rot(45, v=[-0.3,1,0], p=path3d(star(n=6,id=70,d=100), 70));
//   plane = plane_from_points(xyzpath);
//   #stroke(xyzpath,closed=true);
//   cp = centroid(xyzpath);
//   move(cp) rot(from=UP,to=plane_normal(plane)) anchor_arrow();
function plane_from_points(points, fast=false, eps=EPSILON) =
    assert( is_path(points,dim=3), "Improper 3d point list." )
    assert( is_finite(eps) && (eps>=0), "The tolerance should be a non-negative value." )
    let(
        indices = noncollinear_triple(points,error=false)
    )
    indices==[] ? undef :
    let(
        p1 = points[indices[0]],
        p2 = points[indices[1]],
        p3 = points[indices[2]],
        plane = plane3pt(p1,p2,p3)
    )
    fast || points_on_plane(points,plane,eps=eps) ? plane : undef;


// Function: plane_from_polygon()
// Usage:
//   plane_from_polygon(points, [fast], [eps]);
// Description:
//   Given a 3D planar polygon, returns the normalized cartesian equation of its plane.
//   Returns [A,B,C,D] where Ax+By+Cz=D is the equation of the plane where norm([A,B,C])=1.
//   If not all the points in the polygon are coplanar, then [] is returned.
//   If `fast` is true, the polygon coplanarity check is skipped and the plane may not contain all polygon points.
// Arguments:
//   poly = The planar 3D polygon to find the plane of.
//   fast = If true, doesn't verify that all points in the polygon are coplanar.  Default: false
//   eps = Tolerance in geometric comparisons.  Default: `EPSILON` (1e-9)
// Example(3D):
//   xyzpath = rot(45, v=[0,1,0], p=path3d(star(n=5,step=2,d=100), 70));
//   plane = plane_from_polygon(xyzpath);
//   #stroke(xyzpath,closed=true);
//   cp = centroid(xyzpath);
//   move(cp) rot(from=UP,to=plane_normal(plane)) anchor_arrow();
function plane_from_polygon(poly, fast=false, eps=EPSILON) =
    assert( is_path(poly,dim=3), "Invalid polygon." )
    assert( is_finite(eps) && (eps>=0), "The tolerance should be a non-negative value." )
    let(
        poly = deduplicate(poly),
        n = polygon_normal(poly),
        plane = [n.x, n.y, n.z, n*poly[0]]
    )
    fast? plane: coplanar(poly,eps=eps)? plane: [];


// Function: plane_normal()
// Usage:
//   plane_normal(plane);
// Description:
//   Returns the unit length normal vector for the given plane.
// Argument:
//   plane = The `[A,B,C,D]` plane definition where `Ax+By+Cz=D` is the formula of the plane.
function plane_normal(plane) =
    assert( _valid_plane(plane), "Invalid input plane." )
    unit([plane.x, plane.y, plane.z]);


// Function: plane_offset()
// Usage:
//   d = plane_offset(plane);
// Description:
//   Returns coeficient D of the normalized plane equation `Ax+By+Cz=D`, or the scalar offset of the plane from the origin.
//   This value may be negative.
//   The absolute value of this coefficient is the distance of the plane from the origin.
// Argument:
//   plane = The `[A,B,C,D]` plane definition where `Ax+By+Cz=D` is the formula of the plane.
function plane_offset(plane) =
    assert( _valid_plane(plane), "Invalid input plane." )
    plane[3]/norm([plane.x, plane.y, plane.z]);


// Function: plane_transform()
// Usage:
//   mat = plane_transform(plane);
// Description:
//   Given a plane definition `[A,B,C,D]`, where `Ax+By+Cz=D`, returns a 3D affine
//   transformation matrix that will linear transform points on that plane
//   into points on the XY plane.  You can generally then use `path2d()` to drop the
//   Z coordinates, so you can work with the points in 2D.
// Arguments:
//   plane = The `[A,B,C,D]` plane definition where `Ax+By+Cz=D` is the formula of the plane.
// Example(3D):
//   xyzpath = move([10,20,30], p=yrot(25, p=path3d(circle(d=100))));
//   plane = plane_from_points(xyzpath);
//   mat = plane_transform(plane);
//   xypath = path2d(apply(mat, xyzpath));
//   #stroke(xyzpath,closed=true);
//   stroke(xypath,closed=true);
function plane_transform(plane) =
    let(
        plane = normalize_plane(plane),
        n = point3d(plane),
        cp = n * plane[3]
        )
    rot(from=n, to=UP) * move(-cp);


// Function: projection_on_plane()
// Usage:
//   pts = projection_on_plane(plane, points);
// Description:
//   Given a plane definition `[A,B,C,D]`, where `Ax+By+Cz=D`, and a list of 2d or
//   3d points, return the 3D orthogonal projection of the points on the plane.
//   In other words, for every point given, returns the closest point to it on the plane.
// Arguments:
//   plane = The `[A,B,C,D]` plane definition where `Ax+By+Cz=D` is the formula of the plane.
//   points = List of points to project
// Example(FlatSpin,VPD=500,VPT=[2,20,10]):
//   points = move([10,20,30], p=yrot(25, p=path3d(circle(d=100, $fn=36))));
//   plane = plane_from_normal([1,0,1]);
//   proj = projection_on_plane(plane,points);
//   color("red") move_copies(points) sphere(d=2,$fn=12);
//   color("blue") move_copies(proj) sphere(d=2,$fn=12);
//   move(centroid(proj)) {
//       rot(from=UP,to=plane_normal(plane)) {
//           anchor_arrow(30);
//           %cube([120,150,0.1],center=true);
//       }
//   }
function projection_on_plane(plane, points) =
    assert( _valid_plane(plane), "Invalid plane." )
    assert( is_path(points), "Invalid list of points or dimension." )
    let(
        p  = len(points[0])==2
             ? [for(pi=points) point3d(pi) ]
             : points,
        plane = normalize_plane(plane),
        n = point3d(plane)
    )
    [for(pi=p) pi - (pi*n - plane[3])*n];


// Function: plane_point_nearest_origin()
// Usage:
//   pt = plane_point_nearest_origin(plane);
// Description:
//   Returns the point on the plane that is closest to the origin.
// Argument:
//   plane = The `[A,B,C,D]` plane definition where `Ax+By+Cz=D` is the formula of the plane.
function plane_point_nearest_origin(plane) =
    let( plane = normalize_plane(plane) )
    point3d(plane) * plane[3];


// Function: distance_from_plane()
// Usage:
//   distance_from_plane(plane, point)
// Description:
//   Given a plane as [A,B,C,D] where the cartesian equation for that plane
//   is Ax+By+Cz=D, determines how far from that plane the given point is.
//   The returned distance will be positive if the point is in front of the
//   plane; on the same side of the plane as the normal of that plane points
//   towards.  If the point is behind the plane, then the distance returned
//   will be negative.  The normal of the plane is the same as [A,B,C].
// Arguments:
//   plane = The `[A,B,C,D]` plane definition where `Ax+By+Cz=D` is the formula of the plane.
//   point = The distance evaluation point.
function distance_from_plane(plane, point) =
    assert( _valid_plane(plane), "Invalid input plane." )
    assert( is_vector(point,3), "The point should be a 3D point." )
    let( plane = normalize_plane(plane) )
    point3d(plane)* point - plane[3];


<<<<<<< HEAD
// Function: closest_point_on_plane()
// Usage:
//   pt = closest_point_on_plane(plane, point);
// Description:
//   Takes a point, and a plane [A,B,C,D] where the equation of that plane is `Ax+By+Cz=D`.
//   Returns the coordinates of the closest point on that plane to the given `point`.
// Arguments:
//   plane = The [A,B,C,D] coefficients for the plane equation `Ax+By+Cz=D`.
//   point = The 3D point to find the closest point to.
function closest_point_on_plane(plane, point) =
    assert( _valid_plane(plane), "Invalid input plane." )
    assert( is_vector(point,3), "Invalid point." )
    let( plane = normalize_plane(plane),
        n = point3d(plane),
        d = n*point - plane[3] // distance from plane
    )
    point - n*d;

=======
>>>>>>> e9e36168

// Returns [POINT, U] if line intersects plane at one point.
// Returns [LINE, undef] if the line is on the plane.
// Returns undef if line is parallel to, but not on the given plane.
function _general_plane_line_intersection(plane, line, eps=EPSILON) =
    let(
        a = plane*[each line[0],-1],         //  evaluation of the plane expression at line[0]
        b = plane*[each(line[1]-line[0]),0]  // difference between the plane expression evaluation at line[1] and at line[0]
    )
    approx(b,0,eps)                          // is  (line[1]-line[0]) "parallel" to the plane ?
    ? approx(a,0,eps)                        // is line[0] on the plane ?
       ? [line,undef]                        // line is on the plane
       : undef                               // line is parallel but not on the plane
    : [ line[0]-a/b*(line[1]-line[0]), -a/b ];


// Function: normalize_plane()
// Usage:
//   nplane = normalize_plane(plane);
// Description:
//   Returns a new representation [A,B,C,D] of `plane` where norm([A,B,C]) is equal to one.
function normalize_plane(plane) =
    assert( _valid_plane(plane), "Invalid plane." )
    plane/norm(point3d(plane));


// Function: plane_line_angle()
// Usage:
//   angle = plane_line_angle(plane,line);
// Description:
//   Compute the angle between a plane [A, B, C, D] and a line, specified as a pair of points [p1,p2].
//   The resulting angle is signed, with the sign positive if the vector p2-p1 lies on
//   the same side of the plane as the plane's normal vector.
function plane_line_angle(plane, line) =
    assert( _valid_plane(plane), "Invalid plane." )
    assert( _valid_line(line), "Invalid line." )
    let(
        linedir   = unit(line[1]-line[0]),
        normal    = plane_normal(plane),
        sin_angle = linedir*normal,
        cos_angle = norm(cross(linedir,normal))
    )
    atan2(sin_angle,cos_angle);


// Function: plane_line_intersection()
// Usage:
//   pt = plane_line_intersection(plane, line, [bounded], [eps]);
// Description:
//   Takes a line, and a plane [A,B,C,D] where the equation of that plane is `Ax+By+Cz=D`.
//   If `line` intersects `plane` at one point, then that intersection point is returned.
//   If `line` lies on `plane`, then the original given `line` is returned.
//   If `line` is parallel to, but not on `plane`, then undef is returned.
// Arguments:
//   plane = The [A,B,C,D] values for the equation of the plane.
//   line = A list of two distinct 3D points that are on the line.
//   bounded = If false, the line is considered unbounded.  If true, it is treated as a bounded line segment.  If given as `[true, false]` or `[false, true]`, the boundedness of the points are specified individually, allowing the line to be treated as a half-bounded ray.  Default: false (unbounded)
//   eps = Tolerance in geometric comparisons.  Default: `EPSILON` (1e-9)
function plane_line_intersection(plane, line, bounded=false, eps=EPSILON) =
    assert( is_finite(eps) && eps>=0, "The tolerance should be a positive number." )
    assert(_valid_plane(plane,eps=eps) && _valid_line(line,dim=3,eps=eps), "Invalid plane and/or line.")
    assert(is_bool(bounded) || is_bool_list(bounded,2), "Invalid bound condition.")
    let(
        bounded = is_list(bounded)? bounded : [bounded, bounded],
        res = _general_plane_line_intersection(plane, line, eps=eps)
    )
    is_undef(res) ? undef :
    is_undef(res[1]) ? res[0] :
    bounded[0] && res[1]<0 ? undef :
    bounded[1] && res[1]>1 ? undef :
    res[0];


// Function: polygon_line_intersection()
// Usage:
//   pt = polygon_line_intersection(poly, line, [bounded], [eps]);
// Description:
//   Takes a possibly bounded line, and a 3D planar polygon, and finds their intersection point.
//   If the line and the polygon are on the same plane then returns a list, possibly empty, of 3D line
//   segments, one for each section of the line that is inside the polygon.
//   If the line is not on the plane of the polygon, but intersects it, then returns the 3D intersection
//   point.  If the line does not intersect the polygon, then `undef` is returned.
// Arguments:
//   poly = The 3D planar polygon to find the intersection with.
//   line = A list of two distinct 3D points on the line.
//   bounded = If false, the line is considered unbounded.  If true, it is treated as a bounded line segment.  If given as `[true, false]` or `[false, true]`, the boundedness of the points are specified individually, allowing the line to be treated as a half-bounded ray.  Default: false (unbounded)
//   eps = Tolerance in geometric comparisons.  Default: `EPSILON` (1e-9)
function polygon_line_intersection(poly, line, bounded=false, eps=EPSILON) =
    assert( is_finite(eps) && eps>=0, "The tolerance should be a positive number." )
    assert(is_path(poly,dim=3), "Invalid polygon." )
    assert(!is_list(bounded) || len(bounded)==2, "Invalid bound condition(s).")
    assert(_valid_line(line,dim=3,eps=eps), "Invalid line." )
    let(
        bounded = is_list(bounded)? bounded : [bounded, bounded],
        poly = deduplicate(poly),
        indices = noncollinear_triple(poly)
    )
    indices==[] ? undef :
    let(
        p1 = poly[indices[0]],
        p2 = poly[indices[1]],
        p3 = poly[indices[2]],
        plane = plane3pt(p1,p2,p3),
        res = _general_plane_line_intersection(plane, line, eps=eps)
    )
    is_undef(res)? undef :
    is_undef(res[1])
    ? ( let(// Line is on polygon plane.
            linevec = unit(line[1] - line[0]),
            lp1 = line[0] + (bounded[0]? 0 : -1000000) * linevec,
            lp2 = line[1] + (bounded[1]? 0 :  1000000) * linevec,
            poly2d = clockwise_polygon(project_plane(poly, plane)),
            line2d = project_plane([lp1,lp2], plane),
            parts = split_path_at_region_crossings(line2d, [poly2d], closed=false),
            inside = [for (part = parts)
                          if (point_in_polygon(mean(part), poly2d)>0) part
                     ]
        )
        !inside? undef :
        let(
            isegs = [for (seg = inside) lift_plane(seg, plane) ]
        )
        isegs
    )
    :   bounded[0] && res[1]<0? undef :
        bounded[1] && res[1]>1? undef :
        let(
            proj = clockwise_polygon(project_plane(poly, p1, p2, p3)),
            pt = project_plane(res[0], p1, p2, p3)
        )
        point_in_polygon(pt, proj) < 0 ? undef : res[0];


// Function: plane_intersection()
// Usage:
//   plane_intersection(plane1, plane2, [plane3])
// Description:
//   Compute the point which is the intersection of the three planes, or the line intersection of two planes.
//   If you give three planes the intersection is returned as a point.  If you give two planes the intersection
//   is returned as a list of two points on the line of intersection.  If any two input planes are parallel
//   or coincident then returns undef.
// Arguments:
//   plane1 = The [A,B,C,D] coefficients for the first plane equation `Ax+By+Cz=D`.
//   plane2 = The [A,B,C,D] coefficients for the second plane equation `Ax+By+Cz=D`.
//   plane3 = The [A,B,C,D] coefficients for the third plane equation `Ax+By+Cz=D`.
function plane_intersection(plane1,plane2,plane3) =
    assert( _valid_plane(plane1) && _valid_plane(plane2) && (is_undef(plane3) ||_valid_plane(plane3)),
                "The input must be 2 or 3 planes." )
    is_def(plane3)
    ?   let(
          matrix = [for(p=[plane1,plane2,plane3]) point3d(p)],
          rhs = [for(p=[plane1,plane2,plane3]) p[3]]
        )
        linear_solve(matrix,rhs)
    :   let( normal = cross(plane_normal(plane1), plane_normal(plane2)) )
        approx(norm(normal),0) ? undef :
        let(
            matrix = [for(p=[plane1,plane2]) point3d(p)],
            rhs = [plane1[3], plane2[3]],
            point = linear_solve(matrix,rhs)
        )
        point==[]? undef: [point, point+normal];


// Function: coplanar()
// Usage:
//   coplanar(points,<eps>);
// Description:
//   Returns true if the given 3D points are non-collinear and are on a plane.
// Arguments:
//   points = The points to test.
//   eps = Tolerance in geometric comparisons.  Default: `EPSILON` (1e-9)
function coplanar(points, eps=EPSILON) =
    assert( is_path(points,dim=3) , "Input should be a list of 3D points." )
    assert( is_finite(eps) && eps>=0, "The tolerance should be a non-negative value." )
    len(points)<=2 ? false
    :   let( ip = noncollinear_triple(points,error=false,eps=eps) )
        ip == [] ? false :
        let( plane  = plane3pt(points[ip[0]],points[ip[1]],points[ip[2]]),
             normal = point3d(plane) )
        max( points*normal ) - plane[3]< eps*norm(normal);


// Function: points_on_plane()
// Usage:
//   points_on_plane(points, plane, <eps>);
// Description:
//   Returns true if the given 3D points are on the given plane.
// Arguments:
//   plane = The plane to test the points on.
//   points = The list of 3D points to test.
//   eps = Tolerance in geometric comparisons.  Default: `EPSILON` (1e-9)
function points_on_plane(points, plane, eps=EPSILON) =
    assert( _valid_plane(plane), "Invalid plane." )
    assert( is_matrix(points,undef,3) && len(points)>0, "Invalid pointlist." ) // using is_matrix it accepts len(points)==1
    assert( is_finite(eps) && eps>=0, "The tolerance should be a positive number." )
    let( normal = point3d(plane),
         pt_nrm = points*normal )
    abs(max( max(pt_nrm) - plane[3], -min(pt_nrm)+plane[3]))< eps*norm(normal);


// Function: in_front_of_plane()
// Usage:
//   in_front_of_plane(plane, point);
// Description:
//   Given a plane as [A,B,C,D] where the cartesian equation for that plane
//   is Ax+By+Cz=D, determines if the given 3D point is on the side of that
//   plane that the normal points towards.  The normal of the plane is the
//   same as [A,B,C].
// Arguments:
//   plane = The [A,B,C,D] coefficients for the first plane equation `Ax+By+Cz=D`.
//   point = The 3D point to test.
function in_front_of_plane(plane, point) =
    distance_from_plane(plane, point) > EPSILON;



// Section: Circle Calculations

// Function&Module: circle_2tangents()
// Usage: As Function
//   circ = circle_2tangents(pt1, pt2, pt3, r|d, <tangents>);
// Usage: As Module
//   circle_2tangents(pt1, pt2, pt3, r|d, <h>, <center>);
// Description:
//   Given a pair of rays with a common origin, and a known circle radius/diameter, finds
//   the centerpoint for the circle of that size that touches both rays tangentally.
//   Both rays start at `pt2`, one passing through `pt1`, and the other through `pt3`.
//   .
//   When called as a module with an `h` height argument, creates a 3D cylinder of `h`
//   length at the found centerpoint, aligned with the found normal.
//   .
//   When called as a module with 2D data and no `h` argument, creates a 2D circle of
//   the given radius/diameter, tangentially touching both rays.
//   .
//   When called as a function with collinear rays, returns `undef`.
//   Otherwise, when called as a function with `tangents=false`, returns `[CP,NORMAL]`.
//   Otherwise, when called as a function with `tangents=true`, returns `[CP,NORMAL,TANPT1,TANPT2,ANG1,ANG2]`.
//   - CP is the centerpoint of the circle.
//   - NORMAL is the normal vector of the plane that the circle is on (UP or DOWN if the points are 2D).
//   - TANPT1 is the point where the circle is tangent to the ray `[pt2,pt1]`.
//   - TANPT2 is the point where the circle is tangent to the ray `[pt2,pt3]`.
//   - ANG1 is the angle from the ray `[CP,pt2]` to the ray `[CP,TANPT1]`
//   - ANG2 is the angle from the ray `[CP,pt2]` to the ray `[CP,TANPT2]`
// Arguments:
//   pt1 = A point that the first ray passes though.
//   pt2 = The starting point of both rays.
//   pt3 = A point that the second ray passes though.
//   r = The radius of the circle to find.
//   d = The diameter of the circle to find.
//   h = Height of the cylinder to create, when called as a module.
//   center = When called as a module, center the cylinder if true,  Default: false
//   tangents = If true, extended information about the tangent points is calculated and returned.  Default: false
// Example(2D):
//   pts = [[60,40], [10,10], [65,5]];
//   rad = 10;
//   stroke([pts[1],pts[0]], endcap2="arrow2");
//   stroke([pts[1],pts[2]], endcap2="arrow2");
//   circ = circle_2tangents(pt1=pts[0], pt2=pts[1], pt3=pts[2], r=rad);
//   translate(circ[0]) {
//       color("green") {
//           stroke(circle(r=rad),closed=true);
//           stroke([[0,0],rad*[cos(315),sin(315)]]);
//       }
//   }
//   move_copies(pts) color("blue") circle(d=2, $fn=12);
//   translate(circ[0]) color("red") circle(d=2, $fn=12);
//   labels = [[pts[0], "pt1"], [pts[1],"pt2"], [pts[2],"pt3"], [circ[0], "CP"], [circ[0]+[cos(315),sin(315)]*rad*0.7, "r"]];
//   for(l=labels) translate(l[0]+[0,2]) color("black") text(text=l[1], size=2.5, halign="center");
// Example(2D):
//   pts = [[-5,25], [5,-25], [45,15]];
//   rad = 12;
//   color("blue") stroke(pts, width=0.75, endcaps="arrow2");
//   circle_2tangents(pt1=pts[0], pt2=pts[1], pt3=pts[2], r=rad);
// Example: Non-centered Cylinder
//   pts = [[45,15,10], [5,-25,5], [-5,25,20]];
//   rad = 12;
//   color("blue") stroke(pts, width=0.75, endcaps="arrow2");
//   circle_2tangents(pt1=pts[0], pt2=pts[1], pt3=pts[2], r=rad, h=10, center=false);
// Example: Non-centered Cylinder
//   pts = [[45,15,10], [5,-25,5], [-5,25,20]];
//   rad = 12;
//   color("blue") stroke(pts, width=0.75, endcaps="arrow2");
//   circle_2tangents(pt1=pts[0], pt2=pts[1], pt3=pts[2], r=rad, h=10, center=true);
function circle_2tangents(pt1, pt2, pt3, r, d, tangents=false) =
    let(r = get_radius(r=r, d=d, dflt=undef))
    assert(r!=undef, "Must specify either r or d.")
    assert( ( is_path(pt1) && len(pt1)==3 && is_undef(pt2) && is_undef(pt3))
            || (is_matrix([pt1,pt2,pt3]) && (len(pt1)==2 || len(pt1)==3) ),
            "Invalid input points." )
    is_undef(pt2)
    ? circle_2tangents(pt1[0], pt1[1], pt1[2], r=r, tangents=tangents)
    : collinear(pt1, pt2, pt3)? undef :
        let(
            v1 = unit(pt1 - pt2),
            v2 = unit(pt3 - pt2),
            vmid = unit(mean([v1, v2])),
            n = vector_axis(v1, v2),
            a = vector_angle(v1, v2),
            hyp = r / sin(a/2),
            cp = pt2 + hyp * vmid
        )
        !tangents ? [cp, n] :
        let(
            x = hyp * cos(a/2),
            tp1 = pt2 + x * v1,
            tp2 = pt2 + x * v2,
            dang1 = vector_angle(tp1-cp,pt2-cp),
            dang2 = vector_angle(tp2-cp,pt2-cp)
        )
        [cp, n, tp1, tp2, dang1, dang2];

module circle_2tangents(pt1, pt2, pt3, r, d, h, center=false) {
    c = circle_2tangents(pt1=pt1, pt2=pt2, pt3=pt3, r=r, d=d);
    assert(!is_undef(c), "Cannot find circle when both rays are collinear.");
    cp = c[0]; n = c[1];
    if (approx(point3d(cp).z,0) && approx(point2d(n),[0,0]) && is_undef(h)) {
        translate(cp) circle(r=r, d=d);
    } else {
        assert(is_finite(h), "h argument required when result is not flat on the XY plane.");
        translate(cp) {
            rot(from=UP, to=n) {
                cylinder(r=r, d=d, h=h, center=center);
            }
        }
    }
}

// Function&Module: circle_3points()
// Usage: As Function
//   circ = circle_3points(pt1, pt2, pt3);
//   circ = circle_3points([pt1, pt2, pt3]);
// Usage: As Module
//   circle_3points(pt1, pt2, pt3, <h>, <center>);
//   circle_3points([pt1, pt2, pt3], <h>, <center>);
// Description:
//   Returns the [CENTERPOINT, RADIUS, NORMAL] of the circle that passes through three non-collinear
//   points where NORMAL is the normal vector of the plane that the circle is on (UP or DOWN if the points are 2D).
//   The centerpoint will be a 2D or 3D vector, depending on the points input.  If all three
//   points are 2D, then the resulting centerpoint will be 2D, and the normal will be UP ([0,0,1]).
//   If any of the points are 3D, then the resulting centerpoint will be 3D.  If the three points are
//   collinear, then `[undef,undef,undef]` will be returned.  The normal will be a normalized 3D
//   vector with a non-negative Z axis.
//   Instead of 3 arguments, it is acceptable to input the 3 points in a list `pt1`, leaving `pt2`and `pt3` as undef.
// Arguments:
//   pt1 = The first point.
//   pt2 = The second point.
//   pt3 = The third point.
//   h = Height of the cylinder to create, when called as a module.
//   center = When called as a module, center the cylinder if true,  Default: false
// Example(2D):
//   pts = [[60,40], [10,10], [65,5]];
//   circ = circle_3points(pts[0], pts[1], pts[2]);
//   translate(circ[0]) color("green") stroke(circle(r=circ[1]),closed=true,$fn=72);
//   translate(circ[0]) color("red") circle(d=3, $fn=12);
//   move_copies(pts) color("blue") circle(d=3, $fn=12);
// Example(2D):
//   pts = [[30,40], [10,20], [55,30]];
//   circle_3points(pts[0], pts[1], pts[2]);
//   move_copies(pts) color("blue") circle(d=3, $fn=12);
// Example: Non-Centered Cylinder
//   pts = [[30,15,30], [10,20,15], [55,25,25]];
//   circle_3points(pts[0], pts[1], pts[2], h=10, center=false);
//   move_copies(pts) color("cyan") sphere(d=3, $fn=12);
// Example: Centered Cylinder
//   pts = [[30,15,30], [10,20,15], [55,25,25]];
//   circle_3points(pts[0], pts[1], pts[2], h=10, center=true);
//   move_copies(pts) color("cyan") sphere(d=3, $fn=12);
function circle_3points(pt1, pt2, pt3) =
    (is_undef(pt2) && is_undef(pt3) && is_list(pt1))
      ? circle_3points(pt1[0], pt1[1], pt1[2])
      : assert( is_vector(pt1) && is_vector(pt2) && is_vector(pt3)
                && max(len(pt1),len(pt2),len(pt3))<=3 && min(len(pt1),len(pt2),len(pt3))>=2,
                "Invalid point(s)." )
        collinear(pt1,pt2,pt3)? [undef,undef,undef] :
        let(
            v  = [ point3d(pt1), point3d(pt2), point3d(pt3) ], // triangle vertices
            ed = [for(i=[0:2]) v[(i+1)%3]-v[i] ],    // triangle edge vectors
            pm = [for(i=[0:2]) v[(i+1)%3]+v[i] ]/2,  // edge mean points
            es = sortidx( [for(di=ed) norm(di) ] ),
            e1 = ed[es[1]],                          // take the 2 longest edges
            e2 = ed[es[2]],
            n0 = vector_axis(e1,e2),                 // normal standardization
            n  = n0.z<0? -n0 : n0,
            sc = plane_intersection(
                    [ each e1, e1*pm[es[1]] ],       // planes orthogonal to 2 edges
                    [ each e2, e2*pm[es[2]] ],
                    [ each n,  n*v[0] ]
                ),  // triangle plane
            cp = len(pt1)+len(pt2)+len(pt3)>6 ? sc : [sc.x, sc.y],
            r  = norm(sc-v[0])
        ) [ cp, r, n ];


module circle_3points(pt1, pt2, pt3, h, center=false) {
    c = circle_3points(pt1, pt2, pt3);
    assert(!is_undef(c[0]), "Points cannot be collinear.");
    cp = c[0];  r = c[1];  n = c[2];
    if (approx(point3d(cp).z,0) && approx(point2d(n),[0,0]) && is_undef(h)) {
        translate(cp) circle(r=r);
    } else {
        assert(is_finite(h));
        translate(cp) rot(from=UP,to=n) cylinder(r=r, h=h, center=center);
    }
}


// Function: circle_point_tangents()
// Usage:
//   tangents = circle_point_tangents(r|d, cp, pt);
// Description:
//   Given a 2d circle and a 2d point outside that circle, finds the 2d tangent point(s) on the circle for a
//   line passing through the point.  Returns a list of zero or more 2D tangent points.
// Arguments:
//   r = Radius of the circle.
//   d = Diameter of the circle.
//   cp = The coordinates of the 2d circle centerpoint.
//   pt = The coordinates of the 2d external point.
// Example(3D):
//   cp = [-10,-10];  r = 30;  pt = [30,10];
//   tanpts = circle_point_tangents(r=r, cp=cp, pt=pt);
//   color("yellow") translate(cp) circle(r=r);
//   color("cyan") for(tp=tanpts) {stroke([tp,pt]); stroke([tp,cp]);}
//   color("red") move_copies(tanpts) circle(d=3,$fn=12);
//   color("blue") move_copies([cp,pt]) circle(d=3,$fn=12);
function circle_point_tangents(r, d, cp, pt) =
    assert(is_finite(r) || is_finite(d), "Invalid radius or diameter." )
    assert(is_path([cp, pt],dim=2), "Invalid center point or external point.")
    let(
        r = get_radius(r=r, d=d, dflt=1),
        delta = pt - cp,
        dist = norm(delta),
        baseang = atan2(delta.y,delta.x)
    ) dist < r? [] :
    approx(dist,r)? [pt] :
    let(
        relang = acos(r/dist),
        angs = [baseang + relang, baseang - relang]
    ) [for (ang=angs) cp + r*[cos(ang),sin(ang)]];


// Function: circle_circle_tangents()
// Usage:
//   segs = circle_circle_tangents(c1, r1|d1, c2, r2|d2);
// Description:
//   Computes 2d lines tangents to a pair of circles in 2d.  Returns a list of line endpoints [p1,p2] where
//   p2 is the tangent point on circle 1 and p2 is the tangent point on circle 2.
//   If four tangents exist then the first one the left hand exterior tangent as regarded looking from
//   circle 1 toward circle 2.  The second value is the right hand exterior tangent.  The third entry
//   gives the interior tangent that starts on the left of circle 1 and crosses to the right side of
//   circle 2.  And the fourth entry is the last interior tangent that starts on the right side of
//   circle 1.  If the circles intersect then the interior tangents don't exist and the function
//   returns only two entries.  If one circle is inside the other one then no tangents exist
//   so the function returns the empty set.  When the circles are tangent a degenerate tangent line
//   passes through the point of tangency of the two circles:  this degenerate line is NOT returned.
// Arguments: 
//   c1 = Center of the first circle.
//   r1 = Radius of the first circle.
//   c2 = Center of the second circle.
//   r2 = Radius of the second circle.
//   d1 = Diameter of the first circle.
//   d2 = Diameter of the second circle.
// Example(2D): Four tangents, first in green, second in black, third in blue, last in red.
//   $fn=32;
//   c1 = [3,4];  r1 = 2;
//   c2 = [7,10]; r2 = 3;
//   pts = circle_circle_tangents(c1,r1,c2,r2);
//   move(c1) stroke(circle(r=r1), width=.1, closed=true);
//   move(c2) stroke(circle(r=r2), width=.1, closed=true);
//   colors = ["green","black","blue","red"];
//   for(i=[0:len(pts)-1]) color(colors[i]) stroke(pts[i],width=.1);
// Example(2D): Circles overlap so only exterior tangents exist.
//   $fn=32;
//   c1 = [4,4];  r1 = 3;
//   c2 = [7,7]; r2 = 2;
//   pts = circle_circle_tangents(c1,r1,c2,r2);
//   move(c1) stroke(circle(r=r1), width=.1, closed=true);
//   move(c2) stroke(circle(r=r2), width=.1, closed=true);
//   colors = ["green","black","blue","red"];
//   for(i=[0:len(pts)-1]) color(colors[i]) stroke(pts[i],width=.1);
// Example(2D): Circles are tangent.  Only exterior tangents are returned.  The degenerate internal tangent is not returned.
//   $fn=32;
//   c1 = [4,4];  r1 = 4;
//   c2 = [4,10]; r2 = 2;
//   pts = circle_circle_tangents(c1,r1,c2,r2);
//   move(c1) stroke(circle(r=r1), width=.1, closed=true);
//   move(c2) stroke(circle(r=r2), width=.1, closed=true);
//   colors = ["green","black","blue","red"];
//   for(i=[0:1:len(pts)-1]) color(colors[i]) stroke(pts[i],width=.1);
// Example(2D): One circle is inside the other: no tangents exist.  If the interior circle is tangent the single degenerate tangent will not be returned.
//   $fn=32;
//   c1 = [4,4];  r1 = 4;
//   c2 = [5,5];  r2 = 2;
//   pts = circle_circle_tangents(c1,r1,c2,r2);
//   move(c1) stroke(circle(r=r1), width=.1, closed=true);
//   move(c2) stroke(circle(r=r2), width=.1, closed=true);
//   echo(pts);   // Returns []
function circle_circle_tangents(c1,r1,c2,r2,d1,d2) =
    assert( is_path([c1,c2],dim=2), "Invalid center point(s)." )
    let(
        r1 = get_radius(r1=r1,d1=d1),
        r2 = get_radius(r1=r2,d1=d2),
        Rvals = [r2-r1, r2-r1, -r2-r1, -r2-r1]/norm(c1-c2),
        kvals = [-1,1,-1,1],
        ext = [1,1,-1,-1],
        N = 1-sqr(Rvals[2])>=0 ? 4 :
            1-sqr(Rvals[0])>=0 ? 2 : 0,
        coef= [
            for(i=[0:1:N-1]) [
                [Rvals[i], -kvals[i]*sqrt(1-sqr(Rvals[i]))],
                [kvals[i]*sqrt(1-sqr(Rvals[i])), Rvals[i]]
            ] * unit(c2-c1)
        ]
    ) [
        for(i=[0:1:N-1]) let(
            pt = [
                c1-r1*coef[i],
                c2-ext[i]*r2*coef[i]
            ]
        ) if (pt[0]!=pt[1]) pt
    ];



// Function: circle_line_intersection()
// Usage:
//   isect = circle_line_intersection(c,r,line,<bounded>,<eps>);
//   isect = circle_line_intersection(c,d,line,<bounded>,<eps>);
// Description:
//   Find intersection points between a 2d circle and a line, ray or segment specified by two points.
//   By default the line is unbounded.
// Arguments:
//   c = center of circle
//   r = radius of circle
//   line = two points defining the unbounded line
//   bounded = false for unbounded line, true for a segment, or a vector [false,true] or [true,false] to specify a ray with the first or second end unbounded.  Default: false
//   eps = epsilon used for identifying the case with one solution.  Default: 1e-9
//   ---
//   d = diameter of circle
function circle_line_intersection(c,r,line,d,bounded=false,eps=EPSILON) =
  let(r=get_radius(r=r,d=d,dflt=undef))
  assert(_valid_line(line,2), "Input 'line' is not a valid 2d line.")
  assert(is_vector(c,2), "Circle center must be a 2-vector")
  assert(is_num(r) && r>0, "Radius must be positive")
  assert(is_bool(bounded) || is_bool_list(bounded,2), "Invalid bound condition")
  let(
      bounded = force_list(bounded,2),
      closest = line_closest_point(line,c),
      d = norm(closest-c)
  )
  d > r ? [] :
  let(
     isect = approx(d,r,eps) ? [closest] :
             let( offset = sqrt(r*r-d*d),
                  uvec=unit(line[1]-line[0])
             ) [closest-offset*uvec, closest+offset*uvec]

  )
  [for(p=isect)
     if ((!bounded[0] || (p-line[0])*(line[1]-line[0])>=0)
        && (!bounded[1] || (p-line[1])*(line[0]-line[1])>=0)) p];




// Section: Pointlists


// Function: noncollinear_triple()
// Usage:
//   noncollinear_triple(points);
// Description:
//   Finds the indices of three good non-collinear points from the pointlist `points`.
//   If all points are collinear returns [] when `error=true` or an error otherwise .
// Arguments:
//   points = List of input points.
//   error = Defines the behaviour for collinear input points. When `true`, produces an error, otherwise returns []. Default: `true`. 
//   eps = Tolerance for collinearity test. Default: EPSILON.
function noncollinear_triple(points,error=true,eps=EPSILON) =
    assert( is_path(points), "Invalid input points." )
    assert( is_finite(eps) && (eps>=0), "The tolerance should be a non-negative value." )
    let(
        pa = points[0],
        b  = furthest_point(pa, points),
        pb = points[b],
        nrm = norm(pa-pb)
        )
    approx(nrm, 0)
    ? assert(!error, "Cannot find three noncollinear points in pointlist.")
        []
    :   let(
            n = (pb-pa)/nrm,
            distlist = [for(i=[0:len(points)-1]) _dist2line(points[i]-pa, n)]
           )
        max(distlist)<eps
        ?  assert(!error, "Cannot find three noncollinear points in pointlist.")
           []
        :  [0,b,max_index(distlist)];


// Function: pointlist_bounds()
// Usage:
//   pointlist_bounds(pts);
// Description:
//   Finds the bounds containing all the points in `pts` which can be a list of points in any dimension.
//   Returns a list of two items: a list of the minimums and a list of the maximums.  For example, with
//   3d points `[[MINX, MINY, MINZ], [MAXX, MAXY, MAXZ]]`
// Arguments:
//   pts = List of points.
function pointlist_bounds(pts) =
    assert(is_matrix(pts) && len(pts)>0 && len(pts[0])>0 , "Invalid pointlist." )
    let(ptsT = transpose(pts))
    [
      [for(row=ptsT) min(row)],
      [for(row=ptsT) max(row)]
    ];


// Function: closest_point()
// Usage:
//   closest_point(pt, points);
// Description:
//   Given a list of `points`, finds the index of the closest point to `pt`.
// Arguments:
//   pt = The point to find the closest point to.
//   points = The list of points to search.
function closest_point(pt, points) =
    assert( is_vector(pt), "Invalid point." )
    assert(is_path(points,dim=len(pt)), "Invalid pointlist or incompatible dimensions." )
    min_index([for (p=points) norm(p-pt)]);


// Function: furthest_point()
// Usage:
//   furthest_point(pt, points);
// Description:
//   Given a list of `points`, finds the index of the furthest point from `pt`.
// Arguments:
//   pt = The point to find the farthest point from.
//   points = The list of points to search.
function furthest_point(pt, points) =
    assert( is_vector(pt), "Invalid point." )
    assert(is_path(points,dim=len(pt)), "Invalid pointlist or incompatible dimensions." )
    max_index([for (p=points) norm(p-pt)]);



// Section: Polygons

// Function: polygon_area()
// Usage:
//   area = polygon_area(poly);
// Description:
//   Given a 2D or 3D planar polygon, returns the area of that polygon.
//   If the polygon is self-crossing, the results are undefined. For non-planar 3D polygon the result is undef.
//   When `signed` is true, a signed area is returned; a positive area indicates a clockwise polygon.
// Arguments:
//   poly = Polygon to compute the area of.
//   signed = If true, a signed area is returned. Default: false.
function polygon_area(poly, signed=false) =
    assert(is_path(poly), "Invalid polygon." )
    len(poly)<3 ? 0 :
    len(poly[0])==2
      ? let( total = sum([for(i=[1:1:len(poly)-2]) cross(poly[i]-poly[0],poly[i+1]-poly[0]) ])/2 )
        signed ? total : abs(total)
      : let( plane = plane_from_points(poly) )
        plane==undef? undef :
        let(
            n = plane_normal(plane),
            total = sum([
                for(i=[1:1:len(poly)-2])
                    let(
                        v1 = poly[i] - poly[0],
                        v2 = poly[i+1] - poly[0]
                    )
                    cross(v1,v2) * n
                ])/2
        )
        signed ? total : abs(total);


// Function: is_convex_polygon()
// Usage:
//   is_convex_polygon(poly);
// Description:
//   Returns true if the given 2D polygon is convex.  The result is meaningless if the polygon is not simple (self-intersecting).
//   If the points are collinear the result is true.
// Arguments:
//   poly = Polygon to check.
// Example:
//   is_convex_polygon(circle(d=50));  // Returns: true
// Example:
//   spiral = [for (i=[0:36]) let(a=-i*10) (10+i)*[cos(a),sin(a)]];
//   is_convex_polygon(spiral);  // Returns: false
function is_convex_polygon(poly) =
    assert(is_path(poly,dim=2), "The input should be a 2D polygon." )
    let( l = len(poly) )
    len([for( i = l-1,
              c = cross(poly[(i+1)%l]-poly[i], poly[(i+2)%l]-poly[(i+1)%l]),
              s = sign(c);
            i>=0 && sign(c)==s;
              i = i-1,
              c = i<0? 0: cross(poly[(i+1)%l]-poly[i],poly[(i+2)%l]-poly[(i+1)%l]),
              s = s==0 ? sign(c) : s
            ) i
        ])== l;


// Function: polygon_shift()
// Usage:
//   polygon_shift(poly, i);
// Description:
//   Given a polygon `poly`, rotates the point ordering so that the first point in the polygon path is the one at index `i`.
// Arguments:
//   poly = The list of points in the polygon path.
//   i = The index of the point to shift to the front of the path.
// Example:
//   polygon_shift([[3,4], [8,2], [0,2], [-4,0]], 2);   // Returns [[0,2], [-4,0], [3,4], [8,2]]
function polygon_shift(poly, i) =
    assert(is_path(poly), "Invalid polygon." )
    list_rotate(cleanup_path(poly), i);


// Function: polygon_shift_to_closest_point()
// Usage:
//   polygon_shift_to_closest_point(path, pt);
// Description:
//   Given a polygon `poly`, rotates the point ordering so that the first point in the path is the one closest to the given point `pt`.
// Arguments:
//   poly = The list of points in the polygon path.
//   pt = The reference point.
function polygon_shift_to_closest_point(poly, pt) =
    assert(is_vector(pt), "Invalid point." )
    assert(is_path(poly,dim=len(pt)), "Invalid polygon or incompatible dimension with the point." )
    let(
        poly = cleanup_path(poly),
        dists = [for (p=poly) norm(p-pt)],
        closest = min_index(dists)
    ) select(poly,closest,closest+len(poly)-1);


// Function: reindex_polygon()
// Usage:
//   newpoly = reindex_polygon(reference, poly);
// Description:
//   Rotates and possibly reverses the point order of a 2d or 3d polygon path to optimize its pairwise point
//   association with a reference polygon.  The two polygons must have the same number of vertices and be the same dimension.
//   The optimization is done by computing the distance, norm(reference[i]-poly[i]), between
//   corresponding pairs of vertices of the two polygons and choosing the polygon point order that
//   makes the total sum over all pairs as small as possible.  Returns the reindexed polygon.  Note
//   that the geometry of the polygon is not changed by this operation, just the labeling of its
//   vertices.  If the input polygon is 2d and is oriented opposite the reference then its point order is
//   flipped.
// Arguments:
//   reference = reference polygon path
//   poly = input polygon to reindex
// Example(2D):  The red dots show the 0th entry in the two input path lists.  Note that the red dots are not near each other.  The blue dot shows the 0th entry in the output polygon
//   pent = subdivide_path([for(i=[0:4])[sin(72*i),cos(72*i)]],30);
//   circ = circle($fn=30,r=2.2);
//   reindexed = reindex_polygon(circ,pent);
//   move_copies(concat(circ,pent)) circle(r=.1,$fn=32);
//   color("red") move_copies([pent[0],circ[0]]) circle(r=.1,$fn=32);
//   color("blue") translate(reindexed[0])circle(r=.1,$fn=32);
// Example(2D): The indexing that minimizes the total distance will not necessarily associate the nearest point of `poly` with the reference, as in this example where again the blue dot indicates the 0th entry in the reindexed result.
//   pent = move([3.5,-1],p=subdivide_path([for(i=[0:4])[sin(72*i),cos(72*i)]],30));
//   circ = circle($fn=30,r=2.2);
//   reindexed = reindex_polygon(circ,pent);
//   move_copies(concat(circ,pent)) circle(r=.1,$fn=32);
//   color("red") move_copies([pent[0],circ[0]]) circle(r=.1,$fn=32);
//   color("blue") translate(reindexed[0])circle(r=.1,$fn=32);
function reindex_polygon(reference, poly, return_error=false) =
    assert(is_path(reference) && is_path(poly,dim=len(reference[0])),
           "Invalid polygon(s) or incompatible dimensions. " )
    assert(len(reference)==len(poly), "The polygons must have the same length.")
    let(
        dim = len(reference[0]),
        N = len(reference),
        fixpoly = dim != 2? poly :
                  polygon_is_clockwise(reference)
                  ? clockwise_polygon(poly)
                  : ccw_polygon(poly),
        I   = [for(i=[0:N-1]) 1],
        val = [ for(k=[0:N-1])
                  [for(i=[0:N-1])
                     (reference[i]*poly[(i+k)%N]) ] ]*I,
        optimal_poly = polygon_shift(fixpoly, max_index(val))
      )
    return_error? [optimal_poly, min(poly*(I*poly)-2*val)] :
    optimal_poly;


// Function: align_polygon()
// Usage:
//   newpoly = align_polygon(reference, poly, angles, <cp>);
// Description:
//   Tries the list or range of angles to find a rotation of the specified 2D polygon that best aligns
//   with the reference 2D polygon.  For each angle, the polygon is reindexed, which is a costly operation
//   so if run time is a problem, use a smaller sampling of angles.  Returns the rotated and reindexed
//   polygon.
// Arguments:
//   reference = reference polygon
//   poly = polygon to rotate into alignment with the reference
//   angles = list or range of angles to test
//   cp = centerpoint for rotations
// Example(2D): The original hexagon in yellow is not well aligned with the pentagon.  Turning it so the faces line up gives an optimal alignment, shown in red.
//   $fn=32;
//   pentagon = subdivide_path(pentagon(side=2),60);
//   hexagon = subdivide_path(hexagon(side=2.7),60);
//   color("red") move_copies(scale(1.4,p=align_polygon(pentagon,hexagon,[0:10:359]))) circle(r=.1);
//   move_copies(concat(pentagon,hexagon))circle(r=.1);
function align_polygon(reference, poly, angles, cp) =
    assert(is_path(reference,dim=2) && is_path(poly,dim=2),
           "Invalid polygon(s). " )
    assert(len(reference)==len(poly), "The polygons must have the same length.")
    assert( (is_vector(angles) && len(angles)>0) || valid_range(angles),
            "The `angle` parameter must be a range or a non void list of numbers.")
    let(     // alignments is a vector of entries of the form: [polygon, error]
        alignments = [
            for(angle=angles) reindex_polygon(
                reference,
                zrot(angle,p=poly,cp=cp),
                return_error=true
            )
        ],
        best = min_index(subindex(alignments,1))
    ) alignments[best][0];


// Function: centroid()
// Usage:
//   cp = centroid(poly);
// Description:
//   Given a simple 2D polygon, returns the 2D coordinates of the polygon's centroid.
//   Given a simple 3D planar polygon, returns the 3D coordinates of the polygon's centroid.
//   Collinear points produce an error.
//   The results are meaningless for self-intersecting polygons or an error is produced.
// Arguments:
//   poly = Points of the polygon from which the centroid is calculated.
//   eps = Tolerance in geometric comparisons.  Default: `EPSILON` (1e-9)
function centroid(poly, eps=EPSILON) =
    assert( is_path(poly,dim=[2,3]), "The input must be a 2D or 3D polygon." )
    assert( is_finite(eps) && (eps>=0), "The tolerance should be a non-negative value." )
    let(
        n = len(poly[0])==2 ? 1 :
            let( 
                plane = plane_from_points(poly, fast=true) )
            assert( !is_undef(plane), "The polygon must be planar." )
            plane_normal(plane),
        v0 = poly[0] ,
        val = sum([for(i=[1:len(poly)-2])
                        let(
                           v1 = poly[i],
                           v2 = poly[i+1],
                           area = cross(v2-v0,v1-v0)*n
                           )
                        [ area, (v0+v1+v2)*area ]
                    ] )
          )
      assert(!approx(val[0],0, eps), "The polygon is self-intersecting or its points are collinear.")
      val[1]/val[0]/3;



// Function: point_in_polygon()
// Usage:
//   point_in_polygon(point, poly, <eps>)
// Description:
//   This function tests whether the given 2D point is inside, outside or on the boundary of
//   the specified 2D polygon using either the Nonzero Winding rule or the Even-Odd rule.
//   See https://en.wikipedia.org/wiki/Nonzero-rule and https://en.wikipedia.org/wiki/Even–odd_rule.
//   The polygon is given as a list of 2D points, not including the repeated end point.
//   Returns -1 if the point is outside the polygon.
//   Returns 0 if the point is on the boundary.
//   Returns 1 if the point lies in the interior.
//   The polygon does not need to be simple: it can have self-intersections.
//   But the polygon cannot have holes (it must be simply connected).
//   Rounding error may give mixed results for points on or near the boundary.
// Arguments:
//   point = The 2D point to check position of.
//   poly = The list of 2D path points forming the perimeter of the polygon.
//   nonzero = The rule to use: true for "Nonzero" rule and false for "Even-Odd" (Default: true )
//   eps = Tolerance in geometric comparisons.  Default: `EPSILON` (1e-9)
function point_in_polygon(point, poly, nonzero=true, eps=EPSILON) =
    // Original algorithms from http://geomalgorithms.com/a03-_inclusion.html
    assert( is_vector(point,2) && is_path(poly,dim=2) && len(poly)>2,
            "The point and polygon should be in 2D. The polygon should have more that 2 points." )
    assert( is_finite(eps) && (eps>=0), "The tolerance should be a non-negative value." )
    // Does the point lie on any edges?  If so return 0.
    let(
        on_brd = [for(i=[0:1:len(poly)-1])
                    let( seg = select(poly,i,i+1) )
                    if( !approx(seg[0],seg[1],eps) )
                        point_on_segment2d(point, seg, eps=eps)? 1:0 ]
        )
    sum(on_brd) > 0
    ? 0
    :   nonzero
        ?    // Compute winding number and return 1 for interior, -1 for exterior
            let(
                windchk = [for(i=[0:1:len(poly)-1])
                            let(seg=select(poly,i,i+1))
                            if(!approx(seg[0],seg[1],eps=eps))
                                _point_above_below_segment(point, seg)
                          ]
                )
            sum(windchk) != 0 ? 1 : -1
        :   // or compute the crossings with the ray [point, point+[1,0]]
            let(
              n  = len(poly),
              cross =
                [for(i=[0:n-1])
                    let(
                      p0 = poly[i]-point,
                      p1 = poly[(i+1)%n]-point
                      )
                    if( ( (p1.y>eps && p0.y<=eps) || (p1.y<=eps && p0.y>eps) )
                       &&  -eps < p0.x - p0.y *(p1.x - p0.x)/(p1.y - p0.y) )
                    1
                ]
            ) 
            2*(len(cross)%2)-1;


// Function: polygon_is_clockwise()
// Usage:
//   polygon_is_clockwise(poly);
// Description:
//   Return true if the given 2D simple polygon is in clockwise order, false otherwise.
//   Results for complex (self-intersecting) polygon are indeterminate.
// Arguments:
//   poly = The list of 2D path points for the perimeter of the polygon.
function polygon_is_clockwise(poly) =
    assert(is_path(poly,dim=2), "Input should be a 2d path")
    polygon_area(poly, signed=true)<0;


// Function: clockwise_polygon()
// Usage:
//   clockwise_polygon(poly);
// Description:
//   Given a 2D polygon path, returns the clockwise winding version of that path.
// Arguments:
//   poly = The list of 2D path points for the perimeter of the polygon.
function clockwise_polygon(poly) =
    assert(is_path(poly,dim=2), "Input should be a 2d polygon")
    polygon_area(poly, signed=true)<0 ? poly : reverse_polygon(poly);


// Function: ccw_polygon()
// Usage:
//   ccw_polygon(poly);
// Description:
//   Given a 2D polygon poly, returns the counter-clockwise winding version of that poly.
// Arguments:
//   poly = The list of 2D path points for the perimeter of the polygon.
function ccw_polygon(poly) =
    assert(is_path(poly,dim=2), "Input should be a 2d polygon")
    polygon_area(poly, signed=true)<0 ? reverse_polygon(poly) : poly;


// Function: reverse_polygon()
// Usage:
//   reverse_polygon(poly)
// Description:
//   Reverses a polygon's winding direction, while still using the same start point.
// Arguments:
//   poly = The list of the path points for the perimeter of the polygon.
function reverse_polygon(poly) =
    assert(is_path(poly), "Input should be a polygon")
    let(lp=len(poly)) [for (i=idx(poly)) poly[(lp-i)%lp]];


// Function: polygon_normal()
// Usage:
//   n = polygon_normal(poly);
// Description:
//   Given a 3D planar polygon, returns a unit-length normal vector for the
//   clockwise orientation of the polygon. If the polygon points are collinear, returns `undef`.
// Arguments:
//   poly = The list of 3D path points for the perimeter of the polygon.
function polygon_normal(poly) =
    assert(is_path(poly,dim=3), "Invalid 3D polygon." )
    let(
        poly = cleanup_path(poly),
        p0 = poly[0],
        n = sum([
            for (i=[1:1:len(poly)-2])
            cross(poly[i+1]-p0, poly[i]-p0)
        ])
    ) unit(n,undef);


function _split_polygon_at_x(poly, x) =
    let(
        xs = subindex(poly,0)
    ) (min(xs) >= x || max(xs) <= x)? [poly] :
    let(
        poly2 = [
            for (p = pair(poly,true)) each [
                p[0],
                if(
                    (p[0].x < x && p[1].x > x) ||
                    (p[1].x < x && p[0].x > x)
                ) let(
                    u = (x - p[0].x) / (p[1].x - p[0].x)
                ) [
                    x,  // Important for later exact match tests
                    u*(p[1].y-p[0].y)+p[0].y,
                    u*(p[1].z-p[0].z)+p[0].z,
                ]
            ]
        ],
        out1 = [for (p = poly2) if(p.x <= x) p],
        out2 = [for (p = poly2) if(p.x >= x) p],
        out3 = [
            if (len(out1)>=3) each split_path_at_self_crossings(out1),
            if (len(out2)>=3) each split_path_at_self_crossings(out2),
        ],
        out = [for (p=out3) if (len(p) > 2) cleanup_path(p)]
    ) out;


function _split_polygon_at_y(poly, y) =
    let(
        ys = subindex(poly,1)
    ) (min(ys) >= y || max(ys) <= y)? [poly] :
    let(
        poly2 = [
            for (p = pair(poly,true)) each [
                p[0],
                if(
                    (p[0].y < y && p[1].y > y) ||
                    (p[1].y < y && p[0].y > y)
                ) let(
                    u = (y - p[0].y) / (p[1].y - p[0].y)
                ) [
                    u*(p[1].x-p[0].x)+p[0].x,
                    y,  // Important for later exact match tests
                    u*(p[1].z-p[0].z)+p[0].z,
                ]
            ]
        ],
        out1 = [for (p = poly2) if(p.y <= y) p],
        out2 = [for (p = poly2) if(p.y >= y) p],
        out3 = [
            if (len(out1)>=3) each split_path_at_self_crossings(out1),
            if (len(out2)>=3) each split_path_at_self_crossings(out2),
        ],
        out = [for (p=out3) if (len(p) > 2) cleanup_path(p)]
    ) out;


function _split_polygon_at_z(poly, z) =
    let(
        zs = subindex(poly,2)
    ) (min(zs) >= z || max(zs) <= z)? [poly] :
    let(
        poly2 = [
            for (p = pair(poly,true)) each [
                p[0],
                if(
                    (p[0].z < z && p[1].z > z) ||
                    (p[1].z < z && p[0].z > z)
                ) let(
                    u = (z - p[0].z) / (p[1].z - p[0].z)
                ) [
                    u*(p[1].x-p[0].x)+p[0].x,
                    u*(p[1].y-p[0].y)+p[0].y,
                    z,  // Important for later exact match tests
                ]
            ]
        ],
        out1 = [for (p = poly2) if(p.z <= z) p],
        out2 = [for (p = poly2) if(p.z >= z) p],
        out3 = [
            if (len(out1)>=3) each split_path_at_self_crossings(close_path(out1), closed=false),
            if (len(out2)>=3) each split_path_at_self_crossings(close_path(out2), closed=false),
        ],
        out = [for (p=out3) if (len(p) > 2) cleanup_path(p)]
    ) out;


// Function: split_polygons_at_each_x()
// Usage:
//   splitpolys = split_polygons_at_each_x(polys, xs);
// Description:
//   Given a list of 3D polygons, splits all of them wherever they cross any X value given in `xs`.
// Arguments:
//   polys = A list of 3D polygons to split.
//   xs = A list of scalar X values to split at.
function split_polygons_at_each_x(polys, xs, _i=0) =
    assert( [for (poly=polys) if (!is_path(poly,3)) 1] == [], "Expects list of 3D paths.")
    assert( is_vector(xs), "The split value list should contain only numbers." )
    _i>=len(xs)? polys :
    split_polygons_at_each_x(
        [
            for (poly = polys)
            each _split_polygon_at_x(poly, xs[_i])
        ], xs, _i=_i+1
    );


// Function: split_polygons_at_each_y()
// Usage:
//   splitpolys = split_polygons_at_each_y(polys, ys);
// Description:
//   Given a list of 3D polygons, splits all of them wherever they cross any Y value given in `ys`.
// Arguments:
//   polys = A list of 3D polygons to split.
//   ys = A list of scalar Y values to split at.
function split_polygons_at_each_y(polys, ys, _i=0) =
    assert( [for (poly=polys) if (!is_path(poly,3)) 1] == [], "Expects list of 3D paths.")
    assert( is_vector(ys), "The split value list should contain only numbers." )
    _i>=len(ys)? polys :
    split_polygons_at_each_y(
        [
            for (poly = polys)
            each _split_polygon_at_y(poly, ys[_i])
        ], ys, _i=_i+1
    );


// Function: split_polygons_at_each_z()
// Usage:
//   splitpolys = split_polygons_at_each_z(polys, zs);
// Description:
//   Given a list of 3D polygons, splits all of them wherever they cross any Z value given in `zs`.
// Arguments:
//   polys = A list of 3D polygons to split.
//   zs = A list of scalar Z values to split at.
function split_polygons_at_each_z(polys, zs, _i=0) =
    assert( [for (poly=polys) if (!is_path(poly,3)) 1] == [], "Expects list of 3D paths.")
    assert( is_vector(zs), "The split value list should contain only numbers." )
    _i>=len(zs)? polys :
    split_polygons_at_each_z(
        [
            for (poly = polys)
            each _split_polygon_at_z(poly, zs[_i])
        ], zs, _i=_i+1
    );


// vim: expandtab tabstop=4 shiftwidth=4 softtabstop=4 nowrap<|MERGE_RESOLUTION|>--- conflicted
+++ resolved
@@ -1071,29 +1071,6 @@
     assert( is_vector(point,3), "The point should be a 3D point." )
     let( plane = normalize_plane(plane) )
     point3d(plane)* point - plane[3];
-
-
-<<<<<<< HEAD
-// Function: closest_point_on_plane()
-// Usage:
-//   pt = closest_point_on_plane(plane, point);
-// Description:
-//   Takes a point, and a plane [A,B,C,D] where the equation of that plane is `Ax+By+Cz=D`.
-//   Returns the coordinates of the closest point on that plane to the given `point`.
-// Arguments:
-//   plane = The [A,B,C,D] coefficients for the plane equation `Ax+By+Cz=D`.
-//   point = The 3D point to find the closest point to.
-function closest_point_on_plane(plane, point) =
-    assert( _valid_plane(plane), "Invalid input plane." )
-    assert( is_vector(point,3), "Invalid point." )
-    let( plane = normalize_plane(plane),
-        n = point3d(plane),
-        d = n*point - plane[3] // distance from plane
-    )
-    point - n*d;
-
-=======
->>>>>>> e9e36168
 
 // Returns [POINT, U] if line intersects plane at one point.
 // Returns [LINE, undef] if the line is on the plane.
