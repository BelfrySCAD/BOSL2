//////////////////////////////////////////////////////////////////////
// LibFile: geometry.scad
//   Geometry helpers.
// Includes:
//   include <BOSL2/std.scad>
//////////////////////////////////////////////////////////////////////


// Section: Lines, Rays, and Segments

// Function: point_on_segment2d()
// Usage:
//   point_on_segment2d(point, edge);
// Description:
//   Determine if the point is on the line segment between two points.
//   Returns true if yes, and false if not.
// Arguments:
//   point = The point to test.
//   edge = Array of two points forming the line segment to test against.
//   eps = Tolerance in geometric comparisons.  Default: `EPSILON` (1e-9)
function point_on_segment2d(point, edge, eps=EPSILON) =
    assert( is_finite(eps) && (eps>=0), "The tolerance should be a non-negative value." )
    point_segment_distance(point, edge)<eps;


//Internal - distance from point `d` to the line passing through the origin with unit direction n
//_dist2line works for any dimension
function _dist2line(d,n) = norm(d-(d * n) * n);

// Internal non-exposed function.
function _point_above_below_segment(point, edge) =
    let( edge = edge - [point, point] )
    edge[0].y <= 0
    ?   (edge[1].y >  0 && cross(edge[0], edge[1]-edge[0]) > 0) ?  1 : 0
    :   (edge[1].y <= 0 && cross(edge[0], edge[1]-edge[0]) < 0) ? -1 : 0 ;

//Internal
function _valid_line(line,dim,eps=EPSILON) =
    is_matrix(line,2,dim)
    && norm(line[1]-line[0])>eps*max(norm(line[1]),norm(line[0]));

//Internal
function _valid_plane(p, eps=EPSILON) = is_vector(p,4) && ! approx(norm(p),0,eps);


// Function: point_left_of_line2d()
// Usage:
//   point_left_of_line2d(point, line);
// Description:
//   Return >0 if point is left of the line defined by `line`.
//   Return =0 if point is on the line.
//   Return <0 if point is right of the line.
// Arguments:
//   point = The point to check position of.
//   line  = Array of two points forming the line segment to test against.
function point_left_of_line2d(point, line) =
    assert( is_vector(point,2) && is_vector(line*point, 2), "Improper input." )
    cross(line[0]-point, line[1]-line[0]);


// Function: collinear()
// Usage:
//   collinear(a, [b, c], [eps]);
// Description:
//   Returns true if the points `a`, `b` and `c` are co-linear or if the list of points `a` is collinear.
// Arguments:
//   a = First point or list of points.
//   b = Second point or undef; it should be undef if `c` is undef
//   c = Third point or undef.
//   eps = Tolerance in geometric comparisons.  Default: `EPSILON` (1e-9)
function collinear(a, b, c, eps=EPSILON) =
    assert( is_path([a,b,c],dim=undef)
            || ( is_undef(b) && is_undef(c) && is_path(a,dim=undef) ),
            "Input should be 3 points or a list of points with same dimension.")
    assert( is_finite(eps) && (eps>=0), "The tolerance should be a non-negative value." )
    let( points = is_def(c) ? [a,b,c]: a )
    len(points)<3 ? true
    : noncollinear_triple(points,error=false,eps=eps)==[];


// Function: point_line_distance()
// Usage:
<<<<<<< HEAD
//   point_line_distance(line, pt);
=======
//   point_line_distance(pt, line);
>>>>>>> a6656e47
// Description:
//   Finds the perpendicular distance of a point `pt` from the line `line`.
// Arguments:
//   line = A list of two points, defining a line that both are on.
//   pt = A point to find the distance of from the line.
// Example:
//   dist = point_line_distance([3,8], [[-10,0], [10,0]]);  // Returns: 8
function point_line_distance(pt, line) =
    assert( _valid_line(line) && is_vector(pt,len(line[0])),
            "Invalid line, invalid point or incompatible dimensions." )
    _dist2line(pt-line[0],unit(line[1]-line[0]));


// Function: point_segment_distance()
// Usage:
//   dist = point_segment_distance(pt, seg);
// Description:
//   Returns the closest distance of the given point to the given line segment.
// Arguments:
//   pt = The point to check the distance of.
//   seg = The two points representing the line segment to check the distance of.
// Example:
//   dist = point_segment_distance([3,8], [[-10,0], [10,0]]);  // Returns: 8
//   dist2 = point_segment_distance([14,3], [[-10,0], [10,0]]);  // Returns: 5
function point_segment_distance(pt, seg) =
<<<<<<< HEAD
    assert( is_matrix(concat([pt],seg),3),
            "Input should be a point and a valid segment with the dimension equal to the point." )
=======
>>>>>>> a6656e47
    norm(seg[0]-seg[1]) < EPSILON ? norm(pt-seg[0]) :
    norm(pt-segment_closest_point(seg,pt));


// Function: segment_distance()
// Usage:
//   dist = segment_distance(seg1, seg2);
// Description:
//   Returns the closest distance of the two given line segments.
// Arguments:
//   seg1 = The list of two points representing the first line segment to check the distance of.
//   seg2 = The list of two points representing the second line segment to check the distance of.
// Example:
//   dist = segment_distance([[-14,3], [-15,9]], [[-10,0], [10,0]]);  // Returns: 5
//   dist2 = segment_distance([[-5,5], [5,-5]], [[-10,3], [10,-3]]);  // Returns: 0
function segment_distance(seg1, seg2) =
<<<<<<< HEAD
    assert( is_matrix(concat(seg1,seg2),4),
            "Inputs should be two valid segments." )
    convex_distance(seg1,seg2);
=======
    let(
        dseg1 = seg1[1]-seg1[0],
        dseg2 = seg2[1]-seg2[0],
        A  = [ [dseg1*dseg1, -dseg1*dseg2],
              [-dseg2*dseg1, dseg2*dseg2] ],
        b  = -[ dseg1, -dseg2 ]*(seg1[0]-seg2[0]),
        uv = linear_solve(A,b)
    )
    !uv ?
        norm(dseg1)<EPSILON
          ? norm(dseg2)<EPSILON
              ? norm(seg1[0]-seg2[0])
              : point_segment_distance(seg1[0],seg2)
          : point_segment_distance(seg2[0],seg1) :
    uv[0]>=0 && uv[0]<=1 ?
        let( p1 = seg1[0] + uv[0]*dseg1 )
        uv[1]>=0 && uv[1]<=1
          ? norm(p1 - (seg2[0] + uv[1]*dseg2) )
          : min(norm(p1-seg2[0]), norm(p1-seg2[1])) :
        uv[1]>=0 && uv[1]<=1
          ? let( p2 = seg2[0] + uv[1]*dseg2 )
            min(norm(p2-seg1[0]), norm(p2-seg1[1]))
          : min(
                norm(seg1[0]-seg2[0]),
                norm(seg1[0]-seg2[1]),
                norm(seg1[1]-seg2[0]),
                norm(seg1[1]-seg2[1])
            );
>>>>>>> a6656e47


// Function: line_normal()
// Usage:
//   line_normal([P1,P2])
//   line_normal(p1,p2)
// Description:
//   Returns the 2D normal vector to the given 2D line. This is otherwise known as the perpendicular vector counter-clockwise to the given ray.
// Arguments:
//   p1 = First point on 2D line.
//   p2 = Second point on 2D line.
// Example(2D):
//   p1 = [10,10];
//   p2 = [50,30];
//   n = line_normal(p1,p2);
//   stroke([p1,p2], endcap2="arrow2");
//   color("green") stroke([p1,p1+10*n], endcap2="arrow2");
//   color("blue") move_copies([p1,p2]) circle(d=2, $fn=12);
function line_normal(p1,p2) =
    is_undef(p2)
    ?   assert( len(p1)==2 && !is_undef(p1[1]) , "Invalid input." )
        line_normal(p1[0],p1[1])
    :   assert( _valid_line([p1,p2],dim=2), "Invalid line." )
        unit([p1.y-p2.y,p2.x-p1.x]);


// 2D Line intersection from two segments.
// This function returns [p,t,u] where p is the intersection point of
// the lines defined by the two segments, t is the proportional distance
// of the intersection point along s1, and u is the proportional distance
// of the intersection point along s2.  The proportional values run over
// the range of 0 to 1 for each segment, so if it is in this range, then
// the intersection lies on the segment.  Otherwise it lies somewhere on
// the extension of the segment.  Result is undef for coincident lines.
function _general_line_intersection(s1,s2,eps=EPSILON) =
    let(
        denominator = det2([s1[0],s2[0]]-[s1[1],s2[1]])
    ) approx(denominator,0,eps=eps)? [undef,undef,undef] : let(
        t = det2([s1[0],s2[0]]-s2) / denominator,
        u = det2([s1[0],s1[0]]-[s2[0],s1[1]]) / denominator
    ) [s1[0]+t*(s1[1]-s1[0]), t, u];


// Function: line_intersection()
// Usage:
//   line_intersection(l1, l2);
// Description:
//   Returns the 2D intersection point of two unbounded 2D lines.
//   Returns `undef` if the lines are parallel.
// Arguments:
//   l1 = First 2D line, given as a list of two 2D points on the line.
//   l2 = Second 2D line, given as a list of two 2D points on the line.
//   eps = Tolerance in geometric comparisons.  Default: `EPSILON` (1e-9)
function line_intersection(l1,l2,eps=EPSILON) =
    assert( is_finite(eps) && eps>=0, "The tolerance should be a positive number." )
    assert( _valid_line(l1,dim=2,eps=eps) &&_valid_line(l2,dim=2,eps=eps), "Invalid line(s)." )
    assert( is_finite(eps) && (eps>=0), "The tolerance should be a non-negative value." )
    let(isect = _general_line_intersection(l1,l2,eps=eps))
    isect[0];


// Function: line_ray_intersection()
// Usage:
//   line_ray_intersection(line, ray);
// Description:
//   Returns the 2D intersection point of an unbounded 2D line, and a half-bounded 2D ray.
//   Returns `undef` if they do not intersect.
// Arguments:
//   line = The unbounded 2D line, defined by two 2D points on the line.
//   ray = The 2D ray, given as a list `[START,POINT]` of the 2D start-point START, and a 2D point POINT on the ray.
//   eps = Tolerance in geometric comparisons.  Default: `EPSILON` (1e-9)
function line_ray_intersection(line,ray,eps=EPSILON) =
    assert( is_finite(eps) && (eps>=0), "The tolerance should be a non-negative value." )
    assert( _valid_line(line,dim=2,eps=eps) && _valid_line(ray,dim=2,eps=eps), "Invalid line or ray." )
    let(
        isect = _general_line_intersection(line,ray,eps=eps)
    )
    is_undef(isect[0]) ? undef :
    (isect[2]<0-eps) ? undef : isect[0];


// Function: line_segment_intersection()
// Usage:
//   line_segment_intersection(line, segment);
// Description:
//   Returns the 2D intersection point of an unbounded 2D line, and a bounded 2D line segment.
//   Returns `undef` if they do not intersect.
// Arguments:
//   line = The unbounded 2D line, defined by two 2D points on the line.
//   segment = The bounded 2D line segment, given as a list of the two 2D endpoints of the segment.
//   eps = Tolerance in geometric comparisons.  Default: `EPSILON` (1e-9)
function line_segment_intersection(line,segment,eps=EPSILON) =
    assert( is_finite(eps) && (eps>=0), "The tolerance should be a non-negative value." )
    assert( _valid_line(line,  dim=2,eps=eps) &&_valid_line(segment,dim=2,eps=eps), "Invalid line or segment." )
    let(
        isect = _general_line_intersection(line,segment,eps=eps)
    )
    is_undef(isect[0]) ? undef :
    isect[2]<0-eps || isect[2]>1+eps ? undef :
    isect[0];


// Function: ray_intersection()
// Usage:
//   ray_intersection(s1, s2);
// Description:
//   Returns the 2D intersection point of two 2D line rays.
//   Returns `undef` if they do not intersect.
// Arguments:
//   r1 = First 2D ray, given as a list `[START,POINT]` of the 2D start-point START, and a 2D point POINT on the ray.
//   r2 = Second 2D ray, given as a list `[START,POINT]` of the 2D start-point START, and a 2D point POINT on the ray.
//   eps = Tolerance in geometric comparisons.  Default: `EPSILON` (1e-9)
function ray_intersection(r1,r2,eps=EPSILON) =
    assert( is_finite(eps) && (eps>=0), "The tolerance should be a non-negative value." )
    assert( _valid_line(r1,dim=2,eps=eps) && _valid_line(r2,dim=2,eps=eps), "Invalid ray(s)." )
    let(
        isect = _general_line_intersection(r1,r2,eps=eps)
    )
    is_undef(isect[0]) ? undef :
    isect[1]<0-eps || isect[2]<0-eps ? undef : isect[0];


// Function: ray_segment_intersection()
// Usage:
//   ray_segment_intersection(ray, segment);
// Description:
//   Returns the 2D intersection point of a half-bounded 2D ray, and a bounded 2D line segment.
//   Returns `undef` if they do not intersect.
// Arguments:
//   ray = The 2D ray, given as a list `[START,POINT]` of the 2D start-point START, and a 2D point POINT on the ray.
//   segment = The bounded 2D line segment, given as a list of the two 2D endpoints of the segment.
//   eps = Tolerance in geometric comparisons.  Default: `EPSILON` (1e-9)
function ray_segment_intersection(ray,segment,eps=EPSILON) =
    assert( _valid_line(ray,dim=2,eps=eps) && _valid_line(segment,dim=2,eps=eps), "Invalid ray or segment." )
    assert( is_finite(eps) && (eps>=0), "The tolerance should be a non-negative value." )
    let(
        isect = _general_line_intersection(ray,segment,eps=eps)
    )
    is_undef(isect[0]) ? undef :
    isect[1]<0-eps || isect[2]<0-eps || isect[2]>1+eps ? undef :
    isect[0];


// Function: segment_intersection()
// Usage:
//   segment_intersection(s1, s2);
// Description:
//   Returns the 2D intersection point of two 2D line segments.
//   Returns `undef` if they do not intersect.
// Arguments:
//   s1 = First 2D segment, given as a list of the two 2D endpoints of the line segment.
//   s2 = Second 2D segment, given as a list of the two 2D endpoints of the line segment.
//   eps = Tolerance in geometric comparisons.  Default: `EPSILON` (1e-9)
function segment_intersection(s1,s2,eps=EPSILON) =
    assert( _valid_line(s1,dim=2,eps=eps) && _valid_line(s2,dim=2,eps=eps), "Invalid segment(s)." )
    assert( is_finite(eps) && (eps>=0), "The tolerance should be a non-negative value." )
    let(
        isect = _general_line_intersection(s1,s2,eps=eps)
    )
    is_undef(isect[0]) ? undef :
    isect[1]<0-eps || isect[1]>1+eps || isect[2]<0-eps || isect[2]>1+eps ? undef :
    isect[0];


// Function: line_closest_point()
// Usage:
//   line_closest_point(line,pt);
// Description:
//   Returns the point on the given 2D or 3D `line` that is closest to the given point `pt`.
//   The `line` and `pt` args should either both be 2D or both 3D.
// Arguments:
//   line = A list of two points that are on the unbounded line.
//   pt = The point to find the closest point on the line to.
// Example(2D):
//   line = [[-30,0],[30,30]];
//   pt = [-32,-10];
//   p2 = line_closest_point(line,pt);
//   stroke(line, endcaps="arrow2");
//   color("blue") translate(pt) circle(r=1,$fn=12);
//   color("red") translate(p2) circle(r=1,$fn=12);
// Example(2D):
//   line = [[-30,0],[30,30]];
//   pt = [-5,0];
//   p2 = line_closest_point(line,pt);
//   stroke(line, endcaps="arrow2");
//   color("blue") translate(pt) circle(r=1,$fn=12);
//   color("red") translate(p2) circle(r=1,$fn=12);
// Example(2D):
//   line = [[-30,0],[30,30]];
//   pt = [40,25];
//   p2 = line_closest_point(line,pt);
//   stroke(line, endcaps="arrow2");
//   color("blue") translate(pt) circle(r=1,$fn=12);
//   color("red") translate(p2) circle(r=1,$fn=12);
// Example(FlatSpin,VPD=200,VPT=[0,0,15]):
//   line = [[-30,-15,0],[30,15,30]];
//   pt = [5,5,5];
//   p2 = line_closest_point(line,pt);
//   stroke(line, endcaps="arrow2");
//   color("blue") translate(pt) sphere(r=1,$fn=12);
//   color("red") translate(p2) sphere(r=1,$fn=12);
// Example(FlatSpin,VPD=200,VPT=[0,0,15]):
//   line = [[-30,-15,0],[30,15,30]];
//   pt = [-35,-15,0];
//   p2 = line_closest_point(line,pt);
//   stroke(line, endcaps="arrow2");
//   color("blue") translate(pt) sphere(r=1,$fn=12);
//   color("red") translate(p2) sphere(r=1,$fn=12);
// Example(FlatSpin,VPD=200,VPT=[0,0,15]):
//   line = [[-30,-15,0],[30,15,30]];
//   pt = [40,15,25];
//   p2 = line_closest_point(line,pt);
//   stroke(line, endcaps="arrow2");
//   color("blue") translate(pt) sphere(r=1,$fn=12);
//   color("red") translate(p2) sphere(r=1,$fn=12);
function line_closest_point(line,pt) =
    assert(_valid_line(line), "Invalid line." )
    assert( is_vector(pt,len(line[0])), "Invalid point or incompatible dimensions." )
    let( n = unit( line[0]- line[1]) )
    line[1]+((pt- line[1]) * n) * n;


// Function: ray_closest_point()
// Usage:
//   ray_closest_point(seg,pt);
// Description:
//   Returns the point on the given 2D or 3D ray `ray` that is closest to the given point `pt`.
//   The `ray` and `pt` args should either both be 2D or both 3D.
// Arguments:
//   ray = The ray, given as a list `[START,POINT]` of the start-point START, and a point POINT on the ray.
//   pt = The point to find the closest point on the ray to.
// Example(2D):
//   ray = [[-30,0],[30,30]];
//   pt = [-32,-10];
//   p2 = ray_closest_point(ray,pt);
//   stroke(ray, endcap2="arrow2");
//   color("blue") translate(pt) circle(r=1,$fn=12);
//   color("red") translate(p2) circle(r=1,$fn=12);
// Example(2D):
//   ray = [[-30,0],[30,30]];
//   pt = [-5,0];
//   p2 = ray_closest_point(ray,pt);
//   stroke(ray, endcap2="arrow2");
//   color("blue") translate(pt) circle(r=1,$fn=12);
//   color("red") translate(p2) circle(r=1,$fn=12);
// Example(2D):
//   ray = [[-30,0],[30,30]];
//   pt = [40,25];
//   p2 = ray_closest_point(ray,pt);
//   stroke(ray, endcap2="arrow2");
//   color("blue") translate(pt) circle(r=1,$fn=12);
//   color("red") translate(p2) circle(r=1,$fn=12);
// Example(FlatSpin,VPD=200,VPT=[0,0,15]):
//   ray = [[-30,-15,0],[30,15,30]];
//   pt = [5,5,5];
//   p2 = ray_closest_point(ray,pt);
//   stroke(ray, endcap2="arrow2");
//   color("blue") translate(pt) sphere(r=1,$fn=12);
//   color("red") translate(p2) sphere(r=1,$fn=12);
// Example(FlatSpin,VPD=200,VPT=[0,0,15]):
//   ray = [[-30,-15,0],[30,15,30]];
//   pt = [-35,-15,0];
//   p2 = ray_closest_point(ray,pt);
//   stroke(ray, endcap2="arrow2");
//   color("blue") translate(pt) sphere(r=1,$fn=12);
//   color("red") translate(p2) sphere(r=1,$fn=12);
// Example(FlatSpin,VPD=200,VPT=[0,0,15]):
//   ray = [[-30,-15,0],[30,15,30]];
//   pt = [40,15,25];
//   p2 = ray_closest_point(ray,pt);
//   stroke(ray, endcap2="arrow2");
//   color("blue") translate(pt) sphere(r=1,$fn=12);
//   color("red") translate(p2) sphere(r=1,$fn=12);
function ray_closest_point(ray,pt) =
    assert( _valid_line(ray), "Invalid ray." )
    assert(is_vector(pt,len(ray[0])), "Invalid point or incompatible dimensions." )
    let(
        seglen = norm(ray[1]-ray[0]),
        segvec = (ray[1]-ray[0])/seglen,
        projection = (pt-ray[0]) * segvec
    )
    projection<=0 ? ray[0] :
    ray[0] + projection*segvec;


// Function: segment_closest_point()
// Usage:
//   segment_closest_point(seg,pt);
// Description:
//   Returns the point on the given 2D or 3D line segment `seg` that is closest to the given point `pt`.
//   The `seg` and `pt` args should either both be 2D or both 3D.
// Arguments:
//   seg = A list of two points that are the endpoints of the bounded line segment.
//   pt = The point to find the closest point on the segment to.
// Example(2D):
//   seg = [[-30,0],[30,30]];
//   pt = [-32,-10];
//   p2 = segment_closest_point(seg,pt);
//   stroke(seg);
//   color("blue") translate(pt) circle(r=1,$fn=12);
//   color("red") translate(p2) circle(r=1,$fn=12);
// Example(2D):
//   seg = [[-30,0],[30,30]];
//   pt = [-5,0];
//   p2 = segment_closest_point(seg,pt);
//   stroke(seg);
//   color("blue") translate(pt) circle(r=1,$fn=12);
//   color("red") translate(p2) circle(r=1,$fn=12);
// Example(2D):
//   seg = [[-30,0],[30,30]];
//   pt = [40,25];
//   p2 = segment_closest_point(seg,pt);
//   stroke(seg);
//   color("blue") translate(pt) circle(r=1,$fn=12);
//   color("red") translate(p2) circle(r=1,$fn=12);
// Example(FlatSpin,VPD=200,VPT=[0,0,15]):
//   seg = [[-30,-15,0],[30,15,30]];
//   pt = [5,5,5];
//   p2 = segment_closest_point(seg,pt);
//   stroke(seg);
//   color("blue") translate(pt) sphere(r=1,$fn=12);
//   color("red") translate(p2) sphere(r=1,$fn=12);
// Example(FlatSpin,VPD=200,VPT=[0,0,15]):
//   seg = [[-30,-15,0],[30,15,30]];
//   pt = [-35,-15,0];
//   p2 = segment_closest_point(seg,pt);
//   stroke(seg);
//   color("blue") translate(pt) sphere(r=1,$fn=12);
//   color("red") translate(p2) sphere(r=1,$fn=12);
// Example(FlatSpin,VPD=200,VPT=[0,0,15]):
//   seg = [[-30,-15,0],[30,15,30]];
//   pt = [40,15,25];
//   p2 = segment_closest_point(seg,pt);
//   stroke(seg);
//   color("blue") translate(pt) sphere(r=1,$fn=12);
//   color("red") translate(p2) sphere(r=1,$fn=12);
function segment_closest_point(seg,pt) =
    assert( is_matrix(concat([pt],seg),3) ,
            "Invalid point or segment or incompatible dimensions." )
    pt + _closest_s1([seg[0]-pt, seg[1]-pt])[0];


// Function: line_from_points()
// Usage:
//   line_from_points(points, [fast], [eps]);
// Description:
//   Given a list of 2 or more collinear points, returns a line containing them.
//   If `fast` is false and the points are coincident or non-collinear, then `undef` is returned.
//   if `fast` is true, then the collinearity test is skipped and a line passing through 2 distinct arbitrary points is returned.
// Arguments:
//   points = The list of points to find the line through.
//   fast = If true, don't verify that all points are collinear.  Default: false
//   eps = How much variance is allowed in testing each point against the line.  Default: `EPSILON` (1e-9)
function line_from_points(points, fast=false, eps=EPSILON) =
    assert( is_path(points,dim=undef), "Improper point list." )
    assert( is_finite(eps) && (eps>=0), "The tolerance should be a non-negative value." )
    let( pb = furthest_point(points[0],points) )
    norm(points[pb]-points[0])<eps*max(norm(points[pb]),norm(points[0])) ? undef :
    fast || collinear(points) ? [points[pb], points[0]] : undef;



// Section: 2D Triangles


// Function: law_of_cosines()
// Usage:
//   C = law_of_cosines(a, b, c);
//   c = law_of_cosines(a, b, C);
// Description:
//   Applies the Law of Cosines for an arbitrary triangle.  Given three side lengths, returns the
//   angle in degrees for the corner opposite of the third side.  Given two side lengths, and the
//   angle between them, returns the length of the third side.
// Figure(2D):
//   stroke([[-50,0], [10,60], [50,0]], closed=true);
//   color("black") {
//       translate([ 33,35]) text(text="a", size=8, halign="center", valign="center");
//       translate([  0,-6]) text(text="b", size=8, halign="center", valign="center");
//       translate([-22,35]) text(text="c", size=8, halign="center", valign="center");
//   }
//   color("blue") {
//       translate([-37, 6]) text(text="A", size=8, halign="center", valign="center");
//       translate([  9,51]) text(text="B", size=8, halign="center", valign="center");
//       translate([ 38, 6]) text(text="C", size=8, halign="center", valign="center");
//   }
// Arguments:
//   a = The length of the first side.
//   b = The length of the second side.
//   c = The length of the third side.
//   C = The angle in degrees of the corner opposite of the third side.
function law_of_cosines(a, b, c, C) =
    // Triangle Law of Cosines:
    //   c^2 = a^2 + b^2 - 2*a*b*cos(C)
    assert(num_defined([c,C]) == 1, "Must give exactly one of c= or C=.")
    is_undef(c) ? sqrt(a*a + b*b - 2*a*b*cos(C)) :
    acos(constrain((a*a + b*b - c*c) / (2*a*b), -1, 1));


// Function: law_of_sines()
// Usage:
//   B = law_of_sines(a, A, b);
//   b = law_of_sines(a, A, B);
// Description:
//   Applies the Law of Sines for an arbitrary triangle.  Given two triangle side lengths and the
//   angle between them, returns the angle of the corner opposite of the second side.  Given a side
//   length, the opposing angle, and a second angle, returns the length of the side opposite of the
//   second angle.
// Figure(2D):
//   stroke([[-50,0], [10,60], [50,0]], closed=true);
//   color("black") {
//       translate([ 33,35]) text(text="a", size=8, halign="center", valign="center");
//       translate([  0,-6]) text(text="b", size=8, halign="center", valign="center");
//       translate([-22,35]) text(text="c", size=8, halign="center", valign="center");
//   }
//   color("blue") {
//       translate([-37, 6]) text(text="A", size=8, halign="center", valign="center");
//       translate([  9,51]) text(text="B", size=8, halign="center", valign="center");
//       translate([ 38, 6]) text(text="C", size=8, halign="center", valign="center");
//   }
// Arguments:
//   a = The length of the first side.
//   A = The angle in degrees of the corner opposite of the first side.
//   b = The length of the second side.
//   B = The angle in degrees of the corner opposite of the second side.
function law_of_sines(a, A, b, B) =
    // Triangle Law of Sines:
    //   a/sin(A) = b/sin(B) = c/sin(C)
    assert(num_defined([b,B]) == 1, "Must give exactly one of b= or B=.")
    let( r = a/sin(A) )
    is_undef(b) ? r*sin(B) : asin(constrain(b/r, -1, 1));


// Function: tri_calc()
// Usage:
//   tri_calc(ang,ang2,adj,opp,hyp);
// Description:
//   Given a side length and an angle, or two side lengths, calculates the rest of the side lengths
//   and angles of a right triangle.  Returns [ADJACENT, OPPOSITE, HYPOTENUSE, ANGLE, ANGLE2] where
//   ADJACENT is the length of the side adjacent to ANGLE, and OPPOSITE is the length of the side
//   opposite of ANGLE and adjacent to ANGLE2.  ANGLE and ANGLE2 are measured in degrees.
//   This is certainly more verbose and slower than writing your own calculations, but has the nice
//   benefit that you can just specify the info you have, and don't have to figure out which trig
//   formulas you need to use.
// Figure(2D,NoAxes):
//   color("#ccc") {
//       stroke(closed=false, width=0.5, [[45,0], [45,5], [50,5]]);
//       stroke(closed=false, width=0.5, arc(N=6, r=15, cp=[0,0], start=0, angle=30));
//       stroke(closed=false, width=0.5, arc(N=6, r=14, cp=[50,30], start=212, angle=58));
//   }
//   color("black") stroke(closed=true, [[0,0], [50,30], [50,0]]);
//   color("#0c0") {
//       translate([10.5,2.5]) text(size=3,text="ang",halign="center",valign="center");
//       translate([44.5,22]) text(size=3,text="ang2",halign="center",valign="center");
//   }
//   color("blue") {
//       translate([25,-3]) text(size=3,text="Adjacent",halign="center",valign="center");
//       translate([53,15]) rotate(-90) text(size=3,text="Opposite",halign="center",valign="center");
//       translate([25,18]) rotate(30) text(size=3,text="Hypotenuse",halign="center",valign="center");
//   }
// Arguments:
//   ang = The angle in degrees of the primary corner of the triangle.
//   ang2 = The angle in degrees of the other non-right corner of the triangle.
//   adj = The length of the side adjacent to the primary corner.
//   opp = The length of the side opposite to the primary corner.
//   hyp = The length of the hypotenuse.
// Example:
//   tri = tri_calc(opp=15,hyp=30);
//   echo(adjacent=tri[0], opposite=tri[1], hypotenuse=tri[2], angle=tri[3], angle2=tri[4]);
// Examples:
//   adj = tri_calc(ang=30,opp=10)[0];
//   opp = tri_calc(ang=20,hyp=30)[1];
//   hyp = tri_calc(ang2=50,adj=20)[2];
//   ang = tri_calc(adj=20,hyp=30)[3];
//   ang2 = tri_calc(adj=20,hyp=40)[4];
function tri_calc(ang,ang2,adj,opp,hyp) =
    assert(ang==undef || ang2==undef,"At most one angle is allowed.")
    assert(num_defined([ang,ang2,adj,opp,hyp])==2, "Exactly two arguments must be given.")
    let(
        ang   = ang!=undef
                ? assert(ang>0&&ang<90, "The input angles should be acute angles." ) ang
                : ang2!=undef ? (90-ang2)
                : adj==undef ? asin(constrain(opp/hyp,-1,1))
                : opp==undef ? acos(constrain(adj/hyp,-1,1))
                : atan2(opp,adj),
        ang2 =  ang2!=undef
                ? assert(ang2>0&&ang2<90, "The input angles should be acute angles." ) ang2
                : (90-ang),
        adj  =  adj!=undef
                ? assert(adj>0, "Triangle side lengths should be positive." ) adj
                : (opp!=undef? (opp/tan(ang)) : (hyp*cos(ang))),
        opp  =  opp!=undef
                ? assert(opp>0, "Triangle side lengths should be positive." )  opp
                : (adj!=undef? (adj*tan(ang)) : (hyp*sin(ang))),
        hyp  =  hyp!=undef
                ? assert(hyp>0, "Triangle side lengths should be positive." )
                  assert(adj<hyp && opp<hyp, "Hyphotenuse length should be greater than the other sides." )
                  hyp
                : (adj!=undef? (adj/cos(ang))
                : (opp/sin(ang)))
    )
    [adj, opp, hyp, ang, ang2];


// Function: hyp_opp_to_adj()
// Usage:
//   adj = hyp_opp_to_adj(hyp,opp);
// Description:
//   Given the lengths of the hypotenuse and opposite side of a right triangle, returns the length
//   of the adjacent side.
// Arguments:
//   hyp = The length of the hypotenuse of the right triangle.
//   opp = The length of the side of the right triangle that is opposite from the primary angle.
// Example:
//   hyp = hyp_opp_to_adj(5,3);  // Returns: 4
function hyp_opp_to_adj(hyp,opp) =
    assert(is_finite(hyp+opp) && hyp>=0 && opp>=0,
           "Triangle side lengths should be a positive numbers." )
    sqrt(hyp*hyp-opp*opp);


// Function: hyp_ang_to_adj()
// Usage:
//   adj = hyp_ang_to_adj(hyp,ang);
// Description:
//   Given the length of the hypotenuse and the angle of the primary corner of a right triangle,
//   returns the length of the adjacent side.
// Arguments:
//   hyp = The length of the hypotenuse of the right triangle.
//   ang = The angle in degrees of the primary corner of the right triangle.
// Example:
//   adj = hyp_ang_to_adj(8,60);  // Returns: 4
function hyp_ang_to_adj(hyp,ang) =
    assert(is_finite(hyp) && hyp>=0, "Triangle side length should be a positive number." )
    assert(is_finite(ang) && ang>-90 && ang<90, "The angle should be an acute angle." )
    hyp*cos(ang);


// Function: opp_ang_to_adj()
// Usage:
//   adj = opp_ang_to_adj(opp,ang);
// Description:
//   Given the angle of the primary corner of a right triangle, and the length of the side opposite of it,
//   returns the length of the adjacent side.
// Arguments:
//   opp = The length of the side of the right triangle that is opposite from the primary angle.
//   ang = The angle in degrees of the primary corner of the right triangle.
// Example:
//   adj = opp_ang_to_adj(8,30);  // Returns: 4
function opp_ang_to_adj(opp,ang) =
    assert(is_finite(opp) && opp>=0, "Triangle side length should be a positive number." )
    assert(is_finite(ang) && ang>-90 && ang<90, "The angle should be an acute angle." )
    opp/tan(ang);


// Function: hyp_adj_to_opp()
// Usage:
//   opp = hyp_adj_to_opp(hyp,adj);
// Description:
//   Given the length of the hypotenuse and the adjacent side, returns the length of the opposite side.
// Arguments:
//   hyp = The length of the hypotenuse of the right triangle.
//   adj = The length of the side of the right triangle that is adjacent to the primary angle.
// Example:
//   opp = hyp_adj_to_opp(5,4);  // Returns: 3
function hyp_adj_to_opp(hyp,adj) =
    assert(is_finite(hyp) && hyp>=0 && is_finite(adj) && adj>=0,
           "Triangle side lengths should be a positive numbers." )
    sqrt(hyp*hyp-adj*adj);


// Function: hyp_ang_to_opp()
// Usage:
//   opp = hyp_ang_to_opp(hyp,adj);
// Description:
//   Given the length of the hypotenuse of a right triangle, and the angle of the corner, returns the length of the opposite side.
// Arguments:
//   hyp = The length of the hypotenuse of the right triangle.
//   ang = The angle in degrees of the primary corner of the right triangle.
// Example:
//   opp = hyp_ang_to_opp(8,30);  // Returns: 4
function hyp_ang_to_opp(hyp,ang) =
    assert(is_finite(hyp)&&hyp>=0, "Triangle side length should be a positive number." )
    assert(is_finite(ang) && ang>-90 && ang<90, "The angle should be an acute angle." )
    hyp*sin(ang);


// Function: adj_ang_to_opp()
// Usage:
//   opp = adj_ang_to_opp(adj,ang);
// Description:
//   Given the length of the adjacent side of a right triangle, and the angle of the corner, returns the length of the opposite side.
// Arguments:
//   adj = The length of the side of the right triangle that is adjacent to the primary angle.
//   ang = The angle in degrees of the primary corner of the right triangle.
// Example:
//   opp = adj_ang_to_opp(8,45);  // Returns: 8
function adj_ang_to_opp(adj,ang) =
    assert(is_finite(adj)&&adj>=0, "Triangle side length should be a positive number." )
    assert(is_finite(ang) && ang>-90 && ang<90, "The angle should be an acute angle." )
    adj*tan(ang);


// Function: adj_opp_to_hyp()
// Usage:
//   hyp = adj_opp_to_hyp(adj,opp);
// Description:
//   Given the length of the adjacent and opposite sides of a right triangle, returns the length of thee hypotenuse.
// Arguments:
//   adj = The length of the side of the right triangle that is adjacent to the primary angle.
//   opp = The length of the side of the right triangle that is opposite from the primary angle.
// Example:
//   hyp = adj_opp_to_hyp(3,4);  // Returns: 5
function adj_opp_to_hyp(adj,opp) =
    assert(is_finite(opp) && opp>=0 && is_finite(adj) && adj>=0,
           "Triangle side lengths should be a positive numbers." )
    norm([opp,adj]);


// Function: adj_ang_to_hyp()
// Usage:
//   hyp = adj_ang_to_hyp(adj,ang);
// Description:
//   For a right triangle, given the length of the adjacent side, and the corner angle, returns the length of the hypotenuse.
// Arguments:
//   adj = The length of the side of the right triangle that is adjacent to the primary angle.
//   ang = The angle in degrees of the primary corner of the right triangle.
// Example:
//   hyp = adj_ang_to_hyp(4,60);  // Returns: 8
function adj_ang_to_hyp(adj,ang) =
    assert(is_finite(adj) && adj>=0, "Triangle side length should be a positive number." )
    assert(is_finite(ang) && ang>-90 && ang<90, "The angle should be an acute angle." )
    adj/cos(ang);


// Function: opp_ang_to_hyp()
// Usage:
//   hyp = opp_ang_to_hyp(opp,ang);
// Description:
//   For a right triangle, given the length of the opposite side, and the corner angle, returns the length of the hypotenuse.
// Arguments:
//   opp = The length of the side of the right triangle that is opposite from the primary angle.
//   ang = The angle in degrees of the primary corner of the right triangle.
// Example:
//   hyp = opp_ang_to_hyp(4,30);  // Returns: 8
function opp_ang_to_hyp(opp,ang) =
    assert(is_finite(opp) && opp>=0, "Triangle side length should be a positive number." )
    assert(is_finite(ang) && ang>-90 && ang<90, "The angle should be an acute angle." )
    opp/sin(ang);


// Function: hyp_adj_to_ang()
// Usage:
//   ang = hyp_adj_to_ang(hyp,adj);
// Description:
//   For a right triangle, given the lengths of the hypotenuse and the adjacent sides, returns the angle of the corner.
// Arguments:
//   hyp = The length of the hypotenuse of the right triangle.
//   adj = The length of the side of the right triangle that is adjacent to the primary angle.
// Example:
//   ang = hyp_adj_to_ang(8,4);  // Returns: 60 degrees
function hyp_adj_to_ang(hyp,adj) =
    assert(is_finite(hyp) && hyp>0 && is_finite(adj) && adj>=0,
            "Triangle side lengths should be positive numbers." )
    acos(adj/hyp);


// Function: hyp_opp_to_ang()
// Usage:
//   ang = hyp_opp_to_ang(hyp,opp);
// Description:
//   For a right triangle, given the lengths of the hypotenuse and the opposite sides, returns the angle of the corner.
// Arguments:
//   hyp = The length of the hypotenuse of the right triangle.
//   opp = The length of the side of the right triangle that is opposite from the primary angle.
// Example:
//   ang = hyp_opp_to_ang(8,4);  // Returns: 30 degrees
function hyp_opp_to_ang(hyp,opp) =
    assert(is_finite(hyp+opp) && hyp>0 && opp>=0,
            "Triangle side lengths should be positive numbers." )
    asin(opp/hyp);


// Function: adj_opp_to_ang()
// Usage:
//   ang = adj_opp_to_ang(adj,opp);
// Description:
//   For a right triangle, given the lengths of the adjacent and opposite sides, returns the angle of the corner.
// Arguments:
//   adj = The length of the side of the right triangle that is adjacent to the primary angle.
//   opp = The length of the side of the right triangle that is opposite from the primary angle.
// Example:
//   ang = adj_opp_to_ang(sqrt(3)/2,0.5);  // Returns: 30 degrees
function adj_opp_to_ang(adj,opp) =
    assert(is_finite(adj+opp) && adj>0 && opp>=0,
            "Triangle side lengths should be positive numbers." )
    atan2(opp,adj);


// Function: triangle_area()
// Usage:
//   triangle_area(a,b,c);
// Description:
//   Returns the area of a triangle formed between three 2D or 3D vertices.
//   Result will be negative if the points are 2D and in clockwise order.
// Arguments:
//   a = The first vertex of the triangle.
//   b = The second vertex of the triangle.
//   c = The third vertex of the triangle.
// Examples:
//   triangle_area([0,0], [5,10], [10,0]);  // Returns -50
//   triangle_area([10,0], [5,10], [0,0]);  // Returns 50
function triangle_area(a,b,c) =
    assert( is_path([a,b,c]), "Invalid points or incompatible dimensions." )
    len(a)==3
      ? 0.5*norm(cross(c-a,c-b))
      : 0.5*cross(c-a,c-b);



// Section: Planes


// Function: plane3pt()
// Usage:
//   plane3pt(p1, p2, p3);
// Description:
//   Generates the normalized cartesian equation of a plane from three 3d points.
//   Returns [A,B,C,D] where Ax + By + Cz = D is the equation of a plane.
//   Returns [], if the points are collinear.
// Arguments:
//   p1 = The first point on the plane.
//   p2 = The second point on the plane.
//   p3 = The third point on the plane.
function plane3pt(p1, p2, p3) =
    assert( is_path([p1,p2,p3],dim=3) && len(p1)==3,
            "Invalid points or incompatible dimensions." )
    let(
        crx = cross(p3-p1, p2-p1),
        nrm = norm(crx)
    )
    approx(nrm,0) ? [] :
    concat(crx, crx*p1)/nrm;


// Function: plane3pt_indexed()
// Usage:
//   plane3pt_indexed(points, i1, i2, i3);
// Description:
//   Given a list of 3d points, and the indices of three of those points,
//   generates the normalized cartesian equation of a plane that those points all
//   lie on. If the points are not collinear, returns [A,B,C,D] where Ax+By+Cz=D is the equation of a plane.
//   If they are collinear, returns [].
// Arguments:
//   points = A list of points.
//   i1 = The index into `points` of the first point on the plane.
//   i2 = The index into `points` of the second point on the plane.
//   i3 = The index into `points` of the third point on the plane.
function plane3pt_indexed(points, i1, i2, i3) =
    assert( is_vector([i1,i2,i3]) && min(i1,i2,i3)>=0 && is_list(points) && max(i1,i2,i3)<len(points),
            "Invalid or out of range indices." )
    assert( is_path([points[i1], points[i2], points[i3]],dim=3),
            "Improper points or improper dimensions." )
    let(
        p1 = points[i1],
        p2 = points[i2],
        p3 = points[i3]
    )
    plane3pt(p1,p2,p3);


// Function: plane_from_normal()
// Usage:
//   plane_from_normal(normal, [pt])
// Description:
//   Returns a plane defined by a normal vector and a point.
// Arguments:
//   normal = Normal vector to the plane to find.
//   pt = Point 3D on the plane to find.
// Example:
//   plane_from_normal([0,0,1], [2,2,2]);  // Returns the xy plane passing through the point (2,2,2)
function plane_from_normal(normal, pt=[0,0,0]) =
    assert( is_matrix([normal,pt],2,3) && !approx(norm(normal),0),
            "Inputs `normal` and `pt` should be 3d vectors/points and `normal` cannot be zero." )
    concat(normal, normal*pt) / norm(normal);


// Eigenvalues for a 3x3 symmetrical matrix in decreasing order
// Based on: https://en.wikipedia.org/wiki/Eigenvalue_algorithm
function _eigenvals_symm_3(M) =
  let( p1 = pow(M[0][1],2) + pow(M[0][2],2) + pow(M[1][2],2) )
  (p1<EPSILON)  
  ? -sort(-[ M[0][0], M[1][1], M[2][2] ]) //  diagonal matrix: eigenvals in decreasing order
  : let(  q  = (M[0][0]+M[1][1]+M[2][2])/3,
          B  = (M - q*ident(3)),
          dB = [B[0][0], B[1][1], B[2][2]],
          p2 = dB*dB + 2*p1,
          p  = sqrt(p2/6),
          r  = det3(B/p)/2,
          ph = acos(constrain(r,-1,1))/3,
          e1 = q + 2*p*cos(ph),
          e3 = q + 2*p*cos(ph+120),
          e2 = 3*q - e1 - e3 ) 
    [ e1, e2, e3 ];


// the i-th normalized eigenvector of a 3x3 symmetrical matrix M from its eigenvalues
// using Cayley–Hamilton theorem according to:
// https://en.wikipedia.org/wiki/Eigenvalue_algorithm 
function _eigenvec_symm_3(M,evals,i=0) = 
    let(  
        I = ident(3), 
        A = (M - evals[(i+1)%3]*I) * (M - evals[(i+2)%3]*I) ,
        k = max_index( [for(i=[0:2]) norm(A[i]) ]) 
       )
    norm(A[k])<EPSILON ? I[k] : A[k]/norm(A[k]);


// finds the eigenvector corresponding to the smallest eigenvalue of the covariance matrix of a pointlist
// returns the mean of the points, the eigenvector and the greatest eigenvalue
function _covariance_evec_eval(points) =
    let(  pm    = sum(points)/len(points), // mean point
          Y     = [ for(i=[0:len(points)-1]) points[i] - pm ],
          M     = transpose(Y)*Y ,     // covariance matrix
          evals = _eigenvals_symm_3(M), // eigenvalues in decreasing order
          evec  = _eigenvec_symm_3(M,evals,i=2) )
    [pm, evec, evals[0] ];


// Function: plane_from_points()
// Usage:
//   plane_from_points(points, <fast>, <eps>);
// Description:
//   Given a list of 3 or more coplanar 3D points, returns the coefficients of the normalized cartesian equation of a plane,
//   that is [A,B,C,D] where Ax+By+Cz=D is the equation of the plane and norm([A,B,C])=1.
//   If `fast` is false and the points in the list are collinear or not coplanar, then [] is returned.
//   If `fast` is true, the polygon coplanarity check is skipped and a best fitted plane is returned.
// Arguments:
//   points = The list of points to find the plane of.
//   fast = If true, don't verify the point coplanarity.  Default: false
//   eps = Tolerance in geometric comparisons.  Default: `EPSILON` (1e-9)
// Example(3D):
//   xyzpath = rot(45, v=[-0.3,1,0], p=path3d(star(n=6,id=70,d=100), 70));
//   plane = plane_from_points(xyzpath);
//   #stroke(xyzpath,closed=true);
//   cp = centroid(xyzpath);
//   move(cp) rot(from=UP,to=plane_normal(plane)) anchor_arrow();
function plane_from_points(points, fast=false, eps=EPSILON) =
    assert( is_path(points,dim=3), "Improper 3d point list." )
    assert( is_finite(eps) && (eps>=0), "The tolerance should be a non-negative value." )
    len(points) == 3 
    ?   let( plane = plane3pt(points[0],points[1],points[2]) )
        plane==[] ? [] : plane    
    :   let(  
            covmix = _covariance_evec_eval(points),
            pm     = covmix[0],
            evec   = covmix[1],
            eval0  = covmix[2],
            plane  = [ each evec, pm*evec] )
        !fast && _pointlist_greatest_distance(points,plane)>eps*eval0 ? undef :
        plane ;


// Function: plane_from_polygon()
// Usage:
//   plane_from_polygon(points, [fast], [eps]);
// Description:
//   Given a 3D planar polygon, returns the normalized cartesian equation of its plane.
//   Returns [A,B,C,D] where Ax+By+Cz=D is the equation of the plane where norm([A,B,C])=1.
//   If not all the points in the polygon are coplanar, then [] is returned.
//   If `fast` is false and the points in the list are collinear or not coplanar, then [] is returned.
//   if `fast` is true, then the coplanarity test is skipped and a plane passing through 3 non-collinear arbitrary points is returned.
// Arguments:
//   poly = The planar 3D polygon to find the plane of.
//   fast = If true, doesn't verify that all points in the polygon are coplanar.  Default: false
//   eps = Tolerance in geometric comparisons.  Default: `EPSILON` (1e-9)
// Example(3D):
//   xyzpath = rot(45, v=[0,1,0], p=path3d(star(n=5,step=2,d=100), 70));
//   plane = plane_from_polygon(xyzpath);
//   #stroke(xyzpath,closed=true);
//   cp = centroid(xyzpath);
//   move(cp) rot(from=UP,to=plane_normal(plane)) anchor_arrow();
function plane_from_polygon(poly, fast=false, eps=EPSILON) =
    assert( is_path(poly,dim=3), "Invalid polygon." )
    assert( is_finite(eps) && (eps>=0), "The tolerance should be a non-negative value." )
    len(poly)==3 ? plane3pt(poly[0],poly[1],poly[2]) :
    let( triple = sort(noncollinear_triple(poly,error=false)) )
    triple==[] ? [] :
    let( plane = plane3pt(poly[triple[0]],poly[triple[1]],poly[triple[2]]))
    fast? plane: points_on_plane(poly, plane, eps=eps)? plane: [];
 
 
// Function: plane_normal()
// Usage:
//   plane_normal(plane);
// Description:
//   Returns the unit length normal vector for the given plane.
// Arguments:
//   plane = The `[A,B,C,D]` plane definition where `Ax+By+Cz=D` is the formula of the plane.
function plane_normal(plane) =
    assert( _valid_plane(plane), "Invalid input plane." )
    unit([plane.x, plane.y, plane.z]);


// Function: plane_offset()
// Usage:
//   d = plane_offset(plane);
// Description:
//   Returns coeficient D of the normalized plane equation `Ax+By+Cz=D`, or the scalar offset of the plane from the origin.
//   This value may be negative.
//   The absolute value of this coefficient is the distance of the plane from the origin.
// Arguments:
//   plane = The `[A,B,C,D]` plane definition where `Ax+By+Cz=D` is the formula of the plane.
function plane_offset(plane) =
    assert( _valid_plane(plane), "Invalid input plane." )
    plane[3]/norm([plane.x, plane.y, plane.z]);



// Function: projection_on_plane()
// Usage:
//   pts = projection_on_plane(plane, points);
// Description:
//   Given a plane definition `[A,B,C,D]`, where `Ax+By+Cz=D`, and a list of 2d or
//   3d points, return the 3D orthogonal projection of the points on the plane.
//   In other words, for every point given, returns the closest point to it on the plane.
// Arguments:
//   plane = The `[A,B,C,D]` plane definition where `Ax+By+Cz=D` is the formula of the plane.
//   points = List of points to project
// Example(FlatSpin,VPD=500,VPT=[2,20,10]):
//   points = move([10,20,30], p=yrot(25, p=path3d(circle(d=100, $fn=36))));
//   plane = plane_from_normal([1,0,1]);
//   proj = projection_on_plane(plane,points);
//   color("red") move_copies(points) sphere(d=2,$fn=12);
//   color("blue") move_copies(proj) sphere(d=2,$fn=12);
//   move(centroid(proj)) {
//       rot(from=UP,to=plane_normal(plane)) {
//           anchor_arrow(30);
//           %cube([120,150,0.1],center=true);
//       }
//   }
function projection_on_plane(plane, points) =
    assert( _valid_plane(plane), "Invalid plane." )
    assert( is_path(points), "Invalid list of points or dimension." )
    let(
        p  = len(points[0])==2
             ? [for(pi=points) point3d(pi) ]
             : points,
        plane = normalize_plane(plane),
        n = point3d(plane)
    )
    [for(pi=p) pi - (pi*n - plane[3])*n];


// Function: plane_point_nearest_origin()
// Usage:
//   pt = plane_point_nearest_origin(plane);
// Description:
//   Returns the point on the plane that is closest to the origin.
// Arguments:
//   plane = The `[A,B,C,D]` plane definition where `Ax+By+Cz=D` is the formula of the plane.
function plane_point_nearest_origin(plane) =
    let( plane = normalize_plane(plane) )
    point3d(plane) * plane[3];


// Function: point_plane_distance()
// Usage:
//   point_plane_distance(plane, point)
// Description:
//   Given a plane as [A,B,C,D] where the cartesian equation for that plane
//   is Ax+By+Cz=D, determines how far from that plane the given point is.
//   The returned distance will be positive if the point is in front of the
//   plane; on the same side of the plane as the normal of that plane points
//   towards.  If the point is behind the plane, then the distance returned
//   will be negative.  The normal of the plane is the same as [A,B,C].
// Arguments:
//   plane = The `[A,B,C,D]` plane definition where `Ax+By+Cz=D` is the formula of the plane.
//   point = The distance evaluation point.
function point_plane_distance(plane, point) =
    assert( _valid_plane(plane), "Invalid input plane." )
    assert( is_vector(point,3), "The point should be a 3D point." )
    let( plane = normalize_plane(plane) )
    point3d(plane)* point - plane[3];


// Returns [POINT, U] if line intersects plane at one point.
// Returns [LINE, undef] if the line is on the plane.
// Returns undef if line is parallel to, but not on the given plane.
function _general_plane_line_intersection(plane, line, eps=EPSILON) =
    let(
        a = plane*[each line[0],-1],         //  evaluation of the plane expression at line[0]
        b = plane*[each(line[1]-line[0]),0]  // difference between the plane expression evaluation at line[1] and at line[0]
    )
    approx(b,0,eps)                          // is  (line[1]-line[0]) "parallel" to the plane ?
    ? approx(a,0,eps)                        // is line[0] on the plane ?
       ? [line,undef]                        // line is on the plane
       : undef                               // line is parallel but not on the plane
    : [ line[0]-a/b*(line[1]-line[0]), -a/b ];


// Function: normalize_plane()
// Usage:
//   nplane = normalize_plane(plane);
// Description:
//   Returns a new representation [A,B,C,D] of `plane` where norm([A,B,C]) is equal to one.
function normalize_plane(plane) =
    assert( _valid_plane(plane), str("Invalid plane. ",plane ) )
    plane/norm(point3d(plane));


// Function: plane_line_angle()
// Usage:
//   angle = plane_line_angle(plane,line);
// Description:
//   Compute the angle between a plane [A, B, C, D] and a 3d line, specified as a pair of 3d points [p1,p2].
//   The resulting angle is signed, with the sign positive if the vector p2-p1 lies on
//   the same side of the plane as the plane's normal vector.
function plane_line_angle(plane, line) =
    assert( _valid_plane(plane), "Invalid plane." )
    assert( _valid_line(line,dim=3), "Invalid 3d line." )
    let(
        linedir   = unit(line[1]-line[0]),
        normal    = plane_normal(plane),
        sin_angle = linedir*normal,
        cos_angle = norm(cross(linedir,normal))
    )
    atan2(sin_angle,cos_angle);


// Function: plane_line_intersection()
// Usage:
//   pt = plane_line_intersection(plane, line, [bounded], [eps]);
// Description:
//   Takes a line, and a plane [A,B,C,D] where the equation of that plane is `Ax+By+Cz=D`.
//   If `line` intersects `plane` at one point, then that intersection point is returned.
//   If `line` lies on `plane`, then the original given `line` is returned.
//   If `line` is parallel to, but not on `plane`, then undef is returned.
// Arguments:
//   plane = The [A,B,C,D] values for the equation of the plane.
//   line = A list of two distinct 3D points that are on the line.
//   bounded = If false, the line is considered unbounded.  If true, it is treated as a bounded line segment.  If given as `[true, false]` or `[false, true]`, the boundedness of the points are specified individually, allowing the line to be treated as a half-bounded ray.  Default: false (unbounded)
//   eps = Tolerance in geometric comparisons.  Default: `EPSILON` (1e-9)
function plane_line_intersection(plane, line, bounded=false, eps=EPSILON) =
    assert( is_finite(eps) && eps>=0, "The tolerance should be a positive number." )
    assert(_valid_plane(plane,eps=eps) && _valid_line(line,dim=3,eps=eps), "Invalid plane and/or 3d line.")
    assert(is_bool(bounded) || is_bool_list(bounded,2), "Invalid bound condition.")
    let(
        bounded = is_list(bounded)? bounded : [bounded, bounded],
        res = _general_plane_line_intersection(plane, line, eps=eps)
    )
    is_undef(res) ? undef :
    is_undef(res[1]) ? res[0] :
    bounded[0] && res[1]<0 ? undef :
    bounded[1] && res[1]>1 ? undef :
    res[0];


// Function: polygon_line_intersection()
// Usage:
//   pt = polygon_line_intersection(poly, line, [bounded], [eps]);
// Description:
//   Takes a possibly bounded line, and a 3D planar polygon, and finds their intersection point.
//   If the line and the polygon are on the same plane then returns a list, possibly empty, of 3D line
//   segments, one for each section of the line that is inside the polygon.
//   If the line is not on the plane of the polygon, but intersects it, then returns the 3D intersection
//   point.  If the line does not intersect the polygon, then `undef` is returned.
// Arguments:
//   poly = The 3D planar polygon to find the intersection with.
//   line = A list of two distinct 3D points on the line.
//   bounded = If false, the line is considered unbounded.  If true, it is treated as a bounded line segment.  If given as `[true, false]` or `[false, true]`, the boundedness of the points are specified individually, allowing the line to be treated as a half-bounded ray.  Default: false (unbounded)
//   eps = Tolerance in geometric comparisons.  Default: `EPSILON` (1e-9)
function polygon_line_intersection(poly, line, bounded=false, eps=EPSILON) =
    assert( is_finite(eps) && eps>=0, "The tolerance should be a positive number." )
    assert(is_path(poly,dim=3), "Invalid polygon." )
    assert(!is_list(bounded) || len(bounded)==2, "Invalid bound condition(s).")
    assert(_valid_line(line,dim=3,eps=eps), "Invalid 3d line." )
    let(
        bounded = is_list(bounded)? bounded : [bounded, bounded],
        poly = deduplicate(poly),
        indices = noncollinear_triple(poly)
    )
    indices==[] ? undef :
    let(
        p1 = poly[indices[0]],
        p2 = poly[indices[1]],
        p3 = poly[indices[2]],
        plane = plane3pt(p1,p2,p3),
        res = _general_plane_line_intersection(plane, line, eps=eps)
    )
    is_undef(res)? undef :
    is_undef(res[1])
    ? ( let(// Line is on polygon plane.
            linevec = unit(line[1] - line[0]),
            lp1 = line[0] + (bounded[0]? 0 : -1000000) * linevec,
            lp2 = line[1] + (bounded[1]? 0 :  1000000) * linevec,
            poly2d = clockwise_polygon(project_plane(plane, poly)),
            line2d = project_plane(plane, [lp1,lp2]),
            parts = split_path_at_region_crossings(line2d, [poly2d], closed=false),
            inside = [for (part = parts)
                          if (point_in_polygon(mean(part), poly2d)>0) part
                     ]
        )
        !inside? undef :
        let(
            isegs = [for (seg = inside) lift_plane(plane, seg) ]
        )
        isegs
    )
    :   bounded[0] && res[1]<0? undef :
        bounded[1] && res[1]>1? undef :
        let(
            proj = clockwise_polygon(project_plane([p1, p2, p3], poly)),
            pt = project_plane([p1, p2, p3], res[0])
        )
        point_in_polygon(pt, proj) < 0 ? undef : res[0];


// Function: plane_intersection()
// Usage:
//   plane_intersection(plane1, plane2, [plane3])
// Description:
//   Compute the point which is the intersection of the three planes, or the line intersection of two planes.
//   If you give three planes the intersection is returned as a point.  If you give two planes the intersection
//   is returned as a list of two points on the line of intersection.  If any two input planes are parallel
//   or coincident then returns undef.
// Arguments:
//   plane1 = The [A,B,C,D] coefficients for the first plane equation `Ax+By+Cz=D`.
//   plane2 = The [A,B,C,D] coefficients for the second plane equation `Ax+By+Cz=D`.
//   plane3 = The [A,B,C,D] coefficients for the third plane equation `Ax+By+Cz=D`.
function plane_intersection(plane1,plane2,plane3) =
    assert( _valid_plane(plane1) && _valid_plane(plane2) && (is_undef(plane3) ||_valid_plane(plane3)),
                "The input must be 2 or 3 planes." )
    is_def(plane3)
    ?   let(
          matrix = [for(p=[plane1,plane2,plane3]) point3d(p)],
          rhs = [for(p=[plane1,plane2,plane3]) p[3]]
        )
        linear_solve(matrix,rhs)
    :   let( normal = cross(plane_normal(plane1), plane_normal(plane2)) )
        approx(norm(normal),0) ? undef :
        let(
            matrix = [for(p=[plane1,plane2]) point3d(p)],
            rhs = [plane1[3], plane2[3]],
            point = linear_solve(matrix,rhs)
        )
        point==[]? undef: [point, point+normal];


// Function: coplanar()
// Usage:
//   coplanar(points,<eps>);
// Description:
//   Returns true if the given 3D points are non-collinear and are on a plane.
// Arguments:
//   points = The points to test.
//   eps = Tolerance in geometric comparisons.  Default: `EPSILON` (1e-9)
function coplanar(points, eps=EPSILON) =
    assert( is_path(points,dim=3) , "Input should be a list of 3D points." )
    assert( is_finite(eps) && eps>=0, "The tolerance should be a non-negative value." )
    len(points)<=2 ? false
    :   let( ip = noncollinear_triple(points,error=false,eps=eps) )
        ip == [] ? false :
        let( plane  = plane3pt(points[ip[0]],points[ip[1]],points[ip[2]]) )
        _pointlist_greatest_distance(points,plane) < eps;


// the maximum distance from points to the plane 
function _pointlist_greatest_distance(points,plane) =
    let( 
        normal = point3d(plane),
        pt_nrm = points*normal
         )
    abs(max( max(pt_nrm) - plane[3], -min(pt_nrm) + plane[3])) / norm(normal);


// Function: points_on_plane()
// Usage:
//   points_on_plane(points, plane, <eps>);
// Description:
//   Returns true if the given 3D points are on the given plane.
// Arguments:
//   plane = The plane to test the points on.
//   points = The list of 3D points to test.
//   eps = Tolerance in geometric comparisons.  Default: `EPSILON` (1e-9)
function points_on_plane(points, plane, eps=EPSILON) =
    assert( _valid_plane(plane), "Invalid plane." )
    assert( is_matrix(points,undef,3) && len(points)>0, "Invalid pointlist." ) // using is_matrix it accepts len(points)==1
    assert( is_finite(eps) && eps>=0, "The tolerance should be a positive number." )
    _pointlist_greatest_distance(points,plane) < eps;


// Function: in_front_of_plane()
// Usage:
//   in_front_of_plane(plane, point);
// Description:
//   Given a plane as [A,B,C,D] where the cartesian equation for that plane
//   is Ax+By+Cz=D, determines if the given 3D point is on the side of that
//   plane that the normal points towards.  The normal of the plane is the
//   same as [A,B,C].
// Arguments:
//   plane = The [A,B,C,D] coefficients for the first plane equation `Ax+By+Cz=D`.
//   point = The 3D point to test.
function in_front_of_plane(plane, point) =
    point_plane_distance(plane, point) > EPSILON;



// Section: Circle Calculations

// Function&Module: circle_2tangents()
// Usage: As Function
//   circ = circle_2tangents(pt1, pt2, pt3, r|d, <tangents>);
// Usage: As Module
//   circle_2tangents(pt1, pt2, pt3, r|d, <h>, <center>);
// Description:
//   Given a pair of rays with a common origin, and a known circle radius/diameter, finds
//   the centerpoint for the circle of that size that touches both rays tangentally.
//   Both rays start at `pt2`, one passing through `pt1`, and the other through `pt3`.
//   .
//   When called as a module with an `h` height argument, creates a 3D cylinder of `h`
//   length at the found centerpoint, aligned with the found normal.
//   .
//   When called as a module with 2D data and no `h` argument, creates a 2D circle of
//   the given radius/diameter, tangentially touching both rays.
//   .
//   When called as a function with collinear rays, returns `undef`.
//   Otherwise, when called as a function with `tangents=false`, returns `[CP,NORMAL]`.
//   Otherwise, when called as a function with `tangents=true`, returns `[CP,NORMAL,TANPT1,TANPT2,ANG1,ANG2]`.
//   - CP is the centerpoint of the circle.
//   - NORMAL is the normal vector of the plane that the circle is on (UP or DOWN if the points are 2D).
//   - TANPT1 is the point where the circle is tangent to the ray `[pt2,pt1]`.
//   - TANPT2 is the point where the circle is tangent to the ray `[pt2,pt3]`.
//   - ANG1 is the angle from the ray `[CP,pt2]` to the ray `[CP,TANPT1]`
//   - ANG2 is the angle from the ray `[CP,pt2]` to the ray `[CP,TANPT2]`
// Arguments:
//   pt1 = A point that the first ray passes though.
//   pt2 = The starting point of both rays.
//   pt3 = A point that the second ray passes though.
//   r = The radius of the circle to find.
//   d = The diameter of the circle to find.
//   h = Height of the cylinder to create, when called as a module.
//   center = When called as a module, center the cylinder if true,  Default: false
//   tangents = If true, extended information about the tangent points is calculated and returned.  Default: false
// Example(2D):
//   pts = [[60,40], [10,10], [65,5]];
//   rad = 10;
//   stroke([pts[1],pts[0]], endcap2="arrow2");
//   stroke([pts[1],pts[2]], endcap2="arrow2");
//   circ = circle_2tangents(pt1=pts[0], pt2=pts[1], pt3=pts[2], r=rad);
//   translate(circ[0]) {
//       color("green") {
//           stroke(circle(r=rad),closed=true);
//           stroke([[0,0],rad*[cos(315),sin(315)]]);
//       }
//   }
//   move_copies(pts) color("blue") circle(d=2, $fn=12);
//   translate(circ[0]) color("red") circle(d=2, $fn=12);
//   labels = [[pts[0], "pt1"], [pts[1],"pt2"], [pts[2],"pt3"], [circ[0], "CP"], [circ[0]+[cos(315),sin(315)]*rad*0.7, "r"]];
//   for(l=labels) translate(l[0]+[0,2]) color("black") text(text=l[1], size=2.5, halign="center");
// Example(2D):
//   pts = [[-5,25], [5,-25], [45,15]];
//   rad = 12;
//   color("blue") stroke(pts, width=0.75, endcaps="arrow2");
//   circle_2tangents(pt1=pts[0], pt2=pts[1], pt3=pts[2], r=rad);
// Example: Non-centered Cylinder
//   pts = [[45,15,10], [5,-25,5], [-5,25,20]];
//   rad = 12;
//   color("blue") stroke(pts, width=0.75, endcaps="arrow2");
//   circle_2tangents(pt1=pts[0], pt2=pts[1], pt3=pts[2], r=rad, h=10, center=false);
// Example: Non-centered Cylinder
//   pts = [[45,15,10], [5,-25,5], [-5,25,20]];
//   rad = 12;
//   color("blue") stroke(pts, width=0.75, endcaps="arrow2");
//   circle_2tangents(pt1=pts[0], pt2=pts[1], pt3=pts[2], r=rad, h=10, center=true);
function circle_2tangents(pt1, pt2, pt3, r, d, tangents=false) =
    let(r = get_radius(r=r, d=d, dflt=undef))
    assert(r!=undef, "Must specify either r or d.")
    assert( ( is_path(pt1) && len(pt1)==3 && is_undef(pt2) && is_undef(pt3))
            || (is_matrix([pt1,pt2,pt3]) && (len(pt1)==2 || len(pt1)==3) ),
            "Invalid input points." )
    is_undef(pt2)
    ? circle_2tangents(pt1[0], pt1[1], pt1[2], r=r, tangents=tangents)
    : collinear(pt1, pt2, pt3)? undef :
        let(
            v1 = unit(pt1 - pt2),
            v2 = unit(pt3 - pt2),
            vmid = unit(mean([v1, v2])),
            n = vector_axis(v1, v2),
            a = vector_angle(v1, v2),
            hyp = r / sin(a/2),
            cp = pt2 + hyp * vmid
        )
        !tangents ? [cp, n] :
        let(
            x = hyp * cos(a/2),
            tp1 = pt2 + x * v1,
            tp2 = pt2 + x * v2,
            dang1 = vector_angle(tp1-cp,pt2-cp),
            dang2 = vector_angle(tp2-cp,pt2-cp)
        )
        [cp, n, tp1, tp2, dang1, dang2];

module circle_2tangents(pt1, pt2, pt3, r, d, h, center=false) {
    c = circle_2tangents(pt1=pt1, pt2=pt2, pt3=pt3, r=r, d=d);
    assert(!is_undef(c), "Cannot find circle when both rays are collinear.");
    cp = c[0]; n = c[1];
    if (approx(point3d(cp).z,0) && approx(point2d(n),[0,0]) && is_undef(h)) {
        translate(cp) circle(r=r, d=d);
    } else {
        assert(is_finite(h), "h argument required when result is not flat on the XY plane.");
        translate(cp) {
            rot(from=UP, to=n) {
                cylinder(r=r, d=d, h=h, center=center);
            }
        }
    }
}


// Function&Module: circle_3points()
// Usage: As Function
//   circ = circle_3points(pt1, pt2, pt3);
//   circ = circle_3points([pt1, pt2, pt3]);
// Usage: As Module
//   circle_3points(pt1, pt2, pt3, <h>, <center>);
//   circle_3points([pt1, pt2, pt3], <h>, <center>);
// Description:
//   Returns the [CENTERPOINT, RADIUS, NORMAL] of the circle that passes through three non-collinear
//   points where NORMAL is the normal vector of the plane that the circle is on (UP or DOWN if the points are 2D).
//   The centerpoint will be a 2D or 3D vector, depending on the points input.  If all three
//   points are 2D, then the resulting centerpoint will be 2D, and the normal will be UP ([0,0,1]).
//   If any of the points are 3D, then the resulting centerpoint will be 3D.  If the three points are
//   collinear, then `[undef,undef,undef]` will be returned.  The normal will be a normalized 3D
//   vector with a non-negative Z axis.
//   Instead of 3 arguments, it is acceptable to input the 3 points in a list `pt1`, leaving `pt2`and `pt3` as undef.
// Arguments:
//   pt1 = The first point.
//   pt2 = The second point.
//   pt3 = The third point.
//   h = Height of the cylinder to create, when called as a module.
//   center = When called as a module, center the cylinder if true,  Default: false
// Example(2D):
//   pts = [[60,40], [10,10], [65,5]];
//   circ = circle_3points(pts[0], pts[1], pts[2]);
//   translate(circ[0]) color("green") stroke(circle(r=circ[1]),closed=true,$fn=72);
//   translate(circ[0]) color("red") circle(d=3, $fn=12);
//   move_copies(pts) color("blue") circle(d=3, $fn=12);
// Example(2D):
//   pts = [[30,40], [10,20], [55,30]];
//   circle_3points(pts[0], pts[1], pts[2]);
//   move_copies(pts) color("blue") circle(d=3, $fn=12);
// Example: Non-Centered Cylinder
//   pts = [[30,15,30], [10,20,15], [55,25,25]];
//   circle_3points(pts[0], pts[1], pts[2], h=10, center=false);
//   move_copies(pts) color("cyan") sphere(d=3, $fn=12);
// Example: Centered Cylinder
//   pts = [[30,15,30], [10,20,15], [55,25,25]];
//   circle_3points(pts[0], pts[1], pts[2], h=10, center=true);
//   move_copies(pts) color("cyan") sphere(d=3, $fn=12);
function circle_3points(pt1, pt2, pt3) =
    (is_undef(pt2) && is_undef(pt3) && is_list(pt1))
      ? circle_3points(pt1[0], pt1[1], pt1[2])
      : assert( is_vector(pt1) && is_vector(pt2) && is_vector(pt3)
                && max(len(pt1),len(pt2),len(pt3))<=3 && min(len(pt1),len(pt2),len(pt3))>=2,
                "Invalid point(s)." )
        collinear(pt1,pt2,pt3)? [undef,undef,undef] :
        let(
            v  = [ point3d(pt1), point3d(pt2), point3d(pt3) ], // triangle vertices
            ed = [for(i=[0:2]) v[(i+1)%3]-v[i] ],    // triangle edge vectors
            pm = [for(i=[0:2]) v[(i+1)%3]+v[i] ]/2,  // edge mean points
            es = sortidx( [for(di=ed) norm(di) ] ),
            e1 = ed[es[1]],                          // take the 2 longest edges
            e2 = ed[es[2]],
            n0 = vector_axis(e1,e2),                 // normal standardization
            n  = n0.z<0? -n0 : n0,
            sc = plane_intersection(
                    [ each e1, e1*pm[es[1]] ],       // planes orthogonal to 2 edges
                    [ each e2, e2*pm[es[2]] ],
                    [ each n,  n*v[0] ]
                ),  // triangle plane
            cp = len(pt1)+len(pt2)+len(pt3)>6 ? sc : [sc.x, sc.y],
            r  = norm(sc-v[0])
        ) [ cp, r, n ];


module circle_3points(pt1, pt2, pt3, h, center=false) {
    c = circle_3points(pt1, pt2, pt3);
    assert(!is_undef(c[0]), "Points cannot be collinear.");
    cp = c[0];  r = c[1];  n = c[2];
    if (approx(point3d(cp).z,0) && approx(point2d(n),[0,0]) && is_undef(h)) {
        translate(cp) circle(r=r);
    } else {
        assert(is_finite(h));
        translate(cp) rot(from=UP,to=n) cylinder(r=r, h=h, center=center);
    }
}


// Function: circle_point_tangents()
// Usage:
//   tangents = circle_point_tangents(r|d, cp, pt);
// Description:
//   Given a 2d circle and a 2d point outside that circle, finds the 2d tangent point(s) on the circle for a
//   line passing through the point.  Returns a list of zero or more 2D tangent points.
// Arguments:
//   r = Radius of the circle.
//   d = Diameter of the circle.
//   cp = The coordinates of the 2d circle centerpoint.
//   pt = The coordinates of the 2d external point.
// Example(3D):
//   cp = [-10,-10];  r = 30;  pt = [30,10];
//   tanpts = circle_point_tangents(r=r, cp=cp, pt=pt);
//   color("yellow") translate(cp) circle(r=r);
//   color("cyan") for(tp=tanpts) {stroke([tp,pt]); stroke([tp,cp]);}
//   color("red") move_copies(tanpts) circle(d=3,$fn=12);
//   color("blue") move_copies([cp,pt]) circle(d=3,$fn=12);
function circle_point_tangents(r, d, cp, pt) =
    assert(is_finite(r) || is_finite(d), "Invalid radius or diameter." )
    assert(is_path([cp, pt],dim=2), "Invalid center point or external point.")
    let(
        r = get_radius(r=r, d=d, dflt=1),
        delta = pt - cp,
        dist = norm(delta),
        baseang = atan2(delta.y,delta.x)
    ) dist < r? [] :
    approx(dist,r)? [pt] :
    let(
        relang = acos(r/dist),
        angs = [baseang + relang, baseang - relang]
    ) [for (ang=angs) cp + r*[cos(ang),sin(ang)]];


// Function: circle_circle_tangents()
// Usage:
//   segs = circle_circle_tangents(c1, r1|d1, c2, r2|d2);
// Description:
//   Computes 2d lines tangents to a pair of circles in 2d.  Returns a list of line endpoints [p1,p2] where
//   p2 is the tangent point on circle 1 and p2 is the tangent point on circle 2.
//   If four tangents exist then the first one the left hand exterior tangent as regarded looking from
//   circle 1 toward circle 2.  The second value is the right hand exterior tangent.  The third entry
//   gives the interior tangent that starts on the left of circle 1 and crosses to the right side of
//   circle 2.  And the fourth entry is the last interior tangent that starts on the right side of
//   circle 1.  If the circles intersect then the interior tangents don't exist and the function
//   returns only two entries.  If one circle is inside the other one then no tangents exist
//   so the function returns the empty set.  When the circles are tangent a degenerate tangent line
//   passes through the point of tangency of the two circles:  this degenerate line is NOT returned.
// Arguments: 
//   c1 = Center of the first circle.
//   r1 = Radius of the first circle.
//   c2 = Center of the second circle.
//   r2 = Radius of the second circle.
//   d1 = Diameter of the first circle.
//   d2 = Diameter of the second circle.
// Example(2D): Four tangents, first in green, second in black, third in blue, last in red.
//   $fn=32;
//   c1 = [3,4];  r1 = 2;
//   c2 = [7,10]; r2 = 3;
//   pts = circle_circle_tangents(c1,r1,c2,r2);
//   move(c1) stroke(circle(r=r1), width=.1, closed=true);
//   move(c2) stroke(circle(r=r2), width=.1, closed=true);
//   colors = ["green","black","blue","red"];
//   for(i=[0:len(pts)-1]) color(colors[i]) stroke(pts[i],width=.1);
// Example(2D): Circles overlap so only exterior tangents exist.
//   $fn=32;
//   c1 = [4,4];  r1 = 3;
//   c2 = [7,7]; r2 = 2;
//   pts = circle_circle_tangents(c1,r1,c2,r2);
//   move(c1) stroke(circle(r=r1), width=.1, closed=true);
//   move(c2) stroke(circle(r=r2), width=.1, closed=true);
//   colors = ["green","black","blue","red"];
//   for(i=[0:len(pts)-1]) color(colors[i]) stroke(pts[i],width=.1);
// Example(2D): Circles are tangent.  Only exterior tangents are returned.  The degenerate internal tangent is not returned.
//   $fn=32;
//   c1 = [4,4];  r1 = 4;
//   c2 = [4,10]; r2 = 2;
//   pts = circle_circle_tangents(c1,r1,c2,r2);
//   move(c1) stroke(circle(r=r1), width=.1, closed=true);
//   move(c2) stroke(circle(r=r2), width=.1, closed=true);
//   colors = ["green","black","blue","red"];
//   for(i=[0:1:len(pts)-1]) color(colors[i]) stroke(pts[i],width=.1);
// Example(2D): One circle is inside the other: no tangents exist.  If the interior circle is tangent the single degenerate tangent will not be returned.
//   $fn=32;
//   c1 = [4,4];  r1 = 4;
//   c2 = [5,5];  r2 = 2;
//   pts = circle_circle_tangents(c1,r1,c2,r2);
//   move(c1) stroke(circle(r=r1), width=.1, closed=true);
//   move(c2) stroke(circle(r=r2), width=.1, closed=true);
//   echo(pts);   // Returns []
function circle_circle_tangents(c1,r1,c2,r2,d1,d2) =
    assert( is_path([c1,c2],dim=2), "Invalid center point(s)." )
    let(
        r1 = get_radius(r1=r1,d1=d1),
        r2 = get_radius(r1=r2,d1=d2),
        Rvals = [r2-r1, r2-r1, -r2-r1, -r2-r1]/norm(c1-c2),
        kvals = [-1,1,-1,1],
        ext = [1,1,-1,-1],
        N = 1-sqr(Rvals[2])>=0 ? 4 :
            1-sqr(Rvals[0])>=0 ? 2 : 0,
        coef= [
            for(i=[0:1:N-1]) [
                [Rvals[i], -kvals[i]*sqrt(1-sqr(Rvals[i]))],
                [kvals[i]*sqrt(1-sqr(Rvals[i])), Rvals[i]]
            ] * unit(c2-c1)
        ]
    ) [
        for(i=[0:1:N-1]) let(
            pt = [
                c1-r1*coef[i],
                c2-ext[i]*r2*coef[i]
            ]
        ) if (pt[0]!=pt[1]) pt
    ];


// Function: circle_line_intersection()
// Usage:
//   isect = circle_line_intersection(c,<r|d>,<line>,<bounded>,<eps>);
// Description:
//   Find intersection points between a 2d circle and a line, ray or segment specified by two points.
//   By default the line is unbounded.
// Arguments:
//   c = center of circle
//   r = radius of circle
//   ---
//   d = diameter of circle
//   line = two points defining the unbounded line
//   bounded = false for unbounded line, true for a segment, or a vector [false,true] or [true,false] to specify a ray with the first or second end unbounded.  Default: false
//   eps = epsilon used for identifying the case with one solution.  Default: 1e-9
function circle_line_intersection(c,r,d,line,bounded=false,eps=EPSILON) =
  let(r=get_radius(r=r,d=d,dflt=undef))
  assert(_valid_line(line,2), "Invalid 2d line.")
  assert(is_vector(c,2), "Circle center must be a 2-vector")
  assert(is_num(r) && r>0, "Radius must be positive")
  assert(is_bool(bounded) || is_bool_list(bounded,2), "Invalid bound condition")
  let(
      bounded = force_list(bounded,2),
      closest = line_closest_point(line,c),
      d = norm(closest-c)
  )
  d > r ? [] :
  let(
     isect = approx(d,r,eps) ? [closest] :
             let( offset = sqrt(r*r-d*d),
                  uvec=unit(line[1]-line[0])
             ) [closest-offset*uvec, closest+offset*uvec]
  )
  [for(p=isect)
     if ((!bounded[0] || (p-line[0])*(line[1]-line[0])>=0)
        && (!bounded[1] || (p-line[1])*(line[0]-line[1])>=0)) p];



// Section: Pointlists


// Function: noncollinear_triple()
// Usage:
//   noncollinear_triple(points);
// Description:
//   Finds the indices of three good non-collinear points from the pointlist `points`.
//   If all points are collinear returns [] when `error=true` or an error otherwise .
// Arguments:
//   points = List of input points.
//   error = Defines the behaviour for collinear input points. When `true`, produces an error, otherwise returns []. Default: `true`. 
//   eps = Tolerance for collinearity test. Default: EPSILON.
function noncollinear_triple(points,error=true,eps=EPSILON) =
    assert( is_path(points), "Invalid input points." )
    assert( is_finite(eps) && (eps>=0), "The tolerance should be a non-negative value." )
    let(
        pa = points[0],
        b  = furthest_point(pa, points),
        pb = points[b],
        nrm = norm(pa-pb)
        )
    nrm <= eps*max(norm(pa),norm(pb))
    ? assert(!error, "Cannot find three noncollinear points in pointlist.")
        []
    :   let(
            n = (pb-pa)/nrm,
            distlist = [for(i=[0:len(points)-1]) _dist2line(points[i]-pa, n)]
           )
        max(distlist) < eps*nrm
        ?  assert(!error, "Cannot find three noncollinear points in pointlist.")
           []
        :  [0,b,max_index(distlist)];
        

// Function: pointlist_bounds()
// Usage:
//   pointlist_bounds(pts);
// Description:
//   Finds the bounds containing all the points in `pts` which can be a list of points in any dimension.
//   Returns a list of two items: a list of the minimums and a list of the maximums.  For example, with
//   3d points `[[MINX, MINY, MINZ], [MAXX, MAXY, MAXZ]]`
// Arguments:
//   pts = List of points.
function pointlist_bounds(pts) =
    assert(is_path(pts,dim=undef,fast=true) , "Invalid pointlist." )
    let( 
        select = ident(len(pts[0])),
        spread = [for(i=[0:len(pts[0])-1])
                      let( spreadi = pts*select[i] ) 
                      [min(spreadi), max(spreadi)] ] )
    transpose(spread);

// Function: closest_point()
// Usage:
//   closest_point(pt, points);
// Description:
//   Given a list of `points`, finds the index of the closest point to `pt`.
// Arguments:
//   pt = The point to find the closest point to.
//   points = The list of points to search.
function closest_point(pt, points) =
    assert( is_vector(pt), "Invalid point." )
    assert(is_path(points,dim=len(pt)), "Invalid pointlist or incompatible dimensions." )
    min_index([for (p=points) norm(p-pt)]);


// Function: furthest_point()
// Usage:
//   furthest_point(pt, points);
// Description:
//   Given a list of `points`, finds the index of the furthest point from `pt`.
// Arguments:
//   pt = The point to find the farthest point from.
//   points = The list of points to search.
function furthest_point(pt, points) =
    assert( is_vector(pt), "Invalid point." )
    assert(is_path(points,dim=len(pt)), "Invalid pointlist or incompatible dimensions." )
    max_index([for (p=points) norm(p-pt)]);



// Section: Polygons

// Function: polygon_area()
// Usage:
//   area = polygon_area(poly);
// Description:
//   Given a 2D or 3D planar polygon, returns the area of that polygon.
//   If the polygon is self-crossing, the results are undefined. For non-planar 3D polygon the result is `undef`.
//   When `signed` is true, a signed area is returned; a positive area indicates a clockwise polygon.
// Arguments:
//   poly = Polygon to compute the area of.
//   signed = If true, a signed area is returned. Default: false.
function polygon_area(poly, signed=false) =
    assert(is_path(poly), "Invalid polygon." )
    len(poly)<3 ? 0 :
    len(poly[0])==2
      ? let( total = sum([for(i=[1:1:len(poly)-2]) cross(poly[i]-poly[0],poly[i+1]-poly[0]) ])/2 )
        signed ? total : abs(total)
      : let( plane = plane_from_polygon(poly) )
        plane==[]? undef :
        let(
            n = plane_normal(plane),  
            total = sum([ for(i=[1:1:len(poly)-2])
                              cross(poly[i]-poly[0], poly[i+1]-poly[0]) 
                          ]) * n/2
        ) 
        signed ? total : abs(total);


// Function: polygon_shift()
// Usage:
//   polygon_shift(poly, i);
// Description:
//   Given a polygon `poly`, rotates the point ordering so that the first point in the polygon path is the one at index `i`.
// Arguments:
//   poly = The list of points in the polygon path.
//   i = The index of the point to shift to the front of the path.
// Example:
//   polygon_shift([[3,4], [8,2], [0,2], [-4,0]], 2);   // Returns [[0,2], [-4,0], [3,4], [8,2]]
function polygon_shift(poly, i) =
    assert(is_path(poly), "Invalid polygon." )
    list_rotate(cleanup_path(poly), i);


// Function: polygon_shift_to_closest_point()
// Usage:
//   polygon_shift_to_closest_point(path, pt);
// Description:
//   Given a polygon `poly`, rotates the point ordering so that the first point in the path is the one closest to the given point `pt`.
// Arguments:
//   poly = The list of points in the polygon path.
//   pt = The reference point.
function polygon_shift_to_closest_point(poly, pt) =
    assert(is_vector(pt), "Invalid point." )
    assert(is_path(poly,dim=len(pt)), "Invalid polygon or incompatible dimension with the point." )
    let(
        poly = cleanup_path(poly),
        dists = [for (p=poly) norm(p-pt)],
        closest = min_index(dists)
    ) select(poly,closest,closest+len(poly)-1);


// Function: reindex_polygon()
// Usage:
//   newpoly = reindex_polygon(reference, poly);
// Description:
//   Rotates and possibly reverses the point order of a 2d or 3d polygon path to optimize its pairwise point
//   association with a reference polygon.  The two polygons must have the same number of vertices and be the same dimension.
//   The optimization is done by computing the distance, norm(reference[i]-poly[i]), between
//   corresponding pairs of vertices of the two polygons and choosing the polygon point order that
//   makes the total sum over all pairs as small as possible.  Returns the reindexed polygon.  Note
//   that the geometry of the polygon is not changed by this operation, just the labeling of its
//   vertices.  If the input polygon is 2d and is oriented opposite the reference then its point order is
//   flipped.
// Arguments:
//   reference = reference polygon path
//   poly = input polygon to reindex
// Example(2D):  The red dots show the 0th entry in the two input path lists.  Note that the red dots are not near each other.  The blue dot shows the 0th entry in the output polygon
//   pent = subdivide_path([for(i=[0:4])[sin(72*i),cos(72*i)]],30);
//   circ = circle($fn=30,r=2.2);
//   reindexed = reindex_polygon(circ,pent);
//   move_copies(concat(circ,pent)) circle(r=.1,$fn=32);
//   color("red") move_copies([pent[0],circ[0]]) circle(r=.1,$fn=32);
//   color("blue") translate(reindexed[0])circle(r=.1,$fn=32);
// Example(2D): The indexing that minimizes the total distance will not necessarily associate the nearest point of `poly` with the reference, as in this example where again the blue dot indicates the 0th entry in the reindexed result.
//   pent = move([3.5,-1],p=subdivide_path([for(i=[0:4])[sin(72*i),cos(72*i)]],30));
//   circ = circle($fn=30,r=2.2);
//   reindexed = reindex_polygon(circ,pent);
//   move_copies(concat(circ,pent)) circle(r=.1,$fn=32);
//   color("red") move_copies([pent[0],circ[0]]) circle(r=.1,$fn=32);
//   color("blue") translate(reindexed[0])circle(r=.1,$fn=32);
function reindex_polygon(reference, poly, return_error=false) =
    assert(is_path(reference) && is_path(poly,dim=len(reference[0])),
           "Invalid polygon(s) or incompatible dimensions. " )
    assert(len(reference)==len(poly), "The polygons must have the same length.")
    let(
        dim = len(reference[0]),
        N = len(reference),
        fixpoly = dim != 2? poly :
                  polygon_is_clockwise(reference)
                  ? clockwise_polygon(poly)
                  : ccw_polygon(poly),
        I   = [for(i=reference) 1],
        val = [ for(k=[0:N-1])
                    [for(i=[0:N-1])
                      (reference[i]*poly[(i+k)%N]) ] ]*I,
        optimal_poly = polygon_shift(fixpoly, max_index(val))
      )
    return_error? [optimal_poly, min(poly*(I*poly)-2*val)] :
    optimal_poly;


// Function: align_polygon()
// Usage:
//   newpoly = align_polygon(reference, poly, angles, <cp>);
// Description:
//   Tries the list or range of angles to find a rotation of the specified 2D polygon that best aligns
//   with the reference 2D polygon.  For each angle, the polygon is reindexed, which is a costly operation
//   so if run time is a problem, use a smaller sampling of angles.  Returns the rotated and reindexed
//   polygon.
// Arguments:
//   reference = reference polygon
//   poly = polygon to rotate into alignment with the reference
//   angles = list or range of angles to test
//   cp = centerpoint for rotations
// Example(2D): The original hexagon in yellow is not well aligned with the pentagon.  Turning it so the faces line up gives an optimal alignment, shown in red.
//   $fn=32;
//   pentagon = subdivide_path(pentagon(side=2),60);
//   hexagon = subdivide_path(hexagon(side=2.7),60);
//   color("red") move_copies(scale(1.4,p=align_polygon(pentagon,hexagon,[0:10:359]))) circle(r=.1);
//   move_copies(concat(pentagon,hexagon))circle(r=.1);
function align_polygon(reference, poly, angles, cp) =
    assert(is_path(reference,dim=2) && is_path(poly,dim=2),
           "Invalid polygon(s). " )
    assert(len(reference)==len(poly), "The polygons must have the same length.")
    assert( (is_vector(angles) && len(angles)>0) || valid_range(angles),
            "The `angle` parameter must be a range or a non void list of numbers.")
    let(     // alignments is a vector of entries of the form: [polygon, error]
        alignments = [
            for(angle=angles) reindex_polygon(
                reference,
                zrot(angle,p=poly,cp=cp),
                return_error=true
            )
        ],
        best = min_index(subindex(alignments,1))
    ) alignments[best][0];


// Function: centroid()
// Usage:
//   cp = centroid(poly);
// Description:
//   Given a simple 2D polygon, returns the 2D coordinates of the polygon's centroid.
//   Given a simple 3D planar polygon, returns the 3D coordinates of the polygon's centroid.
//   Collinear points produce an error.  The results are meaningless for self-intersecting
//   polygons or an error is produced.
// Arguments:
//   poly = Points of the polygon from which the centroid is calculated.
//   eps = Tolerance in geometric comparisons.  Default: `EPSILON` (1e-9)
function centroid(poly, eps=EPSILON) =
    assert( is_path(poly,dim=[2,3]), "The input must be a 2D or 3D polygon." )
    assert( is_finite(eps) && (eps>=0), "The tolerance should be a non-negative value." )
    let(
        n = len(poly[0])==2 ? 1 :
            let( 
                plane = plane_from_points(poly, fast=true) )
            assert( !is_undef(plane), "The polygon must be planar." )
            plane_normal(plane),
        v0 = poly[0] ,
        val = sum([for(i=[1:len(poly)-2])
                        let(
                           v1 = poly[i],
                           v2 = poly[i+1],
                           area = cross(v2-v0,v1-v0)*n
                           )
                        [ area, (v0+v1+v2)*area ]
                    ] )
          )
      assert(!approx(val[0],0, eps), "The polygon is self-intersecting or its points are collinear.")
      val[1]/val[0]/3;


// Function: point_in_polygon()
// Usage:
//   point_in_polygon(point, poly, <eps>)
// Description:
//   This function tests whether the given 2D point is inside, outside or on the boundary of
//   the specified 2D polygon using either the Nonzero Winding rule or the Even-Odd rule.
//   See https://en.wikipedia.org/wiki/Nonzero-rule and https://en.wikipedia.org/wiki/Even–odd_rule.
//   The polygon is given as a list of 2D points, not including the repeated end point.
//   Returns -1 if the point is outside the polygon.
//   Returns 0 if the point is on the boundary.
//   Returns 1 if the point lies in the interior.
//   The polygon does not need to be simple: it may have self-intersections.
//   But the polygon cannot have holes (it must be simply connected).
//   Rounding errors may give mixed results for points on or near the boundary.
// Arguments:
//   point = The 2D point to check position of.
//   poly = The list of 2D path points forming the perimeter of the polygon.
//   nonzero = The rule to use: true for "Nonzero" rule and false for "Even-Odd" (Default: true )
//   eps = Tolerance in geometric comparisons.  Default: `EPSILON` (1e-9)
function point_in_polygon(point, poly, nonzero=true, eps=EPSILON) =
    // Original algorithms from http://geomalgorithms.com/a03-_inclusion.html
    assert( is_vector(point,2) && is_path(poly,dim=2) && len(poly)>2,
            "The point and polygon should be in 2D. The polygon should have more that 2 points." )
    assert( is_finite(eps) && (eps>=0), "The tolerance should be a non-negative value." )
    // Does the point lie on any edges?  If so return 0.
    let(
        on_brd = [for(i=[0:1:len(poly)-1])
                    let( seg = select(poly,i,i+1) )
                    if( !approx(seg[0],seg[1],eps) )
                        point_on_segment2d(point, seg, eps=eps)? 1:0 ]
        )
    sum(on_brd) > 0
    ? 0
    :   nonzero
        ?    // Compute winding number and return 1 for interior, -1 for exterior
            let(
                windchk = [for(i=[0:1:len(poly)-1])
                            let(seg=select(poly,i,i+1))
                            if(!approx(seg[0],seg[1],eps=eps))
                                _point_above_below_segment(point, seg)
                          ]
                )
            sum(windchk) != 0 ? 1 : -1
        :   // or compute the crossings with the ray [point, point+[1,0]]
            let(
              n  = len(poly),
              cross =
                [for(i=[0:n-1])
                    let(
                      p0 = poly[i]-point,
                      p1 = poly[(i+1)%n]-point
                      )
                    if( ( (p1.y>eps && p0.y<=eps) || (p1.y<=eps && p0.y>eps) )
                       &&  -eps < p0.x - p0.y *(p1.x - p0.x)/(p1.y - p0.y) )
                    1
                ]
            ) 
            2*(len(cross)%2)-1;


// Function: polygon_is_clockwise()
// Usage:
//   polygon_is_clockwise(poly);
// Description:
//   Return true if the given 2D simple polygon is in clockwise order, false otherwise.
//   Results for complex (self-intersecting) polygon are indeterminate.
// Arguments:
//   poly = The list of 2D path points for the perimeter of the polygon.
function polygon_is_clockwise(poly) =
    assert(is_path(poly,dim=2), "Input should be a 2d path")
    polygon_area(poly, signed=true)<-EPSILON;


// Function: clockwise_polygon()
// Usage:
//   clockwise_polygon(poly);
// Description:
//   Given a 2D polygon path, returns the clockwise winding version of that path.
// Arguments:
//   poly = The list of 2D path points for the perimeter of the polygon.
function clockwise_polygon(poly) =
    assert(is_path(poly,dim=2), "Input should be a 2d polygon")
    polygon_area(poly, signed=true)<0 ? poly : reverse_polygon(poly);


// Function: ccw_polygon()
// Usage:
//   ccw_polygon(poly);
// Description:
//   Given a 2D polygon poly, returns the counter-clockwise winding version of that poly.
// Arguments:
//   poly = The list of 2D path points for the perimeter of the polygon.
function ccw_polygon(poly) =
    assert(is_path(poly,dim=2), "Input should be a 2d polygon")
    polygon_area(poly, signed=true)<0 ? reverse_polygon(poly) : poly;


// Function: reverse_polygon()
// Usage:
//   reverse_polygon(poly)
// Description:
//   Reverses a polygon's winding direction, while still using the same start point.
// Arguments:
//   poly = The list of the path points for the perimeter of the polygon.
function reverse_polygon(poly) =
    assert(is_path(poly), "Input should be a polygon")
    [poly[0], for(i=[len(poly)-1:-1:1]) poly[i] ]; 


// Function: polygon_normal()
// Usage:
//   n = polygon_normal(poly);
// Description:
//   Given a 3D planar polygon, returns a unit-length normal vector for the
//   clockwise orientation of the polygon. If the polygon points are collinear, returns undef.
//   It doesn't check for coplanarity.
// Arguments:
//   poly = The list of 3D path points for the perimeter of the polygon.
function polygon_normal(poly) =
    assert(is_path(poly,dim=3), "Invalid 3D polygon." )
    len(poly)==3 ? point3d(plane3pt(poly[0],poly[1],poly[2])) :
    let( triple = sort(noncollinear_triple(poly,error=false)) )
    triple==[] ? undef :
    point3d(plane3pt(poly[triple[0]],poly[triple[1]],poly[triple[2]])) ;


function _split_polygon_at_x(poly, x) =
    let(
        xs = subindex(poly,0)
    ) (min(xs) >= x || max(xs) <= x)? [poly] :
    let(
        poly2 = [
            for (p = pair(poly,true)) each [
                p[0],
                if(
                    (p[0].x < x && p[1].x > x) ||
                    (p[1].x < x && p[0].x > x)
                ) let(
                    u = (x - p[0].x) / (p[1].x - p[0].x)
                ) [
                    x,  // Important for later exact match tests
                    u*(p[1].y-p[0].y)+p[0].y,
                    u*(p[1].z-p[0].z)+p[0].z,
                ]
            ]
        ],
        out1 = [for (p = poly2) if(p.x <= x) p],
        out2 = [for (p = poly2) if(p.x >= x) p],
        out3 = [
            if (len(out1)>=3) each split_path_at_self_crossings(out1),
            if (len(out2)>=3) each split_path_at_self_crossings(out2),
        ],
        out = [for (p=out3) if (len(p) > 2) cleanup_path(p)]
    ) out;


function _split_polygon_at_y(poly, y) =
    let(
        ys = subindex(poly,1)
    ) (min(ys) >= y || max(ys) <= y)? [poly] :
    let(
        poly2 = [
            for (p = pair(poly,true)) each [
                p[0],
                if(
                    (p[0].y < y && p[1].y > y) ||
                    (p[1].y < y && p[0].y > y)
                ) let(
                    u = (y - p[0].y) / (p[1].y - p[0].y)
                ) [
                    u*(p[1].x-p[0].x)+p[0].x,
                    y,  // Important for later exact match tests
                    u*(p[1].z-p[0].z)+p[0].z,
                ]
            ]
        ],
        out1 = [for (p = poly2) if(p.y <= y) p],
        out2 = [for (p = poly2) if(p.y >= y) p],
        out3 = [
            if (len(out1)>=3) each split_path_at_self_crossings(out1),
            if (len(out2)>=3) each split_path_at_self_crossings(out2),
        ],
        out = [for (p=out3) if (len(p) > 2) cleanup_path(p)]
    ) out;


function _split_polygon_at_z(poly, z) =
    let(
        zs = subindex(poly,2)
    ) (min(zs) >= z || max(zs) <= z)? [poly] :
    let(
        poly2 = [
            for (p = pair(poly,true)) each [
                p[0],
                if(
                    (p[0].z < z && p[1].z > z) ||
                    (p[1].z < z && p[0].z > z)
                ) let(
                    u = (z - p[0].z) / (p[1].z - p[0].z)
                ) [
                    u*(p[1].x-p[0].x)+p[0].x,
                    u*(p[1].y-p[0].y)+p[0].y,
                    z,  // Important for later exact match tests
                ]
            ]
        ],
        out1 = [for (p = poly2) if(p.z <= z) p],
        out2 = [for (p = poly2) if(p.z >= z) p],
        out3 = [
            if (len(out1)>=3) each split_path_at_self_crossings(close_path(out1), closed=false),
            if (len(out2)>=3) each split_path_at_self_crossings(close_path(out2), closed=false),
        ],
        out = [for (p=out3) if (len(p) > 2) cleanup_path(p)]
    ) out;


// Function: split_polygons_at_each_x()
// Usage:
//   splitpolys = split_polygons_at_each_x(polys, xs);
// Description:
//   Given a list of 3D polygons, splits all of them wherever they cross any X value given in `xs`.
// Arguments:
//   polys = A list of 3D polygons to split.
//   xs = A list of scalar X values to split at.
function split_polygons_at_each_x(polys, xs, _i=0) =
    assert( [for (poly=polys) if (!is_path(poly,3)) 1] == [], "Expects list of 3D paths.")
    assert( is_vector(xs), "The split value list should contain only numbers." )
    _i>=len(xs)? polys :
    split_polygons_at_each_x(
        [
            for (poly = polys)
            each _split_polygon_at_x(poly, xs[_i])
        ], xs, _i=_i+1
    );


// Function: split_polygons_at_each_y()
// Usage:
//   splitpolys = split_polygons_at_each_y(polys, ys);
// Description:
//   Given a list of 3D polygons, splits all of them wherever they cross any Y value given in `ys`.
// Arguments:
//   polys = A list of 3D polygons to split.
//   ys = A list of scalar Y values to split at.
function split_polygons_at_each_y(polys, ys, _i=0) =
    assert( [for (poly=polys) if (!is_path(poly,3)) 1] == [], "Expects list of 3D paths.")
    assert( is_vector(ys), "The split value list should contain only numbers." )
    _i>=len(ys)? polys :
    split_polygons_at_each_y(
        [
            for (poly = polys)
            each _split_polygon_at_y(poly, ys[_i])
        ], ys, _i=_i+1
    );


// Function: split_polygons_at_each_z()
// Usage:
//   splitpolys = split_polygons_at_each_z(polys, zs);
// Description:
//   Given a list of 3D polygons, splits all of them wherever they cross any Z value given in `zs`.
// Arguments:
//   polys = A list of 3D polygons to split.
//   zs = A list of scalar Z values to split at.
function split_polygons_at_each_z(polys, zs, _i=0) =
    assert( [for (poly=polys) if (!is_path(poly,3)) 1] == [], "Expects list of 3D paths.")
    assert( is_vector(zs), "The split value list should contain only numbers." )
    _i>=len(zs)? polys :
    split_polygons_at_each_z(
        [
            for (poly = polys)
            each _split_polygon_at_z(poly, zs[_i])
        ], zs, _i=_i+1
    );

// Section: Convex Sets

// Function: is_convex_polygon()
// Usage:
//   is_convex_polygon(poly);
// Description:
//   Returns true if the given 2D or 3D polygon is convex.  
//   The result is meaningless if the polygon is not simple (self-intersecting) or non coplanar.
//   If the points are collinear an error is generated.
// Arguments:
//   poly = Polygon to check.
//   eps = Tolerance for the collinearity test. Default: EPSILON.
// Example:
//   is_convex_polygon(circle(d=50));  // Returns: true
//   is_convex_polygon(rot([50,120,30], p=path3d(circle(1,$fn=50)))); // Returns: true
// Example:
//   spiral = [for (i=[0:36]) let(a=-i*10) (10+i)*[cos(a),sin(a)]];
//   is_convex_polygon(spiral);  // Returns: false
function is_convex_polygon(poly,eps=EPSILON) =
    assert(is_path(poly), "The input should be a 2D or 3D polygon." )
    let( lp = len(poly) )
    assert( lp>=3 , "A polygon must have at least 3 points" )
    let( crosses = [for(i=[0:1:lp-1]) cross(poly[(i+1)%lp]-poly[i], poly[(i+2)%lp]-poly[(i+1)%lp]) ] )
    len(poly[0])==2
    ?   assert( max(max(crosses),-min(crosses))>eps, "The points are collinear" )
        min(crosses) >=0 || max(crosses)<=0
    :   let( prod = crosses*sum(crosses),
             minc = min(prod),
             maxc = max(prod) )
        assert( max(maxc,-minc)>eps, "The points are collinear" )
        minc>=0 || maxc<=0;


// Function: convex_distance()
// Usage:
//   convex_distance(pts1, pts2,<eps=>);
// See also: 
//   convex_collision
// Descrition:
//   Returns the smallest distance between a point in convex hull of `points1` 
//   and a point in the convex hull of `points2`. All the points in the lists
//   should have the same dimension, either 2D or 3D. 
//   A zero result means the hulls intercept whithin a tolerance `eps`.
// Arguments:
//   points1 - first list of 2d or 3d points.
//   points2 - second list of 2d or 3d points.
//   eps - tolerance in distance evaluations. Default: EPSILON.
// Example(2D):
//    pts1 = move([-3,0], p=square(3,center=true));
//    pts2 = rot(a=45, p=square(2,center=true));
//    pts3 = [ [2,0], [1,2],[3,2], [3,-2], [1,-2] ];
//    polygon(pts1);
//    polygon(pts2);
//    polygon(pts3);
//    echo(convex_distance(pts1,pts2)); // Returns: 0.0857864
//    echo(convex_distance(pts2,pts3)); // Returns: 0
// Example(3D):
//    sphr1 = sphere(2,$fn=10);
//    sphr2 = move([4,0,0], p=sphr1);
//    sphr3 = move([4.5,0,0], p=sphr1);    
//    vnf_polyhedron(sphr1);
//    vnf_polyhedron(sphr2);
//    echo(convex_distance(sphr1[0], sphr2[0])); // Returns: 0
//    echo(convex_distance(sphr1[0], sphr3[0])); // Returns: 0.5
function convex_distance(points1, points2, eps=EPSILON) =
    assert(is_matrix(points1) && is_matrix(points2,undef,len(points1[0])), 
           "The input list should be a consistent non empty list of points of same dimension.")
    assert(len(points1[0])==2 || len(points1[0])==3 ,
           "The input points should be 2d or 3d points.")
    let( d = points1[0]-points2[0] )
    norm(d)<eps ? 0 :
    let( v = _support_diff(points1,points2,-d) ) 
    norm(_GJK_distance(points1, points2, eps, 0, v, [v]));


// Finds the vector difference between the hulls of the two pointsets by the GJK algorithm
// Based on:
// http://www.dtecta.com/papers/jgt98convex.pdf
function _GJK_distance(points1, points2, eps=EPSILON, lbd, d, simplex=[]) = 
    let( nrd = norm(d) ) // distance upper bound
    nrd<eps ? d :
    let(
        v     = _support_diff(points1,points2,-d),
        lbd   = max(lbd, d*v/nrd), // distance lower bound
        close = (nrd-lbd <= eps*nrd) 
    )
    // v already in the simplex is a degenerence due to numerical errors 
    // and may produce a non-stopping loop
    close || [for(nv=norm(v), s=simplex) if(norm(s-v)<=eps*nv) 1]!=[] ? d :  
    let( newsplx = _closest_simplex(concat(simplex,[v]),eps) ) 
    _GJK_distance(points1, points2, eps, lbd, newsplx[0], newsplx[1]);
    

// Function: convex_collision()
// Usage:
//   convex_collision(pts1, pts2,<eps=>);
// See also: 
//   convex_distance
// Descrition:
//   Returns `true` if the convex hull of `points1` intercepts the convex hull of `points2`
//   otherwise, `false`.
//   All the points in the lists should have the same dimension, either 2D or 3D.
//   This function is tipically faster than `convex_distance` to find a non-collision.
// Arguments:
//   points1 - first list of 2d or 3d points.
//   points2 - second list of 2d or 3d points.
//   eps - tolerance for the intersection tests. Default: EPSILON.
// Example(2D):
//    pts1 = move([-3,0], p=square(3,center=true));
//    pts2 = rot(a=45, p=square(2,center=true));
//    pts3 = [ [2,0], [1,2],[3,2], [3,-2], [1,-2] ];
//    polygon(pts1);
//    polygon(pts2);
//    polygon(pts3);
//    echo(convex_collision(pts1,pts2)); // Returns: false
//    echo(convex_collision(pts2,pts3)); // Returns: true
// Example(3D):
//    sphr1 = sphere(2,$fn=10);
//    sphr2 = move([4,0,0], p=sphr1);
//    sphr3 = move([4.5,0,0], p=sphr1);    
//    vnf_polyhedron(sphr1);
//    vnf_polyhedron(sphr2);
//    echo(convex_collision(sphr1[0], sphr2[0])); // Returns: true
//    echo(convex_collision(sphr1[0], sphr3[0])); // Returns: false
//
function convex_collision(points1, points2, eps=EPSILON) =
    assert(is_matrix(points1) && is_matrix(points2,undef,len(points1[0])), 
           "The input list should be a consistent non empty list of points of same dimension.")
    assert(len(points1[0])==2 || len(points1[0])==3 ,
           "The input points should be 2d or 3d points.")
    let( d = points1[0]-points2[0] )
    norm(d)<eps ? true :
    let( v = _support_diff(points1,points2,-d) ) 
    _GJK_collide(points1, points2, v, [v], eps);
    

// Based on the GJK collision algorithms found in:
// http://uu.diva-portal.org/smash/get/diva2/FFULLTEXT01.pdf
// or
// http://www.dtecta.com/papers/jgt98convex.pdf
function _GJK_collide(points1, points2, d, simplex, eps=EPSILON) = 
    norm(d) < eps ? true :          // does collide 
    let( v = _support_diff(points1,points2,-d) )
    v*d > eps ? false : // no collision
    let( newsplx = _closest_simplex(concat(simplex,[v]),eps) )
    _GJK_collide(points1, points2, newsplx[0], newsplx[1], eps);


// given a simplex s, returns a pair:
//  - the point of the s closest to the origin
//  - the smallest sub-simplex of s that contains that point
function _closest_simplex(s,eps=EPSILON) =
    assert(len(s)>=2 && len(s)<=4, "Internal error.")
    len(s)==2 ? _closest_s1(s,eps) : 
    len(s)==3 ? _closest_s2(s,eps)
              : _closest_s3(s,eps);
              

// find the closest to a 1-simplex
// Based on: http://uu.diva-portal.org/smash/get/diva2/FFULLTEXT01.pdf
function _closest_s1(s,eps=EPSILON) =
    norm(s[1]-s[0])<eps*(norm(s[0])+norm(s[1]))/2 ? [ s[0], [s[0]] ] :
    let( 
        c = s[1]-s[0],
        t = -s[0]*c/(c*c)
    ) 
    t<0 ? [ s[0], [s[0]] ] :
    t>1 ? [ s[1], [s[1]] ] :
    [ s[0]+t*c, s ];
    
        
// find the closest to a 2-simplex
// Based on: http://uu.diva-portal.org/smash/get/diva2/FFULLTEXT01.pdf
function _closest_s2(s,eps=EPSILON) =
    let(
        dim = len(s[0]),
        a  = dim==3 ? s[0]: [ each s[0], 0] ,
        b  = dim==3 ? s[1]: [ each s[1], 0] ,
        c  = dim==3 ? s[2]: [ each s[2], 0] ,
        ab = norm(a-b),
        bc = norm(b-c),
        ca = norm(c-a),
        nr = cross(b-a,c-a)
    )
    norm(nr) <= eps*max(ab,bc,ca) // degenerate case
    ?   let( i = max_index([ab, bc, ca]) )
        _closest_s1([s[i],s[(i+1)%3]],eps)
// considering that s[2] was the last inserted vertex in s,
// the only possible outcomes are :
//    s, [s[0],s[2]] and [s[1],s[2]]
    :   let(
            class =   (cross(nr,a-b)*a<0 ? 1 : 0 )
                    + (cross(nr,c-a)*a<0 ? 2 : 0 )
                    + (cross(nr,b-c)*b<0 ? 4 : 0 )
        )
        assert( class!=1, "Internal error" )  
        class==0 ? [ nr*(nr*a)/(nr*nr), s] : // origin projects (or is) on the tri
//        class==1 ? _closest_s1([s[0],s[1]]) :
        class==2 ? _closest_s1([s[0],s[2]],eps) :  
        class==4 ? _closest_s1([s[1],s[2]],eps) :
//        class==3 ? a*(a-b)> 0 ? _closest_s1([s[0],s[1]]) : _closest_s1([s[0],s[2]]) : 
        class==3 ? _closest_s1([s[0],s[2]],eps) : 
//        class==5 ? b*(b-c)<=0 ? _closest_s1([s[0],s[1]]) : _closest_s1([s[1],s[2]]) :
        class==5 ? _closest_s1([s[1],s[2]],eps) :
        c*(c-a)>0 ? _closest_s1([s[0],s[2]],eps) : _closest_s1([s[1],s[2]],eps);


// find the closest to a 3-simplex
// it seems that degenerate 3-simplices are correctly manage without extra code
function _closest_s3(s,eps=EPSILON) =
    assert( len(s[0])==3 && len(s)==4, "Internal error." )
    let( nr = cross(s[1]-s[0],s[2]-s[0]),
         sz = [ norm(s[1]-s[0]), norm(s[1]-s[2]), norm(s[2]-s[0]) ] )
    norm(nr)<eps*max(sz) 
    ?   let( i = max_index(sz) )
        _closest_s2([ s[i], s[(i+1)%3], s[3] ], eps) // degenerate case
    // considering that s[3] was the last inserted vertex in s,
    // the only possible outcomes will be:
    //    s or some of the 3 triangles of s containing s[3]
    :   let(
            tris = [ [s[0], s[1], s[3]],
                     [s[1], s[2], s[3]],
                     [s[2], s[0], s[3]] ],
            cntr = sum(s)/4,
            // indicator of the tris facing the origin
            facing = [for(i=[0:2])
                        let( nrm = _tri_normal(tris[i]) )
                        if( ((nrm*(s[i]-cntr))>0)==(nrm*s[i]<0) ) i ]
        )
        len(facing)==0 ? [ [0,0,0], s ] : // origin is inside the simplex
        len(facing)==1 ? _closest_s2(tris[facing[0]], eps) :
        let( // look for the origin-facing tri closest to the origin
            closest = [for(i=facing) _closest_s2(tris[i], eps) ],
            dist    = [for(cl=closest) norm(cl[0]) ],
            nearest = min_index(dist)
        )
        closest[nearest];
    

function _tri_normal(tri) = cross(tri[1]-tri[0],tri[2]-tri[0]);
    

function _support_diff(p1,p2,d) =
    let( p1d = p1*d, p2d = p2*d )
    p1[search(max(p1d),p1d,1)[0]] - p2[search(min(p2d),p2d,1)[0]];




// vim: expandtab tabstop=4 shiftwidth=4 softtabstop=4 nowrap<|MERGE_RESOLUTION|>--- conflicted
+++ resolved
@@ -80,11 +80,7 @@
 
 // Function: point_line_distance()
 // Usage:
-<<<<<<< HEAD
-//   point_line_distance(line, pt);
-=======
 //   point_line_distance(pt, line);
->>>>>>> a6656e47
 // Description:
 //   Finds the perpendicular distance of a point `pt` from the line `line`.
 // Arguments:
@@ -110,11 +106,8 @@
 //   dist = point_segment_distance([3,8], [[-10,0], [10,0]]);  // Returns: 8
 //   dist2 = point_segment_distance([14,3], [[-10,0], [10,0]]);  // Returns: 5
 function point_segment_distance(pt, seg) =
-<<<<<<< HEAD
     assert( is_matrix(concat([pt],seg),3),
             "Input should be a point and a valid segment with the dimension equal to the point." )
-=======
->>>>>>> a6656e47
     norm(seg[0]-seg[1]) < EPSILON ? norm(pt-seg[0]) :
     norm(pt-segment_closest_point(seg,pt));
 
@@ -131,40 +124,9 @@
 //   dist = segment_distance([[-14,3], [-15,9]], [[-10,0], [10,0]]);  // Returns: 5
 //   dist2 = segment_distance([[-5,5], [5,-5]], [[-10,3], [10,-3]]);  // Returns: 0
 function segment_distance(seg1, seg2) =
-<<<<<<< HEAD
     assert( is_matrix(concat(seg1,seg2),4),
             "Inputs should be two valid segments." )
     convex_distance(seg1,seg2);
-=======
-    let(
-        dseg1 = seg1[1]-seg1[0],
-        dseg2 = seg2[1]-seg2[0],
-        A  = [ [dseg1*dseg1, -dseg1*dseg2],
-              [-dseg2*dseg1, dseg2*dseg2] ],
-        b  = -[ dseg1, -dseg2 ]*(seg1[0]-seg2[0]),
-        uv = linear_solve(A,b)
-    )
-    !uv ?
-        norm(dseg1)<EPSILON
-          ? norm(dseg2)<EPSILON
-              ? norm(seg1[0]-seg2[0])
-              : point_segment_distance(seg1[0],seg2)
-          : point_segment_distance(seg2[0],seg1) :
-    uv[0]>=0 && uv[0]<=1 ?
-        let( p1 = seg1[0] + uv[0]*dseg1 )
-        uv[1]>=0 && uv[1]<=1
-          ? norm(p1 - (seg2[0] + uv[1]*dseg2) )
-          : min(norm(p1-seg2[0]), norm(p1-seg2[1])) :
-        uv[1]>=0 && uv[1]<=1
-          ? let( p2 = seg2[0] + uv[1]*dseg2 )
-            min(norm(p2-seg1[0]), norm(p2-seg1[1]))
-          : min(
-                norm(seg1[0]-seg2[0]),
-                norm(seg1[0]-seg2[1]),
-                norm(seg1[1]-seg2[0]),
-                norm(seg1[1]-seg2[1])
-            );
->>>>>>> a6656e47
 
 
 // Function: line_normal()
