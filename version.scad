--- conflicted
+++ resolved
@@ -9,11 +9,8 @@
 //////////////////////////////////////////////////////////////////////
 
 
-<<<<<<< HEAD
-BOSL_VERSION = [2,0,701];
-=======
+
 BOSL_VERSION = [2,0,703];
->>>>>>> c35332fc
 
 
 // Section: BOSL Library Version Functions
