//////////////////////////////////////////////////////////////////////
// LibFile: version.scad
//   File that provides functions to manage versioning.
// Includes:
//   include <BOSL2/std.scad>
// FileGroup: Data Management
// FileSummary: Parse and compare semantic versions.
// FileFootnotes: STD=Included in std.scad
//////////////////////////////////////////////////////////////////////


<<<<<<< HEAD
BOSL_VERSION = [2,0,678];
=======
BOSL_VERSION = [2,0,679];
>>>>>>> b723e09d


// Section: BOSL Library Version Functions


// Function: bosl_version()
// Synopsis: Returns the BOSL2 version as a list.
// Topics: Versioning
// See Also: bosl_version_num(), bosl_version_str(), bosl_required()
// Usage:
//   ver = bosl_version();
// Description:
//   Returns a list with three integer elements, [MAJOR,MINOR,REV],
//   representing the Major, Minor, and Build Revision numbers.
//   For example, version 2.1.43 will be returned as `[2,1,43]`.
function bosl_version() = BOSL_VERSION;


// Function: bosl_version_num()
// Synopsis: Returns the BOSL2 version as a float.
// Topics: Versioning
// See Also: bosl_version(), bosl_version_str(), bosl_required()
// Usage:
//   ver = bosl_version_num();
// Description:
//   Returns a floating point number of the version, formatted like M.mmrrrr where M is the major version number,
//   each m is a zero-padded digit of the minor version number, and each r is a zero-padded digit of the build
//   revision number.  For example, version 2.1.43 will be returned as `2.010043`.
function bosl_version_num() = version_to_num(BOSL_VERSION);


// Function: bosl_version_str()
// Synopsis: Returns the BOSL2 version as a string.
// Topics: Versioning
// See Also: bosl_version(), bosl_version_num(), bosl_required()
// Usage:
//   ver = bosl_version_str();
// Description:
//   Returns a string of the version, formatted like "MAJOR.MINOR.REV".
//   For example, version 2.1.43 will be returned as `"2.1.43"`.
function bosl_version_str() = version_to_str(BOSL_VERSION);


// Module: bosl_required()
// Synopsis: Asserts that the current version of the library is at least the given version.
// Topics: Versioning
// See Also: version_to_num(), version_to_str(), version_to_list(), version_cmp()
// Usage:
//   bosl_required(version);
// Description:
//   Given a version as a list, number, or string, asserts that the currently installed BOSL library is at least the given version.
// Arguments:
//   version = version required
module bosl_required(version) {
    no_children($children);
    assert(
        version_cmp(bosl_version(), version) >= 0,
        str(
            "BOSL ", bosl_version_str(), " is installed, but BOSL ",
            version_to_str(version), " or better is required."  
        )
    );
}


// Section: Generic Version Functions

function _version_split_str(x, _i=0, _out=[], _num=0) =
    _i>=len(x)? concat(_out,[_num]) :
    let(
        cval = ord(x[_i]) - ord("0"),
        numend = cval<0 || cval>9,
        _out = numend? concat(_out, [_num]) : _out,
        _num = numend? 0 : (10*_num + cval)
    )
    _version_split_str(x, _i=_i+1, _out=_out, _num=_num);


// Function: version_to_list()
// Synopsis: Splits a version into a list of integer version parts.
// Topics: Versioning
// See Also: version_to_num(), version_to_str(), version_cmp(), bosl_required()
// Usage:
//   ver = version_to_list(x);
// Description:
//   Given a version string, number, or list, returns the list of version integers [MAJOR,MINOR,REVISION].
// Arguments:
//   x = version to convert
// Example:
//   v1 = version_to_list("2.1.43");  // Returns: [2,1,43]
//   v2 = version_to_list(2.120234);  // Returns: [2,12,234]
//   v3 = version_to_list([2,3,4]);   // Returns: [2,3,4]
//   v4 = version_to_list([2,3,4,5]); // Returns: [2,3,4]
function version_to_list(version) =
    is_list(version)? [default(version[0],0), default(version[1],0), default(version[2],0)] :
    is_string(version)? _version_split_str(version) :
    is_num(version)? [floor(version), floor(version*100%100), floor(version*1000000%10000+0.5)] :
    assert(is_num(version) || is_vector(version) || is_string(version)) 0;


// Function: version_to_str()
// Synopsis: Coerces a version into a standard version string.
// Topics: Versioning
// See Also: version_to_num(), version_to_list(), version_cmp(), bosl_required()
// Usage:
//   str = version_to_str(version);
// Description:
//   Takes a version string, number, or list, and returns the properly formatter version string for it.
// Arguments:
//   version = version to convert
// Example:
//   v1 = version_to_str([2,1,43]);  // Returns: "2.1.43"
//   v2 = version_to_str(2.010043);  // Returns: "2.1.43"
//   v3 = version_to_str(2.340789);  // Returns: "2.34.789"
//   v4 = version_to_str("2.3.89");  // Returns: "2.3.89"
function version_to_str(version) =
    let(version = version_to_list(version))
    str(version[0],".",version[1],".",version[2]);


// Function: version_to_num()
// Synopsis: Coerces a version into a standard version float.
// Topics: Versioning
// See Also: version_cmp(), version_to_str(), version_to_list(), bosl_required()
// Usage:
//   str = version_to_num(version);
// Description:
//   Takes a version string, number, or list, and returns the properly formatter version number for it.
// Arguments:
//   version = version to convert
// Example:
//   v1 = version_to_num([2,1,43]);   // Returns: 2.010043
//   v2 = version_to_num([2,34,567]); // Returns: 2.340567
//   v3 = version_to_num(2.120567);   // Returns: 2.120567
//   v4 = version_to_num("2.6.79");   // Returns: 2.060079
function version_to_num(version) =
    let(version = version_to_list(version))
    (version[0]*1000000 + version[1]*10000 + version[2])/1000000;


// Function: version_cmp()
// Synopsis: Compares two versions.
// Topics: Versioning
// See Also: version_to_num(), version_to_str(), version_to_list(), bosl_required()
// Usage:
//   cmp = version_cmp(a,b);
// Description:
//   Given a pair of versions, in any combination of string, integer, or list, compares them, and returns the relative value of them.
//   Returns an integer <0 if a<b.  Returns 0 if a==b.  Returns an integer >0 if a>b.
// Example:
//   cmp1 = version_cmp(2.010034, "2.1.33");  // Returns: >0
//   cmp2 = version_cmp(2.010034, "2.1.34");  // Returns: 0
//   cmp3 = version_cmp(2.010034, "2.1.35");  // Returns: <0
function version_cmp(a,b) =
    let(
        a = version_to_list(a),
        b = version_to_list(b),
        cmps = [for (i=[0:1:2]) if(a[i]!=b[i]) a[i]-b[i]]
    ) cmps==[]? 0 : cmps[0];


// vim: expandtab tabstop=4 shiftwidth=4 softtabstop=4 nowrap<|MERGE_RESOLUTION|>--- conflicted
+++ resolved
@@ -9,11 +9,7 @@
 //////////////////////////////////////////////////////////////////////
 
 
-<<<<<<< HEAD
-BOSL_VERSION = [2,0,678];
-=======
 BOSL_VERSION = [2,0,679];
->>>>>>> b723e09d
 
 
 // Section: BOSL Library Version Functions
