--- conflicted
+++ resolved
@@ -8,11 +8,7 @@
 //////////////////////////////////////////////////////////////////////
 
 
-<<<<<<< HEAD
-BOSL_VERSION = [2,0,117];
-=======
-BOSL_VERSION = [2,0,123];
->>>>>>> ecb87cef
+BOSL_VERSION = [2,0,124];
 
 
 // Section: BOSL Library Version Functions
