--- conflicted
+++ resolved
@@ -9,12 +9,8 @@
 //////////////////////////////////////////////////////////////////////
 
 
-<<<<<<< HEAD
-BOSL_VERSION = [2,0,690];
-=======
 BOSL_VERSION = [2,0,692];
 
->>>>>>> 42a9e8d1
 
 
 // Section: BOSL Library Version Functions
