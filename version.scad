--- conflicted
+++ resolved
@@ -9,12 +9,8 @@
 //////////////////////////////////////////////////////////////////////
 
 
-<<<<<<< HEAD
-BOSL_VERSION = [2,0,705];
-=======
 
 BOSL_VERSION = [2,0,710];
->>>>>>> ca2f8677
 
 
 // Section: BOSL Library Version Functions
