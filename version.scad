--- conflicted
+++ resolved
@@ -9,13 +9,7 @@
 //////////////////////////////////////////////////////////////////////
 
 
-<<<<<<< HEAD
-
 BOSL_VERSION = [2,0,716];
-
-=======
-BOSL_VERSION = [2,0,715];
->>>>>>> 4d3d47a4
 
 
 // Section: BOSL Library Version Functions
