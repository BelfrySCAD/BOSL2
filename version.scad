--- conflicted
+++ resolved
@@ -9,11 +9,7 @@
 //////////////////////////////////////////////////////////////////////
 
 
-<<<<<<< HEAD
-BOSL_VERSION = [2,0,664];
-=======
-BOSL_VERSION = [2,0,665];
->>>>>>> 8a84e057
+BOSL_VERSION = [2,0,667];
 
 
 // Section: BOSL Library Version Functions
