--- conflicted
+++ resolved
@@ -9,13 +9,7 @@
 //////////////////////////////////////////////////////////////////////
 
 
-<<<<<<< HEAD
 BOSL_VERSION = [2,0,696];
-
-=======
-BOSL_VERSION = [2,0,693];
->>>>>>> fa9dfb87
-
 
 
 // Section: BOSL Library Version Functions
