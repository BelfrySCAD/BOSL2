//////////////////////////////////////////////////////////////////////
// LibFile: version.scad
//   File that provides functions to manage versioning.
// Includes:
//   include <BOSL2/std.scad>
// FileGroup: Data Management
// FileSummary: Parse and compare semantic versions.
// FileFootnotes: STD=Included in std.scad
//////////////////////////////////////////////////////////////////////


<<<<<<< HEAD
BOSL_VERSION = [2,0,671];
=======
BOSL_VERSION = [2,0,672];
>>>>>>> b3bfa775


// Section: BOSL Library Version Functions


// Function: bosl_version()
// Synopsis: Returns the BOSL2 version as a list.
// Topics: Versioning
// See Also: bosl_version_num(), bosl_version_str(), bosl_required()
// Usage:
//   ver = bosl_version();
// Description:
//   Returns a list with three integer elements, [MAJOR,MINOR,REV],
//   representing the Major, Minor, and Build Revision numbers.
//   For example, version 2.1.43 will be returned as `[2,1,43]`.
function bosl_version() = BOSL_VERSION;


// Function: bosl_version_num()
// Synopsis: Returns the BOSL2 version as a float.
// Topics: Versioning
// See Also: bosl_version(), bosl_version_str(), bosl_required()
// Usage:
//   ver = bosl_version_num();
// Description:
//   Returns a floating point number of the version, formatted like M.mmrrrr where M is the major version number,
//   each m is a zero-padded digit of the minor version number, and each r is a zero-padded digit of the build
//   revision number.  For example, version 2.1.43 will be returned as `2.010043`.
function bosl_version_num() = version_to_num(BOSL_VERSION);


// Function: bosl_version_str()
// Synopsis: Returns the BOSL2 version as a string.
// Topics: Versioning
// See Also: bosl_version(), bosl_version_num(), bosl_required()
// Usage:
//   ver = bosl_version_str();
// Description:
//   Returns a string of the version, formatted like "MAJOR.MINOR.REV".
//   For example, version 2.1.43 will be returned as `"2.1.43"`.
function bosl_version_str() = version_to_str(BOSL_VERSION);


// Module: bosl_required()
// Synopsis: Asserts that the current version of the library is at least the given version.
// Topics: Versioning
// See Also: version_to_num(), version_to_str(), version_to_list(), version_cmp()
// Usage:
//   bosl_required(version);
// Description:
//   Given a version as a list, number, or string, asserts that the currently installed BOSL library is at least the given version.
// Arguments:
//   version = version required
module bosl_required(version) {
    no_children($children);
    assert(
        version_cmp(bosl_version(), version) >= 0,
        str(
            "BOSL ", bosl_version_str(), " is installed, but BOSL ",
            version_to_str(version), " or better is required."  
        )
    );
}


// Section: Generic Version Functions

function _version_split_str(x, _i=0, _out=[], _num=0) =
    _i>=len(x)? concat(_out,[_num]) :
    let(
        cval = ord(x[_i]) - ord("0"),
        numend = cval<0 || cval>9,
        _out = numend? concat(_out, [_num]) : _out,
        _num = numend? 0 : (10*_num + cval)
    )
    _version_split_str(x, _i=_i+1, _out=_out, _num=_num);


// Function: version_to_list()
// Synopsis: Splits a version into a list of integer version parts.
// Topics: Versioning
// See Also: version_to_num(), version_to_str(), version_cmp(), bosl_required()
// Usage:
//   ver = version_to_list(x);
// Description:
//   Given a version string, number, or list, returns the list of version integers [MAJOR,MINOR,REVISION].
// Arguments:
//   x = version to convert
// Example:
//   v1 = version_to_list("2.1.43");  // Returns: [2,1,43]
//   v2 = version_to_list(2.120234);  // Returns: [2,12,234]
//   v3 = version_to_list([2,3,4]);   // Returns: [2,3,4]
//   v4 = version_to_list([2,3,4,5]); // Returns: [2,3,4]
function version_to_list(version) =
    is_list(version)? [default(version[0],0), default(version[1],0), default(version[2],0)] :
    is_string(version)? _version_split_str(version) :
    is_num(version)? [floor(version), floor(version*100%100), floor(version*1000000%10000+0.5)] :
    assert(is_num(version) || is_vector(version) || is_string(version)) 0;


// Function: version_to_str()
// Synopsis: Coerces a version into a standard version string.
// Topics: Versioning
// See Also: version_to_num(), version_to_list(), version_cmp(), bosl_required()
// Usage:
//   str = version_to_str(version);
// Description:
//   Takes a version string, number, or list, and returns the properly formatter version string for it.
// Arguments:
//   version = version to convert
// Example:
//   v1 = version_to_str([2,1,43]);  // Returns: "2.1.43"
//   v2 = version_to_str(2.010043);  // Returns: "2.1.43"
//   v3 = version_to_str(2.340789);  // Returns: "2.34.789"
//   v4 = version_to_str("2.3.89");  // Returns: "2.3.89"
function version_to_str(version) =
    let(version = version_to_list(version))
    str(version[0],".",version[1],".",version[2]);


// Function: version_to_num()
// Synopsis: Coerces a version into a standard version float.
// Topics: Versioning
// See Also: version_cmp(), version_to_str(), version_to_list(), bosl_required()
// Usage:
//   str = version_to_num(version);
// Description:
//   Takes a version string, number, or list, and returns the properly formatter version number for it.
// Arguments:
//   version = version to convert
// Example:
//   v1 = version_to_num([2,1,43]);   // Returns: 2.010043
//   v2 = version_to_num([2,34,567]); // Returns: 2.340567
//   v3 = version_to_num(2.120567);   // Returns: 2.120567
//   v4 = version_to_num("2.6.79");   // Returns: 2.060079
function version_to_num(version) =
    let(version = version_to_list(version))
    (version[0]*1000000 + version[1]*10000 + version[2])/1000000;


// Function: version_cmp()
// Synopsis: Compares two versions.
// Topics: Versioning
// See Also: version_to_num(), version_to_str(), version_to_list(), bosl_required()
// Usage:
//   cmp = version_cmp(a,b);
// Description:
//   Given a pair of versions, in any combination of string, integer, or list, compares them, and returns the relative value of them.
//   Returns an integer <0 if a<b.  Returns 0 if a==b.  Returns an integer >0 if a>b.
// Example:
//   cmp1 = version_cmp(2.010034, "2.1.33");  // Returns: >0
//   cmp2 = version_cmp(2.010034, "2.1.34");  // Returns: 0
//   cmp3 = version_cmp(2.010034, "2.1.35");  // Returns: <0
function version_cmp(a,b) =
    let(
        a = version_to_list(a),
        b = version_to_list(b),
        cmps = [for (i=[0:1:2]) if(a[i]!=b[i]) a[i]-b[i]]
    ) cmps==[]? 0 : cmps[0];


// vim: expandtab tabstop=4 shiftwidth=4 softtabstop=4 nowrap<|MERGE_RESOLUTION|>--- conflicted
+++ resolved
@@ -9,11 +9,8 @@
 //////////////////////////////////////////////////////////////////////
 
 
-<<<<<<< HEAD
-BOSL_VERSION = [2,0,671];
-=======
+
 BOSL_VERSION = [2,0,672];
->>>>>>> b3bfa775
 
 
 // Section: BOSL Library Version Functions
