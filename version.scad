--- conflicted
+++ resolved
@@ -9,11 +9,7 @@
 //////////////////////////////////////////////////////////////////////
 
 
-<<<<<<< HEAD
-BOSL_VERSION = [2,0,680];
-=======
 BOSL_VERSION = [2,0,686];
->>>>>>> d7801edb
 
 
 // Section: BOSL Library Version Functions
