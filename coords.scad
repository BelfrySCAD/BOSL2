--- conflicted
+++ resolved
@@ -100,94 +100,7 @@
     result + repeat(addition, len(result));
 
 
-<<<<<<< HEAD
-// Function: rotate_points2d()
-// Usage:
-//   rotate_points2d(pts, a, [cp]);
-// Description:
-//   Rotates each 2D point in an array by a given amount, around an optional centerpoint.
-// Arguments:
-//   pts = List of 3D points to rotate.
-//   a = Angle to rotate by.
-//   cp = 2D Centerpoint to rotate around.  Default: `[0,0]`
-function rotate_points2d(pts, a, cp=[0,0]) =
-	approx(a,0)? pts :
-	let(
-		cp = point2d(cp),
-		pts = path2d(pts),
-		m = affine2d_zrot(a)
-	) [for (pt = pts) point2d(m*concat(pt-cp, [1])+cp)];
-
-
-// Function: rotate_points3d()
-// Usage:
-//   rotate_points3d(pts, a, [cp], [reverse]);
-//   rotate_points3d(pts, a, v, [cp], [reverse]);
-//   rotate_points3d(pts, from, to, [a], [cp], [reverse]);
-// Description:
-//   Rotates each 3D point in an array by a given amount, around a given centerpoint.
-// Arguments:
-//   pts = List of points to rotate.
-//   a = Rotation angle(s) in degrees.
-//   v = If given, axis vector to rotate around.
-//   cp = Centerpoint to rotate around.
-//   from = If given, the vector to rotate something from.  Used with `to`.
-//   to = If given, the vector to rotate something to.  Used with `from`.
-//   reverse = If true, performs an exactly reversed rotation.
-function rotate_points3d(pts, a=0, v=undef, cp=[0,0,0], from=undef, to=undef, reverse=false) =
-	assert(is_undef(from)==is_undef(to), "`from` and `to` must be given together.")
-	(is_undef(from) && (a==0 || a==[0,0,0]))? pts :
-	let (
-		from = is_undef(from)? undef : (from / norm(from)),
-		to = is_undef(to)? undef : (to / norm(to)),
-		cp = point3d(cp),
-		pts2 = path3d(pts)
-	)
-	(!is_undef(from) && approx(from,to) && (a==0 || a == [0,0,0]))? pts2 :
-	let (
-		mrot = reverse? (
-			!is_undef(from)? (
-				assert(norm(from)>0, "The from argument cannot equal [0,0] or [0,0,0]")
-				assert(norm(to)>0, "The to argument cannot equal [0,0] or [0,0,0]")
-				let (
-					ang = vector_angle(from, to),
-					v = vector_axis(from, to)
-				)
-				affine3d_rot_by_axis(from, -a) * affine3d_rot_by_axis(v, -ang)
-			) : !is_undef(v)? (
-				affine3d_rot_by_axis(v, -a)
-			) : is_num(a)? (
-				affine3d_zrot(-a)
-			) : (
-				affine3d_xrot(-a.x) * affine3d_yrot(-a.y) * affine3d_zrot(-a.z)
-			)
-		) : (
-			!is_undef(from)? (
-				assert(norm(from)>0, "The from argument cannot equal [0,0] or [0,0,0]")
-				assert(norm(to)>0, "The to argument cannot equal [0,0] or [0,0,0]")
-				let (
-					from = from / norm(from),
-					to = to / norm(from),
-					ang = vector_angle(from, to),
-					v = vector_axis(from, to)
-				)
-				affine3d_rot_by_axis(v, ang) * affine3d_rot_by_axis(from, a)
-			) : !is_undef(v)? (
-				affine3d_rot_by_axis(v, a)
-			) : is_num(a)? (
-				affine3d_zrot(a)
-			) : (
-				affine3d_zrot(a.z) * affine3d_yrot(a.y) * affine3d_xrot(a.x)
-			)
-		),
-		m = affine3d_translate(cp) * mrot * affine3d_translate(-cp)
-	)
-	[for (pt = pts2) point3d(m*concat(pt, fill=1))];
-
-
-
-=======
->>>>>>> e296c313
+
 // Section: Coordinate Systems
 
 // Function: polar_to_xy()
@@ -262,11 +175,7 @@
 		v = unit(c-a),
 		n = unit(cross(u,v)),
 		w = unit(cross(n,u)),
-<<<<<<< HEAD
 		relpoint = apply(move(-a),point)
-=======
-		relpoint = is_vector(point)? (point-a) : move(-a,p=point)
->>>>>>> e296c313
 	) relpoint * transpose([w,u]);
 
 
@@ -297,11 +206,7 @@
 		n = unit(cross(u,v)),
 		w = unit(cross(n,u)),
 		remapped = point*[w,u]
-<<<<<<< HEAD
 	) apply(move(a),remapped);
-=======
-	) is_vector(remapped)? (a+remapped) : move(a,p=remapped);
->>>>>>> e296c313
 
 
 // Function: cylindrical_to_xyz()
