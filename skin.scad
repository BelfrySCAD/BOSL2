--- conflicted
+++ resolved
@@ -2037,7 +2037,6 @@
 //   knot_path   = [ for (i=[0:k-1]) knot(360*i/k/gcd(p,q),R,r,p,q) ];
 //   normals = [ for (i=[0:k-1]) knot_normal(360*i/k/gcd(p,q),R,r,p,q) ];
 //   path_sweep(ushape,knot_path,normal=normals, method="manual", closed=true);
-<<<<<<< HEAD
 // Example(Med,NoScales,VPR=[355.50,0.00,355.60],VPD=140.00,VPT=[0.00,0.00,0.00],): The left hand example uses the automatically computed derivatives.  The example on the right uses a user-supplied tangent to ensure that the ends are aligned with the coordinate system.  Even with a simple circular arc you may find that the ends are not aligned as expedted by the automatically computed approximate tangent vectors.
 //   $fa=1; $fs=0.5;
 //   theta_range=[180:2:450];
@@ -2050,9 +2049,6 @@
 //   right(8)
 //      path_sweep(circ, path, tangent=tangents);
 // Example(NoScales): You can request the transformations and manipulate them before passing them on to sweep.  Here we construct a tube that changes scale by first generating the transforms and then applying the scale factor and connecting the inside and outside.  Note that the wall thickness varies because it is produced by scaling.
-=======
-// Example(NoScales): You can request the transformations and manipulate them before passing them on to sweep.  Here we construct a tube that changes scale by first generating the transforms and then applying the scale factor and connecting the inside and outside. The wall thickness varies because it is produced by scaling.
->>>>>>> a6cdbe3d
 //   shape = star(n=5, r=10, ir=5);
 //   rpath = arc(25, points=[[29,6,-4], [3,4,6], [1,1,7]]);
 //   trans = path_sweep(shape, rpath, transforms=true);
