--- conflicted
+++ resolved
@@ -2585,7 +2585,6 @@
 //   Another serious limitation is more subtle.  In the 2D examples above, it is obvious how to connect the
 //   dots together.  But in 3D example we need to triangulate the points on a grid, and this triangulation is not unique.
 //   The `style` argument lets you specify how the points are triangulated using the styles supported by {{vnf_vertex_array()}}.
-<<<<<<< HEAD
 //   In the example below we have expanded the 2D example into 3D:
 //   ```openscad
 //       [[0,0,0,0],
@@ -2595,11 +2594,6 @@
 //   ```
 //   and we show the 3D triangulations produced by the different styles:
 // Figure(3D,Big,NoAxes,VPR=[39.2,0,13.3],VPT=[3.76242,-5.50969,4.51854],VPD=32.0275):
-=======
-//   In the example below we have expanded the 2D example into 3D: `[[0,0,0,0],[0,1,1,0],[0,1,1,0],[0,0,0,0]]`, and we show the
-//   3D triangulations produced by the different styles:
-// Figure(Big,NoAxes,VPR=[39.2,0,13.3],VPT=[3.76242,-5.50969,4.51854],VPD=32.0275):
->>>>>>> a233745a
 //   tex = [
 //          [0,0,0,0,0],
 //          [0,1,1,0,0],
