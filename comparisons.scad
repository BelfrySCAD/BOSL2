//////////////////////////////////////////////////////////////////////
// LibFile: comparisons.scad
//   Functions for comparisons with lists, ordering and sorting
// Includes:
//   include <BOSL2/std.scad>
//////////////////////////////////////////////////////////////////////


// Section: List comparison operations

// Function: approx()
// Usage:
//   test = approx(a, b, [eps])
// Description:
//   Compares two numbers, vectors, or matrices.  Returns true if they are closer than `eps` to each other.
//   Results are undefined if `a` and `b` are of different types, or if vectors or matrices contain non-numbers.
// Arguments:
//   a = First value.
//   b = Second value.
//   eps = The maximum allowed difference between `a` and `b` that will return true.
// Example:
//   test1 = approx(-0.3333333333,-1/3);  // Returns: true
//   test2 = approx(0.3333333333,1/3);    // Returns: true
//   test3 = approx(0.3333,1/3);          // Returns: false
//   test4 = approx(0.3333,1/3,eps=1e-3); // Returns: true
//   test5 = approx(PI,3.1415926536);     // Returns: true
//   test6 = approx([0,0,sin(45)],[0,0,sqrt(2)/2]);  // Returns: true
function approx(a,b,eps=EPSILON) = 
    a == b? is_bool(a) == is_bool(b) :
    is_num(a) && is_num(b)? abs(a-b) <= eps :
    is_list(a) && is_list(b) && len(a) == len(b)? (
        [] == [
            for (i=idx(a))
            let(aa=a[i], bb=b[i])
            if(
                is_num(aa) && is_num(bb)? abs(aa-bb) > eps :
                !approx(aa,bb,eps=eps)
            ) 1
        ]
    ) : false;


// Function: all_zero()
// Usage:
//   x = all_zero(x, [eps]);
// Description:
//   Returns true if the finite number passed to it is approximately zero, to within `eps`.
//   If passed a list returns true if all its entries are approximately zero. 
//   Otherwise, returns false.
// Arguments:
//   x = The value to check.
//   eps = The maximum allowed variance.  Default: `EPSILON` (1e-9)
// Example:
//   a = all_zero(0);  // Returns: true.
//   b = all_zero(1e-3);  // Returns: false.
//   c = all_zero([0,0,0]);  // Returns: true.
//   d = all_zero([0,0,1e-3]);  // Returns: false.
function all_zero(x, eps=EPSILON) =
    is_finite(x)? abs(x)<eps :
    is_vector(x) && [for (xx=x) if(abs(xx)>eps) 1] == [];


// Function: all_nonzero()
// Usage:
//   test = all_nonzero(x, [eps]);
// Description:
//   Returns true if the finite number passed to it is different from zero by `eps`.
//   If passed a list returns true if all the entries of the list are different from zero by `eps`.  
//   Otherwise, returns false.
// Arguments:
//   x = The value to check.
//   eps = The maximum allowed variance.  Default: `EPSILON` (1e-9)
// Example:
//   a = all_nonzero(0);  // Returns: false.
//   b = all_nonzero(1e-3);  // Returns: true.
//   c = all_nonzero([0,0,0]);  // Returns: false.
//   d = all_nonzero([0,0,1e-3]);  // Returns: false.
//   e = all_nonzero([1e-3,1e-3,1e-3]);  // Returns: true.
function all_nonzero(x, eps=EPSILON) =
    is_finite(x)? abs(x)>eps :
    is_vector(x) && [for (xx=x) if(abs(xx)<eps) 1] == [];


// Function: all_positive()
// Usage:
//   test = all_positive(x,[eps]);
// Description:
//   Returns true if the finite number passed to it is greater than zero.
//   If passed a list returns true if all the entries are positive. 
//   Otherwise, returns false.
// Arguments:
//   x = The value to check.
//   eps = Tolerance. Default: 0
// Example:
//   a = all_positive(-2);  // Returns: false.
//   b = all_positive(0);  // Returns: false.
//   c = all_positive(2);  // Returns: true.
//   d = all_positive([0,0,0]);  // Returns: false.
//   e = all_positive([0,1,2]);  // Returns: false.
//   f = all_positive([3,1,2]);  // Returns: true.
//   g = all_positive([3,-1,2]);  // Returns: false.
function all_positive(x,eps=0) =
    is_num(x)? x>eps :
    is_vector(x) && [for (xx=x) if(xx<=0) 1] == [];


// Function: all_negative()
// Usage:
//   test = all_negative(x, [eps]);
// Description:
//   Returns true if the finite number passed to it is less than zero.
//   If passed a list, recursively checks if all items in the list are negative.
//   Otherwise, returns false.
// Arguments:
//   x = The value to check.
//   eps = tolerance.  Default: 0
// Example:
//   a = all_negative(-2);  // Returns: true.
//   b = all_negative(0);  // Returns: false.
//   c = all_negative(2);  // Returns: false.
//   d = all_negative([0,0,0]);  // Returns: false.
//   e = all_negative([0,1,2]);  // Returns: false.
//   f = all_negative([3,1,2]);  // Returns: false.
//   g = all_negative([3,-1,2]);  // Returns: false.
//   h = all_negative([-3,-1,-2]);  // Returns: true.
function all_negative(x, eps=0) =
    is_num(x)? x<-eps :
    is_vector(x) && [for (xx=x) if(xx>=-eps) 1] == [];


// Function: all_nonpositive()
// Usage:
//   all_nonpositive(x, [eps]);
// Description:
//   Returns true if the finite number passed to it is less than or equal to zero.
//   If passed a list, recursively checks if all items in the list are nonpositive.
//   Otherwise, returns false. 
// Arguments:
//   x = The value to check.
//   eps = tolerance.  Default: 0
// Example:
//   a = all_nonpositive(-2);  // Returns: true.
//   b = all_nonpositive(0);  // Returns: true.
//   c = all_nonpositive(2);  // Returns: false.
//   d = all_nonpositive([0,0,0]);  // Returns: true.
//   e = all_nonpositive([0,1,2]);  // Returns: false.
//   f = all_nonpositive([3,1,2]);  // Returns: false.
//   g = all_nonpositive([3,-1,2]);  // Returns: false.
//   h = all_nonpositive([-3,-1,-2]);  // Returns: true.
function all_nonpositive(x,eps=0) =
    is_num(x)? x<=eps :
    is_vector(x) && [for (xx=x) if(xx>eps) 1] == []; 


// Function: all_nonnegative()
// Usage:
//   all_nonnegative(x, [eps]);
// Description:
//   Returns true if the finite number passed to it is greater than or equal to zero.
//   If passed a list, recursively checks if all items in the list are nonnegative.
//   Otherwise, returns false.
// Arguments:
//   x = The value to check.
//   eps = tolerance.  Default: 0
// Example:
//   a = all_nonnegative(-2);  // Returns: false.
//   b = all_nonnegative(0);  // Returns: true.
//   c = all_nonnegative(2);  // Returns: true.
//   d = all_nonnegative([0,0,0]);  // Returns: true.
//   e = all_nonnegative([0,1,2]);  // Returns: true.
//   f = all_nonnegative([0,-1,-2]);  // Returns: false.
//   g = all_nonnegative([3,1,2]);  // Returns: true.
//   h = all_nonnegative([3,-1,2]);  // Returns: false.
//   i = all_nonnegative([-3,-1,-2]);  // Returns: false.
function all_nonnegative(x,eps=0) =
    is_num(x)? x>=-eps :
    is_vector(x) && [for (xx=x) if(xx<-eps) 1] == [];


// Function: all_equal()
// Usage:
//   b = all_equal(vec, [eps]);
// Description:
//   Returns true if all of the entries in vec are equal to each other, or approximately equal to each other if eps is set.
// Arguments:
//   vec = vector to check
//   eps = Set to tolerance for approximate equality.  Default: 0
function all_equal(vec,eps=0) =
   eps==0 ? [for(v=vec) if (v!=vec[0]) v] == []
          : [for(v=vec) if (!approx(v,vec[0],eps)) v] == [];



// Function: is_increasing()
// Usage:
//    bool = is_increasing(list);
// Topics: List Handling
// See Also: max_index(), min_index(), is_decreasing()
// Description:
//   Returns true if the list is (non-strictly) increasing, or strictly increasing if strict is set to true.
//   The list can be a list of any items that OpenSCAD can compare, or it can be a string which will be
//   evaluated character by character.
// Arguments:
//   list = list (or string) to check
//   strict = set to true to test that list is strictly increasing
// Example:
//   a = is_increasing([1,2,3,4]);  // Returns: true
//   b = is_increasing([1,3,2,4]);  // Returns: false
//   c = is_increasing([1,3,3,4]);  // Returns: true
//   d = is_increasing([1,3,3,4],strict=true);  // Returns: false
//   e = is_increasing([4,3,2,1]);  // Returns: false
function is_increasing(list,strict=false) =
    assert(is_list(list)||is_string(list))
    strict ? len([for (p=pair(list)) if(p.x>=p.y) true])==0
           : len([for (p=pair(list)) if(p.x>p.y) true])==0;


// Function: is_decreasing()
// Usage:
//   bool = is_decreasing(list);
// Topics: List Handling
// See Also: max_index(), min_index(), is_increasing()
// Description:
//   Returns true if the list is (non-strictly) decreasing, or strictly decreasing if strict is set to true.
//   The list can be a list of any items that OpenSCAD can compare, or it can be a string which will be
//   evaluated character by character.  
// Arguments:
//   list = list (or string) to check
//   strict = set to true to test that list is strictly decreasing
// Example:
//   a = is_decreasing([1,2,3,4]);  // Returns: false
//   b = is_decreasing([4,2,3,1]);  // Returns: false
//   c = is_decreasing([4,3,2,1]);  // Returns: true
function is_decreasing(list,strict=false) =
    assert(is_list(list)||is_string(list))
    strict ? len([for (p=pair(list)) if(p.x<=p.y) true])==0
           : len([for (p=pair(list)) if(p.x<p.y) true])==0;




function _type_num(x) =
    is_undef(x)?  0 :
    is_bool(x)?   1 :
    is_num(x)?    2 :
    is_nan(x)?    3 :
    is_string(x)? 4 :
    is_list(x)?   5 : 6;


// Function: compare_vals()
// Usage:
//   test = compare_vals(a, b);
// Description:
//   Compares two values.  Lists are compared recursively.
//   Returns <0 if a<b.  Returns >0 if a>b.  Returns 0 if a==b.
//   If types are not the same, then undef < bool < nan < num < str < list < range.
// Arguments:
//   a = First value to compare.
//   b = Second value to compare.
function compare_vals(a, b) =
    (a==b)? 0 :
    let(t1=_type_num(a), t2=_type_num(b)) (t1!=t2)? (t1-t2) :
    is_list(a)? compare_lists(a,b) :
    is_nan(a)? 0 :
    (a<b)? -1 : (a>b)? 1 : 0;


// Function: compare_lists()
// Usage:
//   test = compare_lists(a, b)
// Description:
//   Compare contents of two lists using `compare_vals()`.
//   Returns <0 if `a`<`b`.
//   Returns 0 if `a`==`b`.
//   Returns >0 if `a`>`b`.
// Arguments:
//   a = First list to compare.
//   b = Second list to compare.
function compare_lists(a, b) =
    a==b? 0 :
    let(
        cmps = [
            for (i = [0:1:min(len(a),len(b))-1])
            let( cmp = compare_vals(a[i],b[i]) )
            if (cmp!=0) cmp
        ]
    )
    cmps==[]? (len(a)-len(b)) : cmps[0];



// Section: Finding the index of the minimum or maximum of a list


// Function: min_index()
// Usage:
//   idx = min_index(vals);
//   idxlist = min_index(vals, all=true);
// Topics: List Handling
// See Also: max_index(), is_increasing(), is_decreasing()
// Description:
//   Returns the index of the first occurrence of the minimum value in the given list. 
//   If `all` is true then returns a list of all indices where the minimum value occurs.
// Arguments:
//   vals = vector of values
//   all = set to true to return indices of all occurences of the minimum.  Default: false
// Example:
//   a = min_index([5,3,9,6,2,7,8,2,1]); // Returns: 8
//   b = min_index([5,3,9,6,2,7,8,2,7],all=true); // Returns: [4,7]
function min_index(vals, all=false) =
    assert( is_vector(vals) && len(vals)>0 , "Invalid or empty list of numbers.")
    all ? search(min(vals),vals,0) : search(min(vals), vals)[0];


// Function: max_index()
// Usage:
//   idx = max_index(vals);
//   idxlist = max_index(vals, all=true);
// Topics: List Handling
// See Also: min_index(), is_increasing(), is_decreasing()
// Description:
//   Returns the index of the first occurrence of the maximum value in the given list. 
//   If `all` is true then returns a list of all indices where the maximum value occurs.
// Arguments:
//   vals = vector of values
//   all = set to true to return indices of all occurences of the maximum.  Default: false
// Example:
//   max_index([5,3,9,6,2,7,8,9,1]); // Returns: 2
//   max_index([5,3,9,6,2,7,8,9,1],all=true); // Returns: [2,7]
function max_index(vals, all=false) =
    assert( is_vector(vals) && len(vals)>0 , "Invalid or empty list of numbers.")
    all ? search(max(vals),vals,0) : search(max(vals), vals)[0];







// Section: Dealing with duplicate list entries


// Function: find_approx()
// Topics: List Handling
// See Also: in_list()
// Usage:
//   idx = find_approx(val, list, [start=], [eps=]);
//   indices = find_approx(val, list, all=true, [start=], [eps=]);
// Description:
//   Finds the first item in `list` that matches `val`, returning the index.  Returns `undef` if there is no match.
// Arguments:
//   val = The value to search for.  
//   list = The list to search through.
//   ---
//   start = The index to start searching from.  Default: 0
//   all = If true, returns a list of all matching item indices.
//   eps = The maximum allowed floating point rounding error for numeric comparisons.
function find_approx(val, list, start=0, all=false, eps=EPSILON) =
    all ? [for (i=[start:1:len(list)-1]) if (approx(val, list[i], eps=eps)) i]
        :  __find_approx(val, list, eps=eps, i=start);

function __find_approx(val, list, eps, i=0) =
    i >= len(list)? undef :
    approx(val, list[i], eps=eps)
          ? i
          : __find_approx(val, list, eps=eps, i=i+1);



// Function: deduplicate()
// Usage:
//   list = deduplicate(list, [close], [eps]);
// Topics: List Handling
// See Also: deduplicate_indexed()
// Description:
//   Removes consecutive duplicate items in a list.
//   When `eps` is zero, the comparison between consecutive items is exact.
//   Otherwise, when all list items and subitems are numbers, the comparison is within the tolerance `eps`.
//   Unlike `unique()` only consecutive duplicates are removed and the list is *not* sorted.
// Arguments:
//   list = The list to deduplicate.
//   closed = If true, drops trailing items if they match the first list item.
//   eps = The maximum tolerance between items.
// Example:
//   a = deduplicate([8,3,4,4,4,8,2,3,3,8,8]);  // Returns: [8,3,4,8,2,3,8]
//   b = deduplicate(closed=true, [8,3,4,4,4,8,2,3,3,8,8]);  // Returns: [8,3,4,8,2,3]
//   c = deduplicate("Hello");  // Returns: "Helo"
//   d = deduplicate([[3,4],[7,2],[7,1.99],[1,4]],eps=0.1);  // Returns: [[3,4],[7,2],[1,4]]
//   e = deduplicate([[7,undef],[7,undef],[1,4],[1,4+1e-12]],eps=0);    // Returns: [[7,undef],[1,4],[1,4+1e-12]]
function deduplicate(list, closed=false, eps=EPSILON) =
    assert(is_list(list)||is_string(list))
    let(
        l = len(list),
        end = l-(closed?0:1)
    )
    is_string(list) ? str_join([for (i=[0:1:l-1]) if (i==end || list[i] != list[(i+1)%l]) list[i]]) :
    eps==0 ? [for (i=[0:1:l-1]) if (i==end || list[i] != list[(i+1)%l]) list[i]] :
    [for (i=[0:1:l-1]) if (i==end || !approx(list[i], list[(i+1)%l], eps)) list[i]];


// Function: deduplicate_indexed()
// Usage:
//   new_idxs = deduplicate_indexed(list, indices, [closed], [eps]);
// Topics: List Handling
// See Also: deduplicate()
// Description:
//   Given a list, and a list of indices, removes consecutive indices corresponding to list values that are equal
//   or approximately equal.  
// Arguments:
//   list = The list that the indices index into.
//   indices = The list of indices to deduplicate.
//   closed = If true, drops trailing indices if their list value matches the list value corresponding to the first index. 
//   eps = The maximum difference to allow between numbers or vectors.
// Example:
//   a = deduplicate_indexed([8,6,4,6,3], [1,4,3,1,2,2,0,1]);  // Returns: [1,4,3,2,0,1]
//   b = deduplicate_indexed([8,6,4,6,3], [1,4,3,1,2,2,0,1], closed=true);  // Returns: [1,4,3,2,0]
//   c = deduplicate_indexed([[7,undef],[7,undef],[1,4],[1,4],[1,4+1e-12]],eps=0);    // Returns: [0,2,4]
function deduplicate_indexed(list, indices, closed=false, eps=EPSILON) =
    assert(is_list(list)||is_string(list), "Improper list or string.")
    indices==[]? [] :
    assert(is_vector(indices), "Indices must be a list of numbers.")
    let(
        ll = len(list),
        l = len(indices),
        end = l-(closed?0:1)
    ) [
        for (i = [0:1:l-1]) let(
           idx1 = indices[i],
           idx2 = indices[(i+1)%l],
           a = assert(idx1>=0,"Bad index.")
               assert(idx1<len(list),"Bad index in indices.")
               list[idx1],
           b = assert(idx2>=0,"Bad index.")
               assert(idx2<len(list),"Bad index in indices.")
               list[idx2],
           eq = (a == b)? true :
                (a*0 != b*0) || (eps==0)? false :
                is_num(a) || is_vector(a) ? approx(a, b, eps=eps) 
                : false
        ) 
        if (i==end || !eq) indices[i]
    ];




// Function: unique()
// Usage:
//   ulist = unique(list);
// Topics: List Handling
// See Also: shuffle(), sort(), sortidx(), unique_count()
// Description:
//   Given a string or a list returns the sorted string or the sorted list with all repeated items removed.
//   The sorting order of non homogeneous lists is the function `sort` order.
// Arguments:
//   list = The list to uniquify.
// Example:
//   sorted = unique([5,2,8,3,1,3,8,7,5]);  // Returns: [1,2,3,5,7,8]
//   sorted = unique("axdbxxc");  // Returns: "abcdx"
//   sorted = unique([true,2,"xba",[1,0],true,[0,0],3,"a",[0,0],2]); // Returns: [true,2,3,"a","xba",[0,0],[1,0]]
function unique(list) =
    assert(is_list(list)||is_string(list), "Invalid input." )
    is_string(list)? str_join(unique([for (x = list) x])) :
    len(list)<=1? list : 
    is_homogeneous(list,1) && ! is_list(list[0])
    ?   _unique_sort(list)
    :   let( sorted = sort(list))
        [
            for (i=[0:1:len(sorted)-1])
                if (i==0 || (sorted[i] != sorted[i-1]))
                    sorted[i]
        ];

function _unique_sort(l) =
    len(l) <= 1 ? l : 
    let(
        pivot   = l[floor(len(l)/2)],
        equal   = [ for(li=l) if( li==pivot) li ],
        lesser  = [ for(li=l) if( li<pivot ) li ],
        greater = [ for(li=l) if( li>pivot) li ]
    )
    concat(
        _unique_sort(lesser), 
        equal[0], 
        _unique_sort(greater)
    );    


// Function: unique_count()
// Usage:
//   counts = unique_count(list);
// Topics: List Handling
// See Also: shuffle(), sort(), sortidx(), unique()
// Description:
//   Returns `[sorted,counts]` where `sorted` is a sorted list of the unique items in `list` and `counts` is a list such 
//   that `count[i]` gives the number of times that `sorted[i]` appears in `list`.  
// Arguments:
//   list = The list to analyze. 
// Example:
//   sorted = unique([5,2,8,3,1,3,8,3,5]);  // Returns: [ [1,2,3,5,8], [1,1,3,2,2] ]
function unique_count(list) =
    assert(is_list(list) || is_string(list), "Invalid input." )
    list == [] ? [[],[]] : 
    is_homogeneous(list,1) && ! is_list(list[0])
    ?    let( sorted = _group_sort(list) )
        [ [for(s=sorted) s[0] ], [for(s=sorted) len(s) ] ]
    :   let( 
            list = sort(list),
            ind = [0, for(i=[1:1:len(list)-1]) if (list[i]!=list[i-1]) i] 
        )
        [ select(list,ind), deltas( concat(ind,[len(list)]) ) ];



// Section: Sorting


// returns true for valid index specifications idx in the interval [imin, imax) 
// note that idx can't have any value greater or EQUAL to imax
// this allows imax=INF as a bound to numerical lists
function _valid_idx(idx,imin,imax) =
    is_undef(idx) 
    || ( is_finite(idx)  
         && ( is_undef(imin) || idx>=imin ) 
         && ( is_undef(imax) || idx< imax ) )
    || ( is_list(idx)  
         && ( is_undef(imin) || min(idx)>=imin ) 
         && ( is_undef(imax) || max(idx)< imax ) )
    || ( is_range(idx) 
         && ( is_undef(imin) || (idx[1]>0 && idx[0]>=imin ) || (idx[1]<0 && idx[0]<=imax ) )
         && ( is_undef(imax) || (idx[1]>0 && idx[2]<=imax ) || (idx[1]<0 && idx[2]>=imin ) ) );

// idx should be an index of the arrays l[i]
function _group_sort_by_index(l,idx) =
    len(l) == 0 ? [] :
    len(l) == 1 ? [l] : 
    let(
        pivot   = l[floor(len(l)/2)][idx],
        equal   = [ for(li=l) if( li[idx]==pivot) li ],
        lesser  = [ for(li=l) if( li[idx]< pivot) li ],
        greater = [ for(li=l) if( li[idx]> pivot) li ]
    )
    concat(
        _group_sort_by_index(lesser,idx), 
        [equal], 
        _group_sort_by_index(greater,idx)
    );  
            

function _group_sort(l) =
    len(l) == 0 ? [] : 
    len(l) == 1 ? [l] : 
    let(
        pivot   = l[floor(len(l)/2)],
        equal   = [ for(li=l) if( li==pivot) li ],
        lesser  = [ for(li=l) if( li< pivot) li ],
        greater = [ for(li=l) if( li> pivot) li ]
    )
    concat(
        _group_sort(lesser), 
        [equal], 
        _group_sort(greater)
    );    


// Sort a vector of scalar values with the native comparison operator
// all elements should have the same type.
function _sort_scalars(arr) =
    len(arr)<=1 ? arr : 
    let(
        pivot   = arr[floor(len(arr)/2)],
        lesser  = [ for (y = arr) if (y  < pivot) y ],
        equal   = [ for (y = arr) if (y == pivot) y ],
        greater = [ for (y = arr) if (y  > pivot) y ]
    ) 
    concat( _sort_scalars(lesser), equal, _sort_scalars(greater) );


// lexical sort of a homogeneous list of vectors 
// uses native comparison operator
function _sort_vectors(arr, _i=0) =
    len(arr)<=1 || _i>=len(arr[0]) ? arr :
    let(
        pivot   = arr[floor(len(arr)/2)][_i],
        lesser  = [ for (entry=arr) if (entry[_i]  < pivot ) entry ],
        equal   = [ for (entry=arr) if (entry[_i] == pivot ) entry ],
        greater = [ for (entry=arr) if (entry[_i]  > pivot ) entry ]
    )
    concat(
        _sort_vectors(lesser,  _i   ), 
        _sort_vectors(equal,   _i+1 ), 
        _sort_vectors(greater, _i ) );
        

// lexical sort of a homogeneous list of vectors by the vector components with indices in idxlist
// all idxlist indices should be in the range of the vector dimensions
// idxlist must be undef or a simple list of numbers
// uses native comparison operator
function _sort_vectors(arr, idxlist, _i=0) =
    len(arr)<=1 || ( is_list(idxlist) && _i>=len(idxlist) ) || _i>=len(arr[0])  ? arr :
    let(
        k = is_list(idxlist) ? idxlist[_i] : _i,
        pivot   = arr[floor(len(arr)/2)][k],
        lesser  = [ for (entry=arr) if (entry[k]  < pivot ) entry ],
        equal   = [ for (entry=arr) if (entry[k] == pivot ) entry ],
        greater = [ for (entry=arr) if (entry[k]  > pivot ) entry ]
      )
    concat(
        _sort_vectors(lesser,  idxlist, _i  ), 
        _sort_vectors(equal,   idxlist, _i+1), 
        _sort_vectors(greater, idxlist, _i  ) );
        
 
// sorting using compare_vals(); returns indexed list when `indexed==true`
function _sort_general(arr, idx=undef, indexed=false) =
    (len(arr)<=1) ? arr :
    ! indexed && is_undef(idx)
    ? _lexical_sort(arr)
    : let( labeled = is_undef(idx) ? [for(i=idx(arr)) [i,arr[i]]]
                                   : [for(i=idx(arr)) [i, for(j=idx) arr[i][j]]],
           arrind = _indexed_sort(labeled))
      indexed 
      ? arrind
      : [for(i=arrind) arr[i]];
      
// lexical sort using compare_vals()
function _lexical_sort(arr) = 
    len(arr)<=1? arr : 
    let( pivot = arr[floor(len(arr)/2)] )
    let(
        lesser  = [ for (entry=arr) if (compare_vals(entry, pivot) <0 ) entry ],
        equal   = [ for (entry=arr) if (compare_vals(entry, pivot)==0 ) entry ],
        greater = [ for (entry=arr) if (compare_vals(entry, pivot) >0 ) entry ]
      )
    concat(_lexical_sort(lesser), equal, _lexical_sort(greater));


// given a list of pairs, return the first element of each pair of the list sorted by the second element of the pair
// the sorting is done using compare_vals()
function _indexed_sort(arrind) = 
    arrind==[] ? [] : len(arrind)==1? [arrind[0][0]] : 
    let( pivot = arrind[floor(len(arrind)/2)][1] )
    let(
        lesser  = [ for (entry=arrind) if (compare_vals(entry[1], pivot) <0 ) entry ],
        equal   = [ for (entry=arrind) if (compare_vals(entry[1], pivot)==0 ) entry[0] ],
        greater = [ for (entry=arrind) if (compare_vals(entry[1], pivot) >0 ) entry ]
      )
    concat(_indexed_sort(lesser), equal, _indexed_sort(greater));


// Function: sort()
// Usage:
//   slist = sort(list, [idx]);
// Topics: List Handling
// See Also: shuffle(), sortidx(), unique(), unique_count(), group_sort()
// Description:
//   Sorts the given list in lexicographic order. If the input is a homogeneous simple list or a homogeneous 
//   list of vectors (see function is_homogeneous), the sorting method uses the native comparison operator and is faster. 
//   When sorting non homogeneous list the elements are compared with `compare_vals`, with types ordered according to
//   `undef < boolean < number < string < list`.  Comparison of lists is recursive. 
//   When comparing vectors, homogeneous or not, the parameter `idx` may be used to select the components to compare.
//   Note that homogeneous lists of vectors may contain mixed types provided that for any two list elements
//   list[i] and list[j] satisfies  type(list[i][k])==type(list[j][k]) for all k. 
//   Strings are allowed as any list element and are compared with the native operators although no substring
//   comparison is possible.  
// Arguments:
//   list = The list to sort.
//   idx = If given, do the comparison based just on the specified index, range or list of indices.  
// Example: 
//   // Homogeneous lists
//   l1 = [45,2,16,37,8,3,9,23,89,12,34];
//   sorted1 = sort(l1);  // Returns [2,3,8,9,12,16,23,34,37,45,89]
//   l2 = [["oat",0], ["cat",1], ["bat",3], ["bat",2], ["fat",3]];
//   sorted2 = sort(l2); // Returns: [["bat",2],["bat",3],["cat",1],["fat",3],["oat",0]]
//   // Non-homegenous list
//   l3 = [[4,0],[7],[3,9],20,[4],[3,1],[8]];
//   sorted3 = sort(l3); // Returns: [20,[3,1],[3,9],[4],[4,0],[7],[8]]
function sort(list, idx=undef) = 
    assert(is_list(list)||is_string(list), "Invalid input." )
    is_string(list)? str_join(sort([for (x = list) x],idx)) :
    !is_list(list) || len(list)<=1 ? list :
    is_homogeneous(list,1)
    ?   let(size = list_shape(list[0]))
        size==0 ?         _sort_scalars(list)
        : len(size)!=1 ?  _sort_general(list,idx)  
        : is_undef(idx) ? _sort_vectors(list)
        : assert( _valid_idx(idx) , "Invalid indices.")
          _sort_vectors(list,[for(i=idx) i])        
    : _sort_general(list,idx);
        

// Function: sortidx()
// Usage:
//   idxlist = sortidx(list, [idx]);
// Topics: List Handling
// See Also: shuffle(), sort(), group_sort(), unique(), unique_count()
// Description:
//   Given a list, sort it as function `sort()`, and returns
//   a list of indexes into the original list in that sorted order.
//   If you iterate the returned list in order, and use the list items
//   to index into the original list, you will be iterating the original
//   values in sorted order.
// Arguments:
//   list = The list to sort.
//   idx = If given, do the comparison based just on the specified index, range or list of indices.  
// Example:
//   lst = ["d","b","e","c"];
//   idxs = sortidx(lst);  // Returns: [1,3,0,2]
//   ordered = select(lst, idxs);   // Returns: ["b", "c", "d", "e"]
// Example:
//   lst = [
//       ["foo", 88, [0,0,1], false],
//       ["bar", 90, [0,1,0], true],
//       ["baz", 89, [1,0,0], false],
//       ["qux", 23, [1,1,1], true]
//   ];
//   idxs1 = sortidx(lst, idx=1); // Returns: [3,0,2,1]
//   idxs2 = sortidx(lst, idx=0); // Returns: [1,2,0,3]
//   idxs3 = sortidx(lst, idx=[1,3]); // Returns: [3,0,2,1]
function sortidx(list, idx=undef) = 
    assert(is_list(list)||is_string(list), "Invalid input." )
    !is_list(list) || len(list)<=1 ? list :
    is_homogeneous(list,1)
    ?   let( 
            size = list_shape(list[0]),
            aug  = ! (size==0 || len(size)==1) ? 0 // for general sorting
                   : [for(i=[0:len(list)-1]) concat(i,list[i])], // for scalar or vector sorting
            lidx = size==0? [1] :                                // scalar sorting
                   len(size)==1 
                   ? is_undef(idx) ? [for(i=[0:len(list[0])-1]) i+1] // vector sorting
                                   : [for(i=idx) i+1]                // vector sorting
                   : 0   // just to signal
            )
        assert( ! ( size==0 && is_def(idx) ), 
                "The specification of `idx` is incompatible with scalar sorting." ) 
        assert( _valid_idx(idx) , "Invalid indices." ) 
        lidx!=0
        ?   let( lsort = _sort_vectors(aug,lidx) )
            [for(li=lsort) li[0] ]
        :   _sort_general(list,idx,indexed=true)
    : _sort_general(list,idx,indexed=true);




// Function: group_sort()
// Usage:
//   ulist = group_sort(list);
// Topics: List Handling
// See Also: shuffle(), sort(), sortidx(), unique(), unique_count()
// Description:
//   Given a list of values, returns the sorted list with all repeated items grouped in a list.
//   When the list entries are themselves lists, the sorting may be done based on the `idx` entry
//   of those entries, that should be numbers. 
//   The result is always a list of lists. 
// Arguments:
//   list = The list to sort.
//   idx = If given, do the comparison based just on the specified index. Default: zero.
// Example:
//   sorted = group_sort([5,2,8,3,1,3,8,7,5]);  // Returns: [[1],[2],[3,3],[5,5],[7],[8,8]]
//   sorted2 = group_sort([[5,"a"],[2,"b"], [5,"c"], [3,"d"], [2,"e"] ], idx=0);  // Returns: [[[2,"b"],[2,"e"]], [[5,"a"],[5,"c"]], [[3,"d"]] ]
function group_sort(list, idx) = 
    assert(is_list(list), "Input should be a list." )
    assert(is_undef(idx) || (is_finite(idx) && idx>=0) , "Invalid index." )
    len(list)<=1 ? [list] :
    is_vector(list)? _group_sort(list) :
    let( idx = is_undef(idx) ? 0 : idx )
    assert( [for(entry=list) if(!is_list(entry) || len(entry)<idx || !is_num(entry[idx]) ) 1]==[],
        "Some entry of the list is a list shorter than `idx` or the indexed entry of it is not a number.")
    _group_sort_by_index(list,idx);
        


// Function: group_data()
// Usage:
//   groupings = group_data(groups, values);
<<<<<<< HEAD
// Topics: List Handling
// See Also: zip()
=======
// Topics: Array Handling
>>>>>>> 0e999084
// Description:
//   Given a list of integer group numbers, and an equal-length list of values,
//   returns a list of groups with the values sorted into the corresponding groups.
//   Ie: if you have a groups index list of [2,3,2] and values of ["A","B","C"], then
//   the values "A" and "C" will be put in group 2, and "B" will be in group 3.
//   Groups that have no values grouped into them will be an empty list.  So the
//   above would return [[], [], ["A","C"], ["B"]]
// Arguments:
//   groups = A list of integer group index numbers.
//   values = A list of values to sort into groups.
// Example:
//   groups = group_data([1,2,0], ["A","B","C"]);  // Returns [["B"],["C"],["A"]]
// Example:
//   groups = group_data([1,3,1], ["A","B","C"]);  // Returns [[],["A","C"],[],["B"]]
function group_data(groups, values) =
    assert(all_integer(groups) && all_nonnegative(groups))
    assert(is_list(values))
    assert(len(groups)==len(values),
           "The groups and values arguments should be lists of matching length.")
    let( sorted = _group_sort_by_index([for(i=idx(groups))[groups[i],values[i]]],0) )
    // retrieve values and insert []
    [
        for (i = idx(sorted))
        let(
            a  = i==0? 0 : sorted[i-1][0][0]+1,
            g0 = sorted[i]
        )
        each [
            for (j = [a:1:g0[0][0]-1]) [],
            [for (g1 = g0) g1[1]]
        ]
    ];


// Function: list_smallest()
// Usage:
//   small = list_smallest(list, k)
// Description:
//   Returns a set of the k smallest items in list in arbitrary order.  The items must be
//   mutually comparable with native OpenSCAD comparison operations.  You will get "undefined operation"
//   errors if you provide invalid input. 
// Arguments:
//   list = list to process
//   k = number of items to return
function list_smallest(list, k) =
    assert(is_list(list))
    assert(is_finite(k) && k>=0, "k must be nonnegative")
    let( 
        v       = list[rand_int(0,len(list)-1,1)[0]],
        smaller = [for(li=list) if(li<v) li ],
        equal   = [for(li=list) if(li==v) li ]
    )
    len(smaller)   == k ? smaller :
    len(smaller)<k && len(smaller)+len(equal) >= k ? [ each smaller, for(i=[1:k-len(smaller)]) v ] :
    len(smaller)   >  k ? list_smallest(smaller, k) :
    let( bigger  = [for(li=list) if(li>v) li ] )
    concat(smaller, equal, list_smallest(bigger, k-len(smaller) -len(equal)));

// vim: expandtab tabstop=4 shiftwidth=4 softtabstop=4 nowrap<|MERGE_RESOLUTION|>--- conflicted
+++ resolved
@@ -775,12 +775,7 @@
 // Function: group_data()
 // Usage:
 //   groupings = group_data(groups, values);
-<<<<<<< HEAD
-// Topics: List Handling
-// See Also: zip()
-=======
-// Topics: Array Handling
->>>>>>> 0e999084
+// Topics: List Handling
 // Description:
 //   Given a list of integer group numbers, and an equal-length list of values,
 //   returns a list of groups with the values sorted into the corresponding groups.
